--- conflicted
+++ resolved
@@ -121,25 +121,24 @@
                             <a href="/docs/providers/vault/d/policy_document.html">vault_policy_document</a>
                         </li>
 
-<<<<<<< HEAD
+                        <li<%= sidebar_current("docs-vault-datasource-pki-secret-backend-issuer") %>>
+                            <a href="/docs/providers/vault/d/pki_secret_backend_issuer.html">pki_secret_backend_issuer</a>
+                        </li>
+
+                        <li<%= sidebar_current("docs-vault-datasource-pki-secret-backend-issuers") %>>
+                            <a href="/docs/providers/vault/d/pki_secret_backend_issuers.html">pki_secret_backend_issuers</a>
+                        </li>
+
+                        <li<%= sidebar_current("docs-vault-datasource-pki-secret-backend-key") %>>
+                            <a href="/docs/providers/vault/d/pki_secret_backend_key.html">pki_secret_backend_key</a>
+                        </li>
+
+                        <li<%= sidebar_current("docs-vault-datasource-pki-secret-backend-keys") %>>
+                            <a href="/docs/providers/vault/d/pki_secret_backend_keys.html">pki_secret_backend_keys</a>
+                        </li>
+
                         <li<%= sidebar_current("docs-vault-datasource-namespaces") %>>
                             <a href="/docs/providers/vault/d/namespaces.html">vault_namespaces</a>
-=======
-                        <li<%= sidebar_current("docs-vault-datasource-pki-secret-backend-issuer") %>>
-                            <a href="/docs/providers/vault/d/pki_secret_backend_issuer.html">pki_secret_backend_issuer</a>
-                        </li>
-
-                        <li<%= sidebar_current("docs-vault-datasource-pki-secret-backend-issuers") %>>
-                            <a href="/docs/providers/vault/d/pki_secret_backend_issuers.html">pki_secret_backend_issuers</a>
-                        </li>
-
-                        <li<%= sidebar_current("docs-vault-datasource-pki-secret-backend-key") %>>
-                            <a href="/docs/providers/vault/d/pki_secret_backend_key.html">pki_secret_backend_key</a>
-                        </li>
-
-                        <li<%= sidebar_current("docs-vault-datasource-pki-secret-backend-keys") %>>
-                            <a href="/docs/providers/vault/d/pki_secret_backend_keys.html">pki_secret_backend_keys</a>
->>>>>>> c06a0136
                         </li>
 
                     </ul>
