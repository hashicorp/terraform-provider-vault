<% wrap_layout :inner do %>
    <% content_for :sidebar do %>
        <div class="docs-sidebar hidden-print affix-top" role="complementary">
            <ul class="nav docs-sidenav">
                <li<%= sidebar_current("docs-home") %>>
                    <a href="/docs/providers/index.html">All Providers</a>
                </li>

                <li<%= sidebar_current("docs-vault-index") %>>
                    <a href="/docs/providers/vault/index.html">Vault Provider</a>
                </li>

                <li<%= sidebar_current("docs-vault-datasource") %>>
                <a href="#">Data Sources</a>
                    <ul class="nav nav-visible">

                        <li<%= sidebar_current("docs-vault-datasource-aws-access-credentials") %>>
                            <a href="/docs/providers/vault/d/aws_access_credentials.html">vault_aws_access_credentials</a>
                        </li>

                        <li<%= sidebar_current("docs-vault-datasource-generic-secret") %>>
                            <a href="/docs/providers/vault/d/generic_secret.html">vault_generic_secret</a>
                        </li>

                    </ul>
                </li>

                <li<%= sidebar_current("docs-vault-resource") %>>
                    <a href="#">Resources</a>
                    <ul class="nav nav-visible">
                        <li<%= sidebar_current("docs-vault-resource-auth-backend") %>>
                            <a href="/docs/providers/vault/r/auth_backend.html">vault_auth_backend</a>
                        </li>

                        <li<%= sidebar_current("docs-vault-resource-aws-auth-backend-cert") %>>
                            <a href="/docs/providers/vault/r/aws_auth_backend_cert.html">vault_aws_auth_backend_cert</a>
                        </li>

                        <li<%= sidebar_current("docs-vault-resource-aws-auth-backend-client") %>>
                            <a href="/docs/providers/vault/r/aws_auth_backend_client.html">vault_aws_auth_backend_client</a>
                        </li>

<<<<<<< HEAD
                        <li<%= sidebar_current("docs-vault-resource-aws-auth-backend-identity-whitelist") %>>
                            <a href="/docs/providers/vault/r/aws_auth_backend_identity_whitelist.html">vault_aws_auth_backend_identity_whitelist</a>
                        </li>
			
=======
                        <li<%= sidebar_current("docs-vault-resource-aws-auth-backend-login") %>>
                            <a href="/docs/providers/vault/r/aws_auth_backend_login.html">vault_aws_auth_backend_login</a>
                        </li>

                        <li<%= sidebar_current("docs-vault-resource-aws-auth-backend-role") %>>
                            <a href="/docs/providers/vault/r/aws_auth_backend_role.html">vault_aws_auth_backend_role</a>
                        </li>

>>>>>>> ea692b7c
                        <li<%= sidebar_current("docs-vault-resource-aws-auth-backend-sts-role") %>>
                          <a href="/docs/providers/vault/r/aws_auth_backend_sts_role.html">vault_aws_auth_backend_sts_role</a>
                        </li>

                        <li<%= sidebar_current("docs-vault-resource-aws-secret-backend") %>>
                            <a href="/docs/providers/vault/r/aws_secret_backend.html">vault_aws_secret_backend</a>
                        </li>

                        <li<%= sidebar_current("docs-vault-resource-aws-secret-backend-role") %>>
                            <a href="/docs/providers/vault/r/aws_secret_backend_role.html">vault_aws_secret_backend_role</a>
                        </li>

                        <li<%= sidebar_current("docs-vault-resource-generic-secret") %>>
                            <a href="/docs/providers/vault/r/generic_secret.html">vault_generic_secret</a>
                        </li>

                        <li<%= sidebar_current("docs-vault-resource-mount") %>>
                            <a href="/docs/providers/vault/r/mount.html">vault_mount</a>
                        </li>

                        <li<%= sidebar_current("docs-vault-resource-policy") %>>
                            <a href="/docs/providers/vault/r/policy.html">vault_policy</a>
                        </li>

                    </ul>
                </li>

            </ul>
        </div>
    <% end %>

    <%= yield %>
<% end %><|MERGE_RESOLUTION|>--- conflicted
+++ resolved
@@ -40,12 +40,10 @@
                             <a href="/docs/providers/vault/r/aws_auth_backend_client.html">vault_aws_auth_backend_client</a>
                         </li>
 
-<<<<<<< HEAD
                         <li<%= sidebar_current("docs-vault-resource-aws-auth-backend-identity-whitelist") %>>
                             <a href="/docs/providers/vault/r/aws_auth_backend_identity_whitelist.html">vault_aws_auth_backend_identity_whitelist</a>
                         </li>
 			
-=======
                         <li<%= sidebar_current("docs-vault-resource-aws-auth-backend-login") %>>
                             <a href="/docs/providers/vault/r/aws_auth_backend_login.html">vault_aws_auth_backend_login</a>
                         </li>
@@ -54,7 +52,6 @@
                             <a href="/docs/providers/vault/r/aws_auth_backend_role.html">vault_aws_auth_backend_role</a>
                         </li>
 
->>>>>>> ea692b7c
                         <li<%= sidebar_current("docs-vault-resource-aws-auth-backend-sts-role") %>>
                           <a href="/docs/providers/vault/r/aws_auth_backend_sts_role.html">vault_aws_auth_backend_sts_role</a>
                         </li>
