--- conflicted
+++ resolved
@@ -188,10 +188,7 @@
 
 ### Example `auth_login` Usage
 With the `userpass` backend:
-<<<<<<< HEAD
-=======
-
->>>>>>> b89e2f58
+
 ```hcl
 variable login_username {}
 variable login_password {}
@@ -206,13 +203,9 @@
   }
 }
 ```
-<<<<<<< HEAD
-Or, using approle:
-=======
 
 Or, using `approle`:
 
->>>>>>> b89e2f58
 ```hcl
 variable login_approle_role_id {}
 variable login_approle_secret_id {}
