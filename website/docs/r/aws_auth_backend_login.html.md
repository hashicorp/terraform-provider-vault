---
layout: "vault"
page_title: "Vault: vault_aws_auth_backend_login resource"
sidebar_current: "docs-vault-resource-aws-auth-backend-login"
description: |-
  Manages Vault tokens acquired using the AWS auth backend.
---

# vault\_aws\_auth\_backend\_login

Logs into a Vault server using an AWS auth backend. Login can be
accomplished using a signed identity request from IAM or using ec2
instance metadata. For more information, see the [Vault
documentation](https://www.vaultproject.io/docs/auth/aws.html).

## Example Usage

```hcl
resource "vault_auth_backend" "aws" {
  type = "aws"
  path = "aws"
}

resource "vault_aws_auth_backend_client" "example" {
  backend    = vault_auth_backend.aws.path
  access_key = "123456789012"
  secret_key = "AWSSECRETKEYGOESHERE"
}

resource "vault_aws_auth_backend_role" "example" {
<<<<<<< HEAD
  backend                        = vault_auth_backend.aws.path
  role                           = "test-role"
  auth_type                      = "ec2"
  bound_ami_id                   = "ami-8c1be5f6"
  bound_account_id               = "123456789012"
  bound_vpc_id                   = "vpc-b61106d4"
  bound_subnet_id                = "vpc-133128f1"
  bound_iam_instance_profile_arn = "arn:aws:iam::123456789012:instance-profile/MyProfile"
  ttl                            = 60
  max_ttl                        = 120
  token_policies                 = ["default", "dev", "prod"]

  depends_on                     = ["vault_aws_auth_backend_client.example"]
}

resource "vault_aws_auth_backend_login" "example" {
  backend   = vault_auth_backend.example.path
=======
  backend                         = vault_auth_backend.aws.path
  role                            = "test-role"
  auth_type                       = "ec2"
  bound_ami_ids                   = ["ami-8c1be5f6"]
  bound_account_ids               = ["123456789012"]
  bound_vpc_ids                   = ["vpc-b61106d4"]
  bound_subnet_ids                = ["vpc-133128f1"]
  bound_iam_instance_profile_arns = ["arn:aws:iam::123456789012:instance-profile/MyProfile"]
  token_ttl                       = 60
  token_max_ttl                   = 120
  token_policies                  = ["default", "dev", "prod"]

  depends_on = [vault_aws_auth_backend_client.example]
}

resource "vault_aws_auth_backend_login" "example" {
  backend   = vault_auth_backend.aws.path
>>>>>>> eb707eaa
  role      = vault_aws_auth_backend_role.example.role
  identity  = "BASE64ENCODEDIDENTITYDOCUMENT"
  signature = "BASE64ENCODEDSHA256IDENTITYDOCUMENTSIGNATURE"
}
```

## Argument Reference

The following arguments are supported:

* `backend` - (Optional) The unique name of the AWS auth backend. Defaults to
  'aws'.

* `role` - (Optional) The name of the AWS auth backend role to create tokens
  against.

* `identity` - (Optional) The base64-encoded EC2 instance identity document to
  authenticate with. Can be retrieved from the EC2 metadata server.

* `signature` - (Optional) The base64-encoded SHA256 RSA signature of the
  instance identity document to authenticate with, with all newline characters
  removed. Can be retrieved from the EC2 metadata server.

* `pkcs7` - (Optional) The PKCS#7 signature of the identity document to
  authenticate with, with all newline characters removed. Can be retrieved from
  the EC2 metadata server.

* `nonce` - (Optional) The unique nonce to be used for login requests. Can be
  set to a user-specified value, or will contain the server-generated value
  once a token is issued. EC2 instances can only acquire a single token until
  the whitelist is tidied again unless they keep track of this nonce.

* `iam_http_request_method` - (Optional) The HTTP method used in the signed IAM
  request.

* `iam_request_url` - (Optional) The base64-encoded HTTP URL used in the signed
  request.

* `iam_request_body` - (Optional) The base64-encoded body of the signed
  request.

* `iam_request_headers` - (Optional) The base64-encoded, JSON serialized
  representation of the GetCallerIdentity HTTP request headers.

## Attributes Reference

In addition to the fields above, the following attributes are also exposed:

* `lease_duration` - The duration in seconds the token will be valid, relative
  to the time in `lease_start_time`.

* `lease_start_time` - The approximate time at which the token was created,
  using the clock of the system where Terraform was running.

* `renewable` - Set to true if the token can be extended through renewal.

* `metadata` - A map of information returned by the Vault server about the
  authentication used to generate this token.

* `auth_type` - The authentication type used to generate this token.

* `policies` - The Vault policies assigned to this token.

* `accessor` - The token's accessor.

* `client_token` - The token returned by Vault.<|MERGE_RESOLUTION|>--- conflicted
+++ resolved
@@ -28,7 +28,6 @@
 }
 
 resource "vault_aws_auth_backend_role" "example" {
-<<<<<<< HEAD
   backend                        = vault_auth_backend.aws.path
   role                           = "test-role"
   auth_type                      = "ec2"
@@ -46,25 +45,6 @@
 
 resource "vault_aws_auth_backend_login" "example" {
   backend   = vault_auth_backend.example.path
-=======
-  backend                         = vault_auth_backend.aws.path
-  role                            = "test-role"
-  auth_type                       = "ec2"
-  bound_ami_ids                   = ["ami-8c1be5f6"]
-  bound_account_ids               = ["123456789012"]
-  bound_vpc_ids                   = ["vpc-b61106d4"]
-  bound_subnet_ids                = ["vpc-133128f1"]
-  bound_iam_instance_profile_arns = ["arn:aws:iam::123456789012:instance-profile/MyProfile"]
-  token_ttl                       = 60
-  token_max_ttl                   = 120
-  token_policies                  = ["default", "dev", "prod"]
-
-  depends_on = [vault_aws_auth_backend_client.example]
-}
-
-resource "vault_aws_auth_backend_login" "example" {
-  backend   = vault_auth_backend.aws.path
->>>>>>> eb707eaa
   role      = vault_aws_auth_backend_role.example.role
   identity  = "BASE64ENCODEDIDENTITYDOCUMENT"
   signature = "BASE64ENCODEDSHA256IDENTITYDOCUMENTSIGNATURE"
