---
layout: "vault"
page_title: "Vault: pki_secret_backend_root_sign_intermediate resource"
sidebar_current: "docs-vault-resource-pki-secret-backend-root-sign-intermediate"
description: |-
  Signs intermediate certificate.
---

# vault\_pki\_secret\_backend\_root\_sign\_intermediate

Creates PKI certificate.

## Example Usage

```hcl
resource "vault_pki_secret_backend_root_sign_intermediate" "root" {
  depends_on = [vault_pki_secret_backend_intermediate_cert_request.intermediate]

  backend = vault_pki_secret_backend.root.path

<<<<<<< HEAD
  csr                   = vault_pki_secret_backend_intermediate_cert_request.intermediate.csr
  common_name           = "Intermediate CA"
  exclude_cn_from_sans  = true
  ou                    = "My OU"
  organization          = "My organization"
=======
  csr = vault_pki_secret_backend_intermediate_cert_request.intermediate.csr
  common_name = "Intermediate CA"
  exclude_cn_from_sans = true
  ou = "My OU"
  organization = "My organization"
>>>>>>> eb707eaa
}
```

## Argument Reference

The following arguments are supported:

* `backend` - (Required) The PKI secret backend the resource belongs to.

* `csr` - (Required) The CSR

* `common_name` - (Required) CN of intermediate to create

* `alt_names` - (Optional) List of alternative names

* `ip_sans` - (Optional) List of alternative IPs

* `uri_sans` - (Optional) List of alternative URIs

* `other_sans` - (Optional) List of other SANs

* `ttl` - (Optional) Time to live

* `format` - (Optional) The format of data

* `private_key_format` - (Optional) The private key format

* `key_type` - (Optional) The desired key type

* `key_bits` - (Optional) The number of bits to use

* `max_path_length` - (Optional) The maximum path length to encode in the generated certificate

* `exclude_cn_from_sans` - (Optional) Flag to exclude CN from SANs

* `use_csr_values` - (Optional) Preserve CSR values

* `permitted_dns_domains` - (Optional) List of domains for which certificates are allowed to be issued

* `ou` - (Optional) The organization unit

* `organization` - (Optional) The organization

* `country` - (Optional) The country

* `locality` - (Optional) The locality

* `province` - (Optional) The province

* `street_address` - (Optional) The street address

* `postal_code` - (Optional) The postal code

## Attributes Reference

In addition to the fields above, the following attributes are exported:

* `certificate` - The certificate

* `issuing_ca` - The issuing CA

* `ca_chain` - The CA chain

* `serial` - The serial<|MERGE_RESOLUTION|>--- conflicted
+++ resolved
@@ -18,19 +18,11 @@
 
   backend = vault_pki_secret_backend.root.path
 
-<<<<<<< HEAD
-  csr                   = vault_pki_secret_backend_intermediate_cert_request.intermediate.csr
-  common_name           = "Intermediate CA"
-  exclude_cn_from_sans  = true
-  ou                    = "My OU"
-  organization          = "My organization"
-=======
-  csr = vault_pki_secret_backend_intermediate_cert_request.intermediate.csr
-  common_name = "Intermediate CA"
+  csr                  = vault_pki_secret_backend_intermediate_cert_request.intermediate.csr
+  common_name          = "Intermediate CA"
   exclude_cn_from_sans = true
-  ou = "My OU"
-  organization = "My organization"
->>>>>>> eb707eaa
+  ou                   = "My OU"
+  organization         = "My organization"
 }
 ```
 
