---
layout: "vault"
page_title: "Vault: vault_pki_secret_backend_role resource"
sidebar_current: "docs-vault-resource-pki-secret-backend-role"
description: |-
  Create a role on an PKI Secret Backend for Vault.
---

# vault\_pki\_secret\_backend\_role

Creates a role on an PKI Secret Backend for Vault.

## Example Usage

```hcl
resource "vault_pki_secret_backend" "pki" {
<<<<<<< HEAD
  path                      = "%s"
=======
  path                      = "pki"
>>>>>>> eb707eaa
  default_lease_ttl_seconds = 3600
  max_lease_ttl_seconds     = 86400
}

resource "vault_pki_secret_backend_role" "role" {
<<<<<<< HEAD
  backend = vault_pki_secret_backend.pki.path
  name    = "my_role"
=======
  backend          = vault_pki_secret_backend.pki.path
  name             = "my_role"
  ttl              = 3600
  allow_ip_sans    = true
  key_type         = "rsa"
  key_bits         = 4096
  allowed_domains  = ["example.com", "my.domain"]
  allow_subdomains = true
>>>>>>> eb707eaa
}
```

## Argument Reference

The following arguments are supported:

* `backend` - (Required) The path the PKI secret backend is mounted at, with no leading or trailing `/`s.

* `name` - (Required) The name to identify this role within the backend. Must be unique within the backend.

* `ttl` - (Optional) The TTL

* `max_ttl` - (Optional) The maximum TTL

* `allow_localhost` - (Optional) Flag to allow certificates for localhost

* `allowed_domains` - (Optional) List of allowed domains for certificates 

* `allowed_domains_template` - (Optional) Flag, if set, `allowed_domains` can be specified using identity template expressions such as `{{identity.entity.aliases.<mount accessor>.name}}`.

* `allow_bare_domains` - (Optional) Flag to allow certificates matching the actual domain

* `allow_subdomains` - (Optional) Flag to allow certificates matching subdomains

* `allow_glob_domains` - (Optional) Flag to allow names containing glob patterns.

* `allow_any_name` - (Optional) Flag to allow any name

* `enforce_hostnames` - (Optional) Flag to allow only valid host names

* `allow_ip_sans` - (Optional) Flag to allow IP SANs

* `allowed_uri_sans` - (Optional) Defines allowed URI SANs

* `allowed_other_sans` - (Optional) Defines allowed custom SANs

* `server_flag` - (Optional) Flag to specify certificates for server use

* `client_flag` - (Optional) Flag to specify certificates for client use

* `code_signing_flag` - (Optional) Flag to specify certificates for code signing use

* `email_protection_flag` - (Optional) Flag to specify certificates for email protection use

* `key_type` - (Optional) The type of generated keys

* `key_bits` - (Optional) The number of bits of generated keys

* `key_usage` - (Optional) Specify the allowed key usage constraint on issued certificates

* `ext_key_usage` - (Optional) Specify the allowed extended key usage constraint on issued certificates

* `use_csr_common_name` - (Optional) Flag to use the CN in the CSR

* `use_csr_sans` - (Optional) Flag to use the SANs in the CSR

* `ou` - (Optional) The organization unit of generated certificates

* `organization` - (Optional) The organization of generated certificates

* `country` - (Optional) The country of generated certificates

* `locality` - (Optional) The locality of generated certificates

* `province` - (Optional) The province of generated certificates

* `street_address` - (Optional) The street address of generated certificates

* `postal_code` - (Optional) The postal code of generated certificates

* `generate_lease` - (Optional) Flag to generate leases with certificates

* `no_store` - (Optional) Flag to not store certificates in the storage backend

* `require_cn` - (Optional) Flag to force CN usage

* `policy_identifiers` - (Optional) Specify the list of allowed policies IODs

* `basic_constraints_valid_for_non_ca` - (Optional) Flag to mark basic constraints valid when issuing non-CA certificates

* `not_before_duration` - (Optional) Specifies the duration by which to backdate the NotBefore property.

## Attributes Reference

No additional attributes are exported by this resource.

## Import

PKI secret backend roles can be imported using the `path`, e.g.

```
$ terraform import vault_pki_secret_backend_role.role pki/roles/my_role
```<|MERGE_RESOLUTION|>--- conflicted
+++ resolved
@@ -14,20 +14,12 @@
 
 ```hcl
 resource "vault_pki_secret_backend" "pki" {
-<<<<<<< HEAD
-  path                      = "%s"
-=======
   path                      = "pki"
->>>>>>> eb707eaa
   default_lease_ttl_seconds = 3600
   max_lease_ttl_seconds     = 86400
 }
 
 resource "vault_pki_secret_backend_role" "role" {
-<<<<<<< HEAD
-  backend = vault_pki_secret_backend.pki.path
-  name    = "my_role"
-=======
   backend          = vault_pki_secret_backend.pki.path
   name             = "my_role"
   ttl              = 3600
@@ -36,7 +28,6 @@
   key_bits         = 4096
   allowed_domains  = ["example.com", "my.domain"]
   allow_subdomains = true
->>>>>>> eb707eaa
 }
 ```
 
