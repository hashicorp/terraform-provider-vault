package vault

import (
	"database/sql"
	"errors"
	"fmt"
	"log"
	"net/url"
	"os"
	"reflect"
	"strings"
	"testing"

	_ "github.com/denisenkom/go-mssqldb"
	"github.com/hashicorp/terraform-plugin-sdk/v2/helper/acctest"
	"github.com/hashicorp/terraform-plugin-sdk/v2/helper/resource"
	"github.com/hashicorp/terraform-plugin-sdk/v2/helper/schema"
	"github.com/hashicorp/terraform-plugin-sdk/v2/terraform"
	"github.com/hashicorp/vault/api"
	mssqlhelper "github.com/hashicorp/vault/helper/testhelpers/mssql"
	"github.com/hashicorp/vault/sdk/database/helper/dbutil"

	"github.com/hashicorp/terraform-provider-vault/testutil"
)

<<<<<<< HEAD
type URLInfo struct {
	parsedURL    *url.URL
	templatedURL string
}
=======
const testDefaultDatabaseSecretBackendResource = "vault_database_secret_backend_connection.test"

// TODO: add support for automating tests for plugin_name
// Currently we have to configure the Vault server with a plugin_directory,
// copy/build a db plugin and install it with a unique name, then register it in vault.
>>>>>>> 60260318

func TestAccDatabaseSecretBackendConnection_import(t *testing.T) {
	MaybeSkipDBTests(t, dbEnginePostgres)

	// TODO: make these fatal once we auto provision the required test infrastructure.
	values := testutil.SkipTestEnvUnset(t, "POSTGRES_URL")
	connURL := values[0]

	backend := acctest.RandomWithPrefix("tf-test-db")
	pluginName := dbEnginePostgres.DefaultPluginName()
	name := acctest.RandomWithPrefix("db")

	userTempl := "{{.DisplayName}}"
	resource.Test(t, resource.TestCase{
		Providers:    testProviders,
		PreCheck:     func() { testutil.TestAccPreCheck(t) },
		CheckDestroy: testAccDatabaseSecretBackendConnectionCheckDestroy,
		Steps: []resource.TestStep{
			{
				Config: testAccDatabaseSecretBackendConnectionConfig_import(name, backend, connURL, userTempl),
<<<<<<< HEAD
				Check: resource.ComposeTestCheckFunc(
					resource.TestCheckResourceAttr("vault_database_secret_backend_connection.test", "name", name),
					resource.TestCheckResourceAttr("vault_database_secret_backend_connection.test", "backend", backend),
					resource.TestCheckResourceAttr("vault_database_secret_backend_connection.test", "allowed_roles.#", "2"),
					resource.TestCheckResourceAttr("vault_database_secret_backend_connection.test", "allowed_roles.0", "dev"),
					resource.TestCheckResourceAttr("vault_database_secret_backend_connection.test", "allowed_roles.1", "prod"),
					resource.TestCheckResourceAttr("vault_database_secret_backend_connection.test", "root_rotation_statements.#", "1"),
					resource.TestCheckResourceAttr("vault_database_secret_backend_connection.test", "root_rotation_statements.0", "FOOBAR"),
					resource.TestCheckResourceAttr("vault_database_secret_backend_connection.test", "verify_connection", "true"),
					resource.TestCheckResourceAttr("vault_database_secret_backend_connection.test", "postgresql.0.connection_url", connURL),
					resource.TestCheckResourceAttr("vault_database_secret_backend_connection.test", "postgresql.0.max_open_connections", "2"),
					resource.TestCheckResourceAttr("vault_database_secret_backend_connection.test", "postgresql.0.max_idle_connections", "0"),
					resource.TestCheckResourceAttr("vault_database_secret_backend_connection.test", "postgresql.0.max_connection_lifetime", "0"),
					resource.TestCheckResourceAttr("vault_database_secret_backend_connection.test", "postgresql.0.username_template", userTempl),
=======
				Check: testComposeCheckFuncCommonDatabaseSecretBackend(name, backend, pluginName,
					resource.TestCheckResourceAttr(testDefaultDatabaseSecretBackendResource, "allowed_roles.#", "2"),
					resource.TestCheckResourceAttr(testDefaultDatabaseSecretBackendResource, "allowed_roles.0", "dev"),
					resource.TestCheckResourceAttr(testDefaultDatabaseSecretBackendResource, "allowed_roles.1", "prod"),
					resource.TestCheckResourceAttr(testDefaultDatabaseSecretBackendResource, "root_rotation_statements.#", "1"),
					resource.TestCheckResourceAttr(testDefaultDatabaseSecretBackendResource, "root_rotation_statements.0", "FOOBAR"),
					resource.TestCheckResourceAttr(testDefaultDatabaseSecretBackendResource, "verify_connection", "true"),
					resource.TestCheckResourceAttr(testDefaultDatabaseSecretBackendResource, "postgresql.0.connection_url", connURL),
					resource.TestCheckResourceAttr(testDefaultDatabaseSecretBackendResource, "postgresql.0.max_open_connections", "2"),
					resource.TestCheckResourceAttr(testDefaultDatabaseSecretBackendResource, "postgresql.0.max_idle_connections", "0"),
					resource.TestCheckResourceAttr(testDefaultDatabaseSecretBackendResource, "postgresql.0.max_connection_lifetime", "0"),
					resource.TestCheckResourceAttr(testDefaultDatabaseSecretBackendResource, "postgresql.0.username_template", userTempl),
>>>>>>> 60260318
				),
			},
			{
				ResourceName:            testDefaultDatabaseSecretBackendResource,
				ImportState:             true,
				ImportStateVerify:       true,
				ImportStateVerifyIgnore: []string{"verify_connection", "postgresql.0.connection_url"},
			},
		},
	})
}

func TestAccDatabaseSecretBackendConnection_cassandra(t *testing.T) {
	MaybeSkipDBTests(t, dbEngineCassandra)

	// TODO: make these fatal once we auto provision the required test infrastructure.
	values := testutil.SkipTestEnvUnset(t, "CASSANDRA_HOST")
	host := values[0]

	username := os.Getenv("CASSANDRA_USERNAME")
	password := os.Getenv("CASSANDRA_PASSWORD")
	backend := acctest.RandomWithPrefix("tf-test-db")
	pluginName := dbEngineCassandra.DefaultPluginName()
	name := acctest.RandomWithPrefix("db")
	resource.Test(t, resource.TestCase{
		Providers:    testProviders,
		PreCheck:     func() { testutil.TestAccPreCheck(t) },
		CheckDestroy: testAccDatabaseSecretBackendConnectionCheckDestroy,
		Steps: []resource.TestStep{
			{
				Config: testAccDatabaseSecretBackendConnectionConfig_cassandra(name, backend, host, username, password),
				Check: testComposeCheckFuncCommonDatabaseSecretBackend(name, backend, pluginName,
					resource.TestCheckResourceAttr(testDefaultDatabaseSecretBackendResource, "allowed_roles.#", "2"),
					resource.TestCheckResourceAttr(testDefaultDatabaseSecretBackendResource, "allowed_roles.0", "dev"),
					resource.TestCheckResourceAttr(testDefaultDatabaseSecretBackendResource, "allowed_roles.1", "prod"),
					resource.TestCheckResourceAttr(testDefaultDatabaseSecretBackendResource, "root_rotation_statements.#", "1"),
					resource.TestCheckResourceAttr(testDefaultDatabaseSecretBackendResource, "root_rotation_statements.0", "FOOBAR"),
					resource.TestCheckResourceAttr(testDefaultDatabaseSecretBackendResource, "verify_connection", "true"),
					resource.TestCheckResourceAttr(testDefaultDatabaseSecretBackendResource, "cassandra.0.hosts.#", "1"),
					resource.TestCheckResourceAttr(testDefaultDatabaseSecretBackendResource, "cassandra.0.hosts.0", host),
					resource.TestCheckResourceAttr(testDefaultDatabaseSecretBackendResource, "cassandra.0.port", "9042"),
					resource.TestCheckResourceAttr(testDefaultDatabaseSecretBackendResource, "cassandra.0.username", username),
					resource.TestCheckResourceAttr(testDefaultDatabaseSecretBackendResource, "cassandra.0.password", password),
					resource.TestCheckResourceAttr(testDefaultDatabaseSecretBackendResource, "cassandra.0.tls", "false"),
					resource.TestCheckResourceAttr(testDefaultDatabaseSecretBackendResource, "cassandra.0.insecure_tls", "false"),
					resource.TestCheckResourceAttr(testDefaultDatabaseSecretBackendResource, "cassandra.0.pem_bundle", ""),
					resource.TestCheckResourceAttr(testDefaultDatabaseSecretBackendResource, "cassandra.0.pem_json", ""),
					resource.TestCheckResourceAttr(testDefaultDatabaseSecretBackendResource, "cassandra.0.protocol_version", "4"),
					resource.TestCheckResourceAttr(testDefaultDatabaseSecretBackendResource, "cassandra.0.connect_timeout", "5"),
				),
			},
		},
	})
}

func TestAccDatabaseSecretBackendConnection_cassandraProtocol(t *testing.T) {
	MaybeSkipDBTests(t, dbEngineCassandra)

	// TODO: make these fatal once we auto provision the required test infrastructure.
	values := testutil.SkipTestEnvUnset(t, "CASSANDRA_HOST")
	host := values[0]

	username := os.Getenv("CASSANDRA_USERNAME")
	password := os.Getenv("CASSANDRA_PASSWORD")
	backend := acctest.RandomWithPrefix("tf-test-db")
	pluginName := dbEngineCassandra.DefaultPluginName()
	name := acctest.RandomWithPrefix("db")
	resource.Test(t, resource.TestCase{
		Providers:    testProviders,
		PreCheck:     func() { testutil.TestAccPreCheck(t) },
		CheckDestroy: testAccDatabaseSecretBackendConnectionCheckDestroy,
		Steps: []resource.TestStep{
			{
				Config: testAccDatabaseSecretBackendConnectionConfig_cassandraProtocol(name, backend, host, username, password),
				Check: testComposeCheckFuncCommonDatabaseSecretBackend(name, backend, pluginName,
					resource.TestCheckResourceAttr(testDefaultDatabaseSecretBackendResource, "allowed_roles.#", "2"),
					resource.TestCheckResourceAttr(testDefaultDatabaseSecretBackendResource, "allowed_roles.0", "dev"),
					resource.TestCheckResourceAttr(testDefaultDatabaseSecretBackendResource, "allowed_roles.1", "prod"),
					resource.TestCheckResourceAttr(testDefaultDatabaseSecretBackendResource, "root_rotation_statements.#", "1"),
					resource.TestCheckResourceAttr(testDefaultDatabaseSecretBackendResource, "root_rotation_statements.0", "FOOBAR"),
					resource.TestCheckResourceAttr(testDefaultDatabaseSecretBackendResource, "verify_connection", "true"),
					resource.TestCheckResourceAttr(testDefaultDatabaseSecretBackendResource, "cassandra.0.hosts.#", "1"),
					resource.TestCheckResourceAttr(testDefaultDatabaseSecretBackendResource, "cassandra.0.hosts.0", host),
					resource.TestCheckResourceAttr(testDefaultDatabaseSecretBackendResource, "cassandra.0.port", "9042"),
					resource.TestCheckResourceAttr(testDefaultDatabaseSecretBackendResource, "cassandra.0.username", username),
					resource.TestCheckResourceAttr(testDefaultDatabaseSecretBackendResource, "cassandra.0.password", password),
					resource.TestCheckResourceAttr(testDefaultDatabaseSecretBackendResource, "cassandra.0.tls", "false"),
					resource.TestCheckResourceAttr(testDefaultDatabaseSecretBackendResource, "cassandra.0.insecure_tls", "false"),
					resource.TestCheckResourceAttr(testDefaultDatabaseSecretBackendResource, "cassandra.0.pem_bundle", ""),
					resource.TestCheckResourceAttr(testDefaultDatabaseSecretBackendResource, "cassandra.0.pem_json", ""),
					resource.TestCheckResourceAttr(testDefaultDatabaseSecretBackendResource, "cassandra.0.protocol_version", "5"),
					resource.TestCheckResourceAttr(testDefaultDatabaseSecretBackendResource, "cassandra.0.connect_timeout", "5"),
				),
			},
		},
	})
}

func TestAccDatabaseSecretBackendConnection_couchbase(t *testing.T) {
	MaybeSkipDBTests(t, dbEngineCouchbase)

	values := testutil.SkipTestEnvUnset(t, "COUCHBASE_HOST_1", "COUCHBASE_HOST_2", "COUCHBASE_USERNAME", "COUCHBASE_PASSWORD")
	host1 := values[0]
	host2 := values[1]
	username := values[2]
	password := values[3]
	backend := acctest.RandomWithPrefix("tf-test-db")
	pluginName := dbEngineCouchbase.DefaultPluginName()
	name := acctest.RandomWithPrefix("db")
	resourceName := testDefaultDatabaseSecretBackendResource
	resource.Test(t, resource.TestCase{
		Providers:    testProviders,
		PreCheck:     func() { testutil.TestAccPreCheck(t) },
		CheckDestroy: testAccDatabaseSecretBackendConnectionCheckDestroy,
		Steps: []resource.TestStep{
			{
				Config: testAccDatabaseSecretBackendConnectionConfig_couchbase(name, backend, host1, host2, username, password),
				Check: testComposeCheckFuncCommonDatabaseSecretBackend(name, backend, pluginName,
					resource.TestCheckResourceAttr(resourceName, "allowed_roles.#", "2"),
					resource.TestCheckResourceAttr(resourceName, "allowed_roles.0", "dev"),
					resource.TestCheckResourceAttr(resourceName, "allowed_roles.1", "prod"),
					resource.TestCheckResourceAttr(resourceName, "root_rotation_statements.#", "1"),
					resource.TestCheckResourceAttr(resourceName, "root_rotation_statements.0", "FOOBAR"),
					resource.TestCheckResourceAttr(resourceName, "verify_connection", "true"),
					resource.TestCheckResourceAttr(resourceName, "couchbase.0.hosts.#", "2"),
					resource.TestCheckTypeSetElemAttr(resourceName, "couchbase.0.hosts.*", host1),
					resource.TestCheckTypeSetElemAttr(resourceName, "couchbase.0.hosts.*", host2),
					resource.TestCheckResourceAttr(resourceName, "couchbase.0.username", username),
					resource.TestCheckResourceAttr(resourceName, "couchbase.0.password", password),
					resource.TestCheckResourceAttr(resourceName, "couchbase.0.tls", "false"),
					resource.TestCheckResourceAttr(resourceName, "couchbase.0.insecure_tls", "false"),
					resource.TestCheckResourceAttr(resourceName, "couchbase.0.base64_pem", ""),
				),
			},
			{
				ResourceName:            resourceName,
				ImportState:             true,
				ImportStateVerify:       true,
				ImportStateVerifyIgnore: []string{"verify_connection", "couchbase.0.password"},
			},
		},
	})
}

func TestAccDatabaseSecretBackendConnection_influxdb(t *testing.T) {
	MaybeSkipDBTests(t, dbEngineInfluxDB)

	// TODO: make these fatal once we auto provision the required test infrastructure.
	values := testutil.SkipTestEnvUnset(t, "INFLUXDB_HOST")
	host := values[0]

	username := os.Getenv("INFLUXDB_USERNAME")
	password := os.Getenv("INFLUXDB_PASSWORD")
	backend := acctest.RandomWithPrefix("tf-test-db")
	pluginName := dbEngineInfluxDB.DefaultPluginName()
	name := acctest.RandomWithPrefix("db")
	resourceName := testDefaultDatabaseSecretBackendResource
	resource.Test(t, resource.TestCase{
		Providers:    testProviders,
		PreCheck:     func() { testutil.TestAccPreCheck(t) },
		CheckDestroy: testAccDatabaseSecretBackendConnectionCheckDestroy,
		Steps: []resource.TestStep{
			{
				Config: testAccDatabaseSecretBackendConnectionConfig_influxdb(name, backend, host, username, password),
				Check: testComposeCheckFuncCommonDatabaseSecretBackend(name, backend, pluginName,
					resource.TestCheckResourceAttr(resourceName, "allowed_roles.#", "2"),
					resource.TestCheckResourceAttr(resourceName, "allowed_roles.0", "dev"),
					resource.TestCheckResourceAttr(resourceName, "allowed_roles.1", "prod"),
					resource.TestCheckResourceAttr(resourceName, "root_rotation_statements.#", "1"),
					resource.TestCheckResourceAttr(resourceName, "root_rotation_statements.0", "FOOBAR"),
					resource.TestCheckResourceAttr(resourceName, "verify_connection", "true"),
					resource.TestCheckResourceAttr(resourceName, "influxdb.0.host", host),
					resource.TestCheckResourceAttr(resourceName, "influxdb.0.port", "8086"),
					resource.TestCheckResourceAttr(resourceName, "influxdb.0.username", username),
					resource.TestCheckResourceAttr(resourceName, "influxdb.0.password", password),
					resource.TestCheckResourceAttr(resourceName, "influxdb.0.tls", "false"),
					resource.TestCheckResourceAttr(resourceName, "influxdb.0.insecure_tls", "false"),
					resource.TestCheckResourceAttr(resourceName, "influxdb.0.pem_bundle", ""),
					resource.TestCheckResourceAttr(resourceName, "influxdb.0.pem_json", ""),
					resource.TestCheckResourceAttr(resourceName, "influxdb.0.connect_timeout", "5"),
				),
			},
		},
	})
}

func TestAccDatabaseSecretBackendConnection_mongodbatlas(t *testing.T) {
	MaybeSkipDBTests(t, dbEngineMongoDBAtlas)

	// TODO: make these fatal once we auto provision the required test infrastructure.
	values := testutil.SkipTestEnvUnset(t, "MONGODB_ATLAS_PUBLIC_KEY")
	publicKey := values[0]

	privateKey := os.Getenv("MONGODB_ATLAS_PRIVATE_KEY")
	projectID := os.Getenv("MONGODB_ATLAS_PROJECT_ID")
	backend := acctest.RandomWithPrefix("tf-test-db")
	pluginName := dbEngineMongoDBAtlas.DefaultPluginName()
	name := acctest.RandomWithPrefix("db")
	resource.Test(t, resource.TestCase{
		Providers:    testProviders,
		PreCheck:     func() { testutil.TestAccPreCheck(t) },
		CheckDestroy: testAccDatabaseSecretBackendConnectionCheckDestroy,
		Steps: []resource.TestStep{
			{
				Config: testAccDatabaseSecretBackendConnectionConfig_mongodbatlas(name, backend, publicKey, privateKey, projectID),
				Check: testComposeCheckFuncCommonDatabaseSecretBackend(name, backend, pluginName,
					resource.TestCheckResourceAttr(testDefaultDatabaseSecretBackendResource, "allowed_roles.#", "2"),
					resource.TestCheckResourceAttr(testDefaultDatabaseSecretBackendResource, "allowed_roles.0", "dev"),
					resource.TestCheckResourceAttr(testDefaultDatabaseSecretBackendResource, "allowed_roles.1", "prod"),
					resource.TestCheckResourceAttr(testDefaultDatabaseSecretBackendResource, "root_rotation_statements.#", "1"),
					resource.TestCheckResourceAttr(testDefaultDatabaseSecretBackendResource, "root_rotation_statements.0", "FOOBAR"),
					resource.TestCheckResourceAttr(testDefaultDatabaseSecretBackendResource, "verify_connection", "true"),
					resource.TestCheckResourceAttr(testDefaultDatabaseSecretBackendResource, "mongodbatlas.0.public_key", publicKey),
					resource.TestCheckResourceAttr(testDefaultDatabaseSecretBackendResource, "mongodbatlas.0.private_key", privateKey),
					resource.TestCheckResourceAttr(testDefaultDatabaseSecretBackendResource, "mongodbatlas.0.project_id", projectID),
				),
			},
		},
	})
}

func TestAccDatabaseSecretBackendConnection_mongodb(t *testing.T) {
	MaybeSkipDBTests(t, dbEngineMongoDB)

	// TODO: make these fatal once we auto provision the required test infrastructure.
	values := testutil.SkipTestEnvUnset(t, "MONGODB_URL")
	connURL := values[0]

	backend := acctest.RandomWithPrefix("tf-test-db")
	pluginName := dbEngineMongoDB.DefaultPluginName()
	name := acctest.RandomWithPrefix("db")
	resource.Test(t, resource.TestCase{
		Providers:    testProviders,
		PreCheck:     func() { testutil.TestAccPreCheck(t) },
		CheckDestroy: testAccDatabaseSecretBackendConnectionCheckDestroy,
		Steps: []resource.TestStep{
			{
				Config: testAccDatabaseSecretBackendConnectionConfig_mongodb(name, backend, connURL),
				Check: testComposeCheckFuncCommonDatabaseSecretBackend(name, backend, pluginName,
					resource.TestCheckResourceAttr(testDefaultDatabaseSecretBackendResource, "allowed_roles.#", "2"),
					resource.TestCheckResourceAttr(testDefaultDatabaseSecretBackendResource, "allowed_roles.0", "dev"),
					resource.TestCheckResourceAttr(testDefaultDatabaseSecretBackendResource, "allowed_roles.1", "prod"),
					resource.TestCheckResourceAttr(testDefaultDatabaseSecretBackendResource, "root_rotation_statements.#", "1"),
					resource.TestCheckResourceAttr(testDefaultDatabaseSecretBackendResource, "root_rotation_statements.0", "FOOBAR"),
					resource.TestCheckResourceAttr(testDefaultDatabaseSecretBackendResource, "verify_connection", "true"),
					resource.TestCheckResourceAttr(testDefaultDatabaseSecretBackendResource, "mongodb.0.connection_url", connURL),
				),
			},
		},
	})
}

func TestAccDatabaseSecretBackendConnection_mssql(t *testing.T) {
	MaybeSkipDBTests(t, dbEngineMSSQL)

	cleanupFunc, connURL := mssqlhelper.PrepareMSSQLTestContainer(t)
	parsedURL, err := url.Parse(connURL)
	if err != nil {
		t.Fatal(err)
	}

	urlInfo := URLInfo{
		parsedURL:    parsedURL,
		templatedURL: fmt.Sprintf("%s://{{username}}:{{password}}@%s", parsedURL.Scheme, parsedURL.Host),
	}

	t.Cleanup(cleanupFunc)

	backend := acctest.RandomWithPrefix("tf-test-db")
	pluginName := dbEngineMSSQL.DefaultPluginName()
	name := acctest.RandomWithPrefix("db")

	parsedURL, err := url.Parse(connURL)
	if err != nil {
		t.Fatal(err)
	}

	username := parsedURL.User.Username()
	resource.Test(t, resource.TestCase{
		Providers:    testProviders,
		PreCheck:     func() { testutil.TestAccPreCheck(t) },
		CheckDestroy: testAccDatabaseSecretBackendConnectionCheckDestroy,
		Steps: []resource.TestStep{
			{
<<<<<<< HEAD
				Config: testAccDatabaseSecretBackendConnectionConfig_mssql(name, backend, urlInfo, false),
				Check: resource.ComposeTestCheckFunc(
					resource.TestCheckResourceAttr("vault_database_secret_backend_connection.test", "name", name),
					resource.TestCheckResourceAttr("vault_database_secret_backend_connection.test", "backend", backend),
					resource.TestCheckResourceAttr("vault_database_secret_backend_connection.test", "allowed_roles.#", "2"),
					resource.TestCheckResourceAttr("vault_database_secret_backend_connection.test", "allowed_roles.0", "dev"),
					resource.TestCheckResourceAttr("vault_database_secret_backend_connection.test", "allowed_roles.1", "prod"),
					resource.TestCheckResourceAttr("vault_database_secret_backend_connection.test", "root_rotation_statements.#", "1"),
					resource.TestCheckResourceAttr("vault_database_secret_backend_connection.test", "root_rotation_statements.0", "FOOBAR"),
					resource.TestCheckResourceAttr("vault_database_secret_backend_connection.test", "verify_connection", "true"),
					resource.TestCheckResourceAttr("vault_database_secret_backend_connection.test", "mssql.0.connection_url", urlInfo.templatedURL),
					resource.TestCheckResourceAttr("vault_database_secret_backend_connection.test", "mssql.0.max_open_connections", "2"),
					resource.TestCheckResourceAttr("vault_database_secret_backend_connection.test", "mssql.0.max_idle_connections", "0"),
					resource.TestCheckResourceAttr("vault_database_secret_backend_connection.test", "mssql.0.max_connection_lifetime", "0"),
					resource.TestCheckResourceAttr("vault_database_secret_backend_connection.test", "mssql.0.disable_escaping", "true"),
					resource.TestCheckResourceAttr("vault_database_secret_backend_connection.test", "mssql.0.username", parsedURL.User.Username()),
					resource.TestCheckResourceAttr("vault_database_secret_backend_connection.test", "mssql.0.contained_db", "false"),
				),
			},
			{
				Config: testAccDatabaseSecretBackendConnectionConfig_mssql(name, backend, urlInfo, true),
				Check: resource.ComposeTestCheckFunc(
					resource.TestCheckResourceAttr("vault_database_secret_backend_connection.test", "name", name),
					resource.TestCheckResourceAttr("vault_database_secret_backend_connection.test", "backend", backend),
					resource.TestCheckResourceAttr("vault_database_secret_backend_connection.test", "allowed_roles.#", "2"),
					resource.TestCheckResourceAttr("vault_database_secret_backend_connection.test", "allowed_roles.0", "dev"),
					resource.TestCheckResourceAttr("vault_database_secret_backend_connection.test", "allowed_roles.1", "prod"),
					resource.TestCheckResourceAttr("vault_database_secret_backend_connection.test", "root_rotation_statements.#", "1"),
					resource.TestCheckResourceAttr("vault_database_secret_backend_connection.test", "root_rotation_statements.0", "FOOBAR"),
					resource.TestCheckResourceAttr("vault_database_secret_backend_connection.test", "verify_connection", "true"),
					resource.TestCheckResourceAttr("vault_database_secret_backend_connection.test", "mssql.0.connection_url", urlInfo.templatedURL),
					resource.TestCheckResourceAttr("vault_database_secret_backend_connection.test", "mssql.0.max_open_connections", "2"),
					resource.TestCheckResourceAttr("vault_database_secret_backend_connection.test", "mssql.0.max_idle_connections", "0"),
					resource.TestCheckResourceAttr("vault_database_secret_backend_connection.test", "mssql.0.max_connection_lifetime", "0"),
					resource.TestCheckResourceAttr("vault_database_secret_backend_connection.test", "mssql.0.disable_escaping", "true"),
					resource.TestCheckResourceAttr("vault_database_secret_backend_connection.test", "mssql.0.username", parsedURL.User.Username()),
					resource.TestCheckResourceAttr("vault_database_secret_backend_connection.test", "mssql.0.contained_db", "true"),
=======
				Config: testAccDatabaseSecretBackendConnectionConfig_mssql(name, backend, pluginName, parsedURL, false),
				Check: testComposeCheckFuncCommonDatabaseSecretBackend(name, backend, pluginName,
					resource.TestCheckResourceAttr(testDefaultDatabaseSecretBackendResource, "allowed_roles.#", "2"),
					resource.TestCheckResourceAttr(testDefaultDatabaseSecretBackendResource, "allowed_roles.0", "dev"),
					resource.TestCheckResourceAttr(testDefaultDatabaseSecretBackendResource, "allowed_roles.1", "prod"),
					resource.TestCheckResourceAttr(testDefaultDatabaseSecretBackendResource, "root_rotation_statements.#", "1"),
					resource.TestCheckResourceAttr(testDefaultDatabaseSecretBackendResource, "root_rotation_statements.0", "FOOBAR"),
					resource.TestCheckResourceAttr(testDefaultDatabaseSecretBackendResource, "verify_connection", "true"),
					resource.TestCheckResourceAttr(testDefaultDatabaseSecretBackendResource, "mssql.0.connection_url", connURL),
					resource.TestCheckResourceAttr(testDefaultDatabaseSecretBackendResource, "mssql.0.max_open_connections", "2"),
					resource.TestCheckResourceAttr(testDefaultDatabaseSecretBackendResource, "mssql.0.max_idle_connections", "0"),
					resource.TestCheckResourceAttr(testDefaultDatabaseSecretBackendResource, "mssql.0.max_connection_lifetime", "0"),
					resource.TestCheckResourceAttr(testDefaultDatabaseSecretBackendResource, "mssql.0.username", username),
					resource.TestCheckResourceAttr(testDefaultDatabaseSecretBackendResource, "mssql.0.contained_db", "false"),
				),
			},
			{
				Config: testAccDatabaseSecretBackendConnectionConfig_mssql(name, backend, pluginName, parsedURL, true),
				Check: testComposeCheckFuncCommonDatabaseSecretBackend(name, backend, pluginName,
					resource.TestCheckResourceAttr(testDefaultDatabaseSecretBackendResource, "plugin_name", pluginName),
					resource.TestCheckResourceAttr(testDefaultDatabaseSecretBackendResource, "allowed_roles.#", "2"),
					resource.TestCheckResourceAttr(testDefaultDatabaseSecretBackendResource, "allowed_roles.0", "dev"),
					resource.TestCheckResourceAttr(testDefaultDatabaseSecretBackendResource, "allowed_roles.1", "prod"),
					resource.TestCheckResourceAttr(testDefaultDatabaseSecretBackendResource, "root_rotation_statements.#", "1"),
					resource.TestCheckResourceAttr(testDefaultDatabaseSecretBackendResource, "root_rotation_statements.0", "FOOBAR"),
					resource.TestCheckResourceAttr(testDefaultDatabaseSecretBackendResource, "verify_connection", "true"),
					resource.TestCheckResourceAttr(testDefaultDatabaseSecretBackendResource, "mssql.0.connection_url", connURL),
					resource.TestCheckResourceAttr(testDefaultDatabaseSecretBackendResource, "mssql.0.max_open_connections", "2"),
					resource.TestCheckResourceAttr(testDefaultDatabaseSecretBackendResource, "mssql.0.max_idle_connections", "0"),
					resource.TestCheckResourceAttr(testDefaultDatabaseSecretBackendResource, "mssql.0.max_connection_lifetime", "0"),
					resource.TestCheckResourceAttr(testDefaultDatabaseSecretBackendResource, "mssql.0.username", username),
					resource.TestCheckResourceAttr(testDefaultDatabaseSecretBackendResource, "mssql.0.contained_db", "true"),
>>>>>>> 60260318
				),
			},
		},
	})
}

func TestAccDatabaseSecretBackendConnection_mysql(t *testing.T) {
	MaybeSkipDBTests(t, dbEngineMySQL)

	// TODO: make these fatal once we auto provision the required test infrastructure.
	values := testutil.SkipTestEnvUnset(t,
		"MYSQL_CONNECTION_URL", "MYSQL_CONNECTION_USERNAME", "MYSQL_CONNECTION_PASSWORD")
	connURL, username, password := values[0], values[1], values[2]

	backend := acctest.RandomWithPrefix("tf-test-db")
	pluginName := dbEngineMySQL.DefaultPluginName()
	name := acctest.RandomWithPrefix("db")
	resource.Test(t, resource.TestCase{
		Providers:    testProviders,
		PreCheck:     func() { testutil.TestAccPreCheck(t) },
		CheckDestroy: testAccDatabaseSecretBackendConnectionCheckDestroy,
		Steps: []resource.TestStep{
			{
				Config: testAccDatabaseSecretBackendConnectionConfig_mysql(name, backend, connURL, username, password),
				Check: testComposeCheckFuncCommonDatabaseSecretBackend(name, backend, pluginName,
					resource.TestCheckResourceAttr(testDefaultDatabaseSecretBackendResource, "allowed_roles.#", "2"),
					resource.TestCheckResourceAttr(testDefaultDatabaseSecretBackendResource, "allowed_roles.0", "dev"),
					resource.TestCheckResourceAttr(testDefaultDatabaseSecretBackendResource, "allowed_roles.1", "prod"),
					resource.TestCheckResourceAttr(testDefaultDatabaseSecretBackendResource, "root_rotation_statements.#", "1"),
					resource.TestCheckResourceAttr(testDefaultDatabaseSecretBackendResource, "root_rotation_statements.0", "FOOBAR"),
					resource.TestCheckResourceAttr(testDefaultDatabaseSecretBackendResource, "verify_connection", "true"),
					resource.TestCheckResourceAttr(testDefaultDatabaseSecretBackendResource, "mysql.0.connection_url", connURL),
					resource.TestCheckResourceAttr(testDefaultDatabaseSecretBackendResource, "mysql.0.username", username),
					resource.TestCheckResourceAttr(testDefaultDatabaseSecretBackendResource, "mysql.0.max_open_connections", "2"),
					resource.TestCheckResourceAttr(testDefaultDatabaseSecretBackendResource, "mysql.0.max_idle_connections", "0"),
					resource.TestCheckResourceAttr(testDefaultDatabaseSecretBackendResource, "mysql.0.max_connection_lifetime", "0"),
				),
			},
			{
				Config: testAccDatabaseSecretBackendConnectionConfig_mysql_rds(name, backend, connURL, username, password),
				Check: testComposeCheckFuncCommonDatabaseSecretBackend(name, backend, pluginName,
					resource.TestCheckResourceAttr(testDefaultDatabaseSecretBackendResource, "allowed_roles.#", "2"),
					resource.TestCheckResourceAttr(testDefaultDatabaseSecretBackendResource, "allowed_roles.0", "dev"),
					resource.TestCheckResourceAttr(testDefaultDatabaseSecretBackendResource, "allowed_roles.1", "prod"),
					resource.TestCheckResourceAttr(testDefaultDatabaseSecretBackendResource, "root_rotation_statements.#", "1"),
					resource.TestCheckResourceAttr(testDefaultDatabaseSecretBackendResource, "root_rotation_statements.0", "FOOBAR"),
					resource.TestCheckResourceAttr(testDefaultDatabaseSecretBackendResource, "verify_connection", "true"),
					resource.TestCheckResourceAttr(testDefaultDatabaseSecretBackendResource, "mysql_rds.0.connection_url", connURL),
					resource.TestCheckResourceAttr(testDefaultDatabaseSecretBackendResource, "mysql_rds.0.username", username),
					resource.TestCheckResourceAttr(testDefaultDatabaseSecretBackendResource, "mysql_rds.0.max_open_connections", "2"),
					resource.TestCheckResourceAttr(testDefaultDatabaseSecretBackendResource, "mysql_rds.0.max_idle_connections", "0"),
					resource.TestCheckResourceAttr(testDefaultDatabaseSecretBackendResource, "mysql_rds.0.max_connection_lifetime", "0"),
				),
			},
			{
				Config: testAccDatabaseSecretBackendConnectionConfig_mysql_aurora(name, backend, connURL, username, password),
				Check: testComposeCheckFuncCommonDatabaseSecretBackend(name, backend, pluginName,
					resource.TestCheckResourceAttr(testDefaultDatabaseSecretBackendResource, "allowed_roles.#", "2"),
					resource.TestCheckResourceAttr(testDefaultDatabaseSecretBackendResource, "allowed_roles.0", "dev"),
					resource.TestCheckResourceAttr(testDefaultDatabaseSecretBackendResource, "allowed_roles.1", "prod"),
					resource.TestCheckResourceAttr(testDefaultDatabaseSecretBackendResource, "root_rotation_statements.#", "1"),
					resource.TestCheckResourceAttr(testDefaultDatabaseSecretBackendResource, "root_rotation_statements.0", "FOOBAR"),
					resource.TestCheckResourceAttr(testDefaultDatabaseSecretBackendResource, "verify_connection", "true"),
					resource.TestCheckResourceAttr(testDefaultDatabaseSecretBackendResource, "mysql_aurora.0.connection_url", connURL),
					resource.TestCheckResourceAttr(testDefaultDatabaseSecretBackendResource, "mysql_aurora.0.username", username),
					resource.TestCheckResourceAttr(testDefaultDatabaseSecretBackendResource, "mysql_aurora.0.max_open_connections", "2"),
					resource.TestCheckResourceAttr(testDefaultDatabaseSecretBackendResource, "mysql_aurora.0.max_idle_connections", "0"),
					resource.TestCheckResourceAttr(testDefaultDatabaseSecretBackendResource, "mysql_aurora.0.max_connection_lifetime", "0"),
				),
			},
			{
				Config: testAccDatabaseSecretBackendConnectionConfig_mysql_legacy(name, backend, connURL, username, password),
				Check: testComposeCheckFuncCommonDatabaseSecretBackend(name, backend, pluginName,
					resource.TestCheckResourceAttr(testDefaultDatabaseSecretBackendResource, "allowed_roles.#", "2"),
					resource.TestCheckResourceAttr(testDefaultDatabaseSecretBackendResource, "allowed_roles.0", "dev"),
					resource.TestCheckResourceAttr(testDefaultDatabaseSecretBackendResource, "allowed_roles.1", "prod"),
					resource.TestCheckResourceAttr(testDefaultDatabaseSecretBackendResource, "root_rotation_statements.#", "1"),
					resource.TestCheckResourceAttr(testDefaultDatabaseSecretBackendResource, "root_rotation_statements.0", "FOOBAR"),
					resource.TestCheckResourceAttr(testDefaultDatabaseSecretBackendResource, "verify_connection", "true"),
					resource.TestCheckResourceAttr(testDefaultDatabaseSecretBackendResource, "mysql_legacy.0.connection_url", connURL),
					resource.TestCheckResourceAttr(testDefaultDatabaseSecretBackendResource, "mysql_legacy.0.username", username),
					resource.TestCheckResourceAttr(testDefaultDatabaseSecretBackendResource, "mysql_legacy.0.max_open_connections", "2"),
					resource.TestCheckResourceAttr(testDefaultDatabaseSecretBackendResource, "mysql_legacy.0.max_idle_connections", "0"),
					resource.TestCheckResourceAttr(testDefaultDatabaseSecretBackendResource, "mysql_legacy.0.max_connection_lifetime", "0"),
				),
			},
		},
	})
}

func testComposeCheckFuncCommonDatabaseSecretBackend(name, backend, pluginName string, fs ...resource.TestCheckFunc) resource.TestCheckFunc {
	funcs := []resource.TestCheckFunc{
		resource.TestCheckResourceAttr(testDefaultDatabaseSecretBackendResource, "name", name),
		resource.TestCheckResourceAttr(testDefaultDatabaseSecretBackendResource, "backend", backend),
		resource.TestCheckResourceAttr(testDefaultDatabaseSecretBackendResource, "plugin_name", pluginName),
	}
	funcs = append(funcs, fs...)

	return resource.ComposeTestCheckFunc(funcs...)
}

func TestAccDatabaseSecretBackendConnectionUpdate_mysql(t *testing.T) {
	MaybeSkipDBTests(t, dbEngineMySQL)

	// TODO: make these fatal once we auto provision the required test infrastructure.
	values := testutil.SkipTestEnvUnset(t,
		"MYSQL_CONNECTION_URL", "MYSQL_CONNECTION_USERNAME", "MYSQL_CONNECTION_PASSWORD")
	connURL, username, password := values[0], values[1], values[2]

	backend := acctest.RandomWithPrefix("tf-test-db")
	pluginName := dbEngineMySQL.DefaultPluginName()
	name := acctest.RandomWithPrefix("db")
	resource.Test(t, resource.TestCase{
		Providers:    testProviders,
		PreCheck:     func() { testutil.TestAccPreCheck(t) },
		CheckDestroy: testAccDatabaseSecretBackendConnectionCheckDestroy,
		Steps: []resource.TestStep{
			{
				Config: testAccDatabaseSecretBackendConnectionConfigUpdate_mysql(name, backend, connURL, username, password, 0),
				Check: testComposeCheckFuncCommonDatabaseSecretBackend(name, backend, pluginName,
					resource.TestCheckResourceAttr(testDefaultDatabaseSecretBackendResource, "allowed_roles.#", "2"),
					resource.TestCheckResourceAttr(testDefaultDatabaseSecretBackendResource, "allowed_roles.0", "dev"),
					resource.TestCheckResourceAttr(testDefaultDatabaseSecretBackendResource, "allowed_roles.1", "prod"),
					resource.TestCheckResourceAttr(testDefaultDatabaseSecretBackendResource, "root_rotation_statements.#", "1"),
					resource.TestCheckResourceAttr(testDefaultDatabaseSecretBackendResource, "root_rotation_statements.0", "FOOBAR"),
					resource.TestCheckResourceAttr(testDefaultDatabaseSecretBackendResource, "verify_connection", "true"),
					resource.TestCheckResourceAttr(testDefaultDatabaseSecretBackendResource, "mysql.0.connection_url", connURL),
					resource.TestCheckResourceAttr(testDefaultDatabaseSecretBackendResource, "mysql.0.username", username),
					resource.TestCheckResourceAttr(testDefaultDatabaseSecretBackendResource, "mysql.0.max_open_connections", "2"),
					resource.TestCheckResourceAttr(testDefaultDatabaseSecretBackendResource, "mysql.0.max_connection_lifetime", "0"),
				),
			},
			{
				Config: testAccDatabaseSecretBackendConnectionConfigUpdate_mysql(name, backend, connURL, username, password, 10),
				Check: testComposeCheckFuncCommonDatabaseSecretBackend(name, backend, pluginName,
					resource.TestCheckResourceAttr(testDefaultDatabaseSecretBackendResource, "allowed_roles.#", "2"),
					resource.TestCheckResourceAttr(testDefaultDatabaseSecretBackendResource, "allowed_roles.0", "dev"),
					resource.TestCheckResourceAttr(testDefaultDatabaseSecretBackendResource, "allowed_roles.1", "prod"),
					resource.TestCheckResourceAttr(testDefaultDatabaseSecretBackendResource, "root_rotation_statements.#", "1"),
					resource.TestCheckResourceAttr(testDefaultDatabaseSecretBackendResource, "root_rotation_statements.0", "FOOBAR"),
					resource.TestCheckResourceAttr(testDefaultDatabaseSecretBackendResource, "verify_connection", "true"),
					resource.TestCheckResourceAttr(testDefaultDatabaseSecretBackendResource, "mysql.0.connection_url", connURL),
					resource.TestCheckResourceAttr(testDefaultDatabaseSecretBackendResource, "mysql.0.username", username),
					resource.TestCheckResourceAttr(testDefaultDatabaseSecretBackendResource, "mysql.0.max_open_connections", "2"),
					resource.TestCheckResourceAttr(testDefaultDatabaseSecretBackendResource, "mysql.0.max_connection_lifetime", "10"),
				),
			},
		},
	})
}

func TestAccDatabaseSecretBackendConnectionTemplatedUpdateExcludePassword_mysql(t *testing.T) {
	MaybeSkipDBTests(t, dbEngineMySQL)

	// TODO: make these fatal once we auto provision the required test infrastructure.
	values := testutil.SkipTestEnvUnset(t,
		"MYSQL_CONNECTION_URL",
		"MYSQL_CONNECTION_USERNAME",
		"MYSQL_CONNECTION_PASSWORD")

	connURL, username, password := values[0], values[1], values[2]

	// The MYQSL_CONNECTION_* vars are from within the test suite (might be different host due to docker)
	// They are used to create test DB users
	// MYSQL_TEMPLATED_URL is the template URL to be used in vault
	testConnURL := os.Getenv("MYSQL_TEMPLATED_URL")
	if testConnURL == "" {
		testConnURL = connURL
	}

	backend := acctest.RandomWithPrefix("tf-test-db")
	pluginName := dbEngineMySQL.DefaultPluginName()
	name := acctest.RandomWithPrefix("db")

	// setup a secondary root user which is required for the rotate-root test portion below.
	secondaryRootUsername := acctest.RandomWithPrefix("username")
	secondaryRootPassword := acctest.RandomWithPrefix("password")
	db := newMySQLConnection(t, connURL, username, password)
	createMySQSUser(t, db, secondaryRootUsername, secondaryRootPassword)
	t.Cleanup(func() {
		deleteMySQLUser(t, db, secondaryRootUsername)
	})

	resource.Test(t, resource.TestCase{
		Providers:    testProviders,
		PreCheck:     func() { testutil.TestAccPreCheck(t) },
		CheckDestroy: testAccDatabaseSecretBackendConnectionCheckDestroy,
		Steps: []resource.TestStep{
			{
				Config: testAccDatabaseSecretBackendConnectionConfigTemplated_mysql(name, backend, testConnURL, username, password, 0),
				Check: testComposeCheckFuncCommonDatabaseSecretBackend(name, backend, pluginName,
					resource.TestCheckResourceAttr(testDefaultDatabaseSecretBackendResource, "allowed_roles.#", "2"),
					resource.TestCheckResourceAttr(testDefaultDatabaseSecretBackendResource, "allowed_roles.0", "dev"),
					resource.TestCheckResourceAttr(testDefaultDatabaseSecretBackendResource, "allowed_roles.1", "prod"),
					resource.TestCheckResourceAttr(testDefaultDatabaseSecretBackendResource, "verify_connection", "true"),
					resource.TestCheckResourceAttr(testDefaultDatabaseSecretBackendResource, "mysql.0.connection_url", testConnURL),
					resource.TestCheckResourceAttr(testDefaultDatabaseSecretBackendResource, "mysql.0.username", username),
					resource.TestCheckResourceAttr(testDefaultDatabaseSecretBackendResource, "mysql.0.password", password),
					resource.TestCheckResourceAttr(testDefaultDatabaseSecretBackendResource, "mysql.0.max_connection_lifetime", "0"),
				),
			},
			{
				Config: testAccDatabaseSecretBackendConnectionConfigTemplated_mysql(name, backend, testConnURL, secondaryRootUsername, secondaryRootPassword, 10),
				Check: testComposeCheckFuncCommonDatabaseSecretBackend(name, backend, pluginName,
					resource.TestCheckResourceAttr(testDefaultDatabaseSecretBackendResource, "allowed_roles.#", "2"),
					resource.TestCheckResourceAttr(testDefaultDatabaseSecretBackendResource, "allowed_roles.0", "dev"),
					resource.TestCheckResourceAttr(testDefaultDatabaseSecretBackendResource, "allowed_roles.1", "prod"),
					resource.TestCheckResourceAttr(testDefaultDatabaseSecretBackendResource, "verify_connection", "true"),
					resource.TestCheckResourceAttr(testDefaultDatabaseSecretBackendResource, "mysql.0.connection_url", testConnURL),
					resource.TestCheckResourceAttr(testDefaultDatabaseSecretBackendResource, "mysql.0.username", secondaryRootUsername),
					resource.TestCheckResourceAttr(testDefaultDatabaseSecretBackendResource, "mysql.0.password", secondaryRootPassword),
					resource.TestCheckResourceAttr(testDefaultDatabaseSecretBackendResource, "mysql.0.max_connection_lifetime", "10"),
				),
			},
			{
				Config: testAccDatabaseSecretBackendConnectionConfigTemplated_mysql(name, backend, testConnURL, secondaryRootUsername, secondaryRootPassword, 10),
				PreConfig: func() {
					path := fmt.Sprintf("%s/rotate-root/%s", backend, name)
					client := testProvider.Meta().(*api.Client)
					resp, err := client.Logical().Write(path, map[string]interface{}{})
					if err != nil {
						t.Error(err)
					}

					log.Printf("rotate-root: %v", resp)
				},
				Check: testComposeCheckFuncCommonDatabaseSecretBackend(name, backend, pluginName,
					resource.TestCheckResourceAttr(testDefaultDatabaseSecretBackendResource, "allowed_roles.#", "2"),
					resource.TestCheckResourceAttr(testDefaultDatabaseSecretBackendResource, "allowed_roles.0", "dev"),
					resource.TestCheckResourceAttr(testDefaultDatabaseSecretBackendResource, "allowed_roles.1", "prod"),
					resource.TestCheckResourceAttr(testDefaultDatabaseSecretBackendResource, "verify_connection", "true"),
					resource.TestCheckResourceAttr(testDefaultDatabaseSecretBackendResource, "mysql.0.connection_url", testConnURL),
					resource.TestCheckResourceAttr(testDefaultDatabaseSecretBackendResource, "mysql.0.max_connection_lifetime", "10"),
				),
			},
		},
	})
}

func TestAccDatabaseSecretBackendConnection_mysql_tls(t *testing.T) {
	MaybeSkipDBTests(t, dbEngineMySQL)

	// TODO: make these fatal once we auto provision the required test infrastructure.
	values := testutil.SkipTestEnvUnset(t, "MYSQL_CA", "MYSQL_URL", "MYSQL_CERTIFICATE_KEY")
	tlsCA, connURL, tlsCertificateKey := values[0], values[1], values[2]

	backend := acctest.RandomWithPrefix("tf-test-db")
	pluginName := dbEngineMySQL.DefaultPluginName()
	name := acctest.RandomWithPrefix("db")
	password := acctest.RandomWithPrefix("password")
	resource.Test(t, resource.TestCase{
		Providers:    testProviders,
		PreCheck:     func() { testutil.TestAccPreCheck(t) },
		CheckDestroy: testAccDatabaseSecretBackendConnectionCheckDestroy,
		Steps: []resource.TestStep{
			{
				Config: testAccDatabaseSecretBackendConnectionConfig_mysql_tls(name, backend, connURL, password, tlsCA, tlsCertificateKey),
				Check: testComposeCheckFuncCommonDatabaseSecretBackend(name, backend, pluginName,
					resource.TestCheckResourceAttr(testDefaultDatabaseSecretBackendResource, "allowed_roles.#", "2"),
					resource.TestCheckResourceAttr(testDefaultDatabaseSecretBackendResource, "allowed_roles.0", "dev"),
					resource.TestCheckResourceAttr(testDefaultDatabaseSecretBackendResource, "allowed_roles.1", "prod"),
					resource.TestCheckResourceAttr(testDefaultDatabaseSecretBackendResource, "root_rotation_statements.#", "1"),
					resource.TestCheckResourceAttr(testDefaultDatabaseSecretBackendResource, "root_rotation_statements.0", "FOOBAR"),
					resource.TestCheckResourceAttr(testDefaultDatabaseSecretBackendResource, "verify_connection", "true"),
					resource.TestCheckResourceAttr(testDefaultDatabaseSecretBackendResource, "mysql.0.connection_url", connURL),
					resource.TestCheckResourceAttr(testDefaultDatabaseSecretBackendResource, "mysql.0.max_open_connections", "2"),
					resource.TestCheckResourceAttr(testDefaultDatabaseSecretBackendResource, "mysql.0.max_idle_connections", "0"),
					resource.TestCheckResourceAttr(testDefaultDatabaseSecretBackendResource, "mysql.0.max_connection_lifetime", "0"),
					resource.TestCheckResourceAttr(testDefaultDatabaseSecretBackendResource, "data.%", "1"),
					resource.TestCheckResourceAttr(testDefaultDatabaseSecretBackendResource, "data.password", password),
					resource.TestCheckResourceAttr(testDefaultDatabaseSecretBackendResource, "mysql.0.tlsCA", tlsCA+"\n"),
					resource.TestCheckResourceAttr(testDefaultDatabaseSecretBackendResource, "mysql.0.tls_certificate_key", tlsCertificateKey+"\n"),
				),
			},
		},
	})
}

func TestAccDatabaseSecretBackendConnection_postgresql(t *testing.T) {
	MaybeSkipDBTests(t, dbEnginePostgres)

	// TODO: make these fatal once we auto provision the required test infrastructure.
	values := testutil.SkipTestEnvUnset(t, "POSTGRES_URL")
	connURL := values[0]
	parsedURL, err := url.Parse(connURL)
	if err != nil {
		t.Fatal(err)
	}
<<<<<<< HEAD

	urlInfo := URLInfo{
		parsedURL:    parsedURL,
		templatedURL: fmt.Sprintf("%s://{{username}}:{{password}}@%s?sslmode=disable", parsedURL.Scheme, parsedURL.Host),
	}
=======
>>>>>>> 60260318

	username := parsedURL.User.Username()
	backend := acctest.RandomWithPrefix("tf-test-db")
	pluginName := dbEnginePostgres.DefaultPluginName()
	name := acctest.RandomWithPrefix("db")
	userTempl := "{{.DisplayName}}"
	resource.Test(t, resource.TestCase{
		Providers:    testProviders,
		PreCheck:     func() { testutil.TestAccPreCheck(t) },
		CheckDestroy: testAccDatabaseSecretBackendConnectionCheckDestroy,
		Steps: []resource.TestStep{
			{
<<<<<<< HEAD
				Config: testAccDatabaseSecretBackendConnectionConfig_postgresql(name, backend, userTempl, urlInfo),
				Check: resource.ComposeTestCheckFunc(
					resource.TestCheckResourceAttr("vault_database_secret_backend_connection.test", "name", name),
					resource.TestCheckResourceAttr("vault_database_secret_backend_connection.test", "backend", backend),
					resource.TestCheckResourceAttr("vault_database_secret_backend_connection.test", "allowed_roles.#", "2"),
					resource.TestCheckResourceAttr("vault_database_secret_backend_connection.test", "allowed_roles.0", "dev"),
					resource.TestCheckResourceAttr("vault_database_secret_backend_connection.test", "allowed_roles.1", "prod"),
					resource.TestCheckResourceAttr("vault_database_secret_backend_connection.test", "root_rotation_statements.#", "1"),
					resource.TestCheckResourceAttr("vault_database_secret_backend_connection.test", "root_rotation_statements.0", "FOOBAR"),
					resource.TestCheckResourceAttr("vault_database_secret_backend_connection.test", "verify_connection", "true"),
					resource.TestCheckResourceAttr("vault_database_secret_backend_connection.test", "postgresql.0.connection_url", urlInfo.templatedURL),
					resource.TestCheckResourceAttr("vault_database_secret_backend_connection.test", "postgresql.0.max_open_connections", "2"),
					resource.TestCheckResourceAttr("vault_database_secret_backend_connection.test", "postgresql.0.max_idle_connections", "0"),
					resource.TestCheckResourceAttr("vault_database_secret_backend_connection.test", "postgresql.0.max_connection_lifetime", "0"),
					resource.TestCheckResourceAttr("vault_database_secret_backend_connection.test", "postgresql.0.username", parsedURL.User.Username()),
					resource.TestCheckResourceAttr("vault_database_secret_backend_connection.test", "postgresql.0.disable_escaping", "true"),
					resource.TestCheckResourceAttr("vault_database_secret_backend_connection.test", "postgresql.0.username_template", userTempl),
=======
				Config: testAccDatabaseSecretBackendConnectionConfig_postgresql(name, backend, userTempl, parsedURL),
				Check: testComposeCheckFuncCommonDatabaseSecretBackend(name, backend, pluginName,
					resource.TestCheckResourceAttr(testDefaultDatabaseSecretBackendResource, "allowed_roles.#", "2"),
					resource.TestCheckResourceAttr(testDefaultDatabaseSecretBackendResource, "allowed_roles.0", "dev"),
					resource.TestCheckResourceAttr(testDefaultDatabaseSecretBackendResource, "allowed_roles.1", "prod"),
					resource.TestCheckResourceAttr(testDefaultDatabaseSecretBackendResource, "root_rotation_statements.#", "1"),
					resource.TestCheckResourceAttr(testDefaultDatabaseSecretBackendResource, "root_rotation_statements.0", "FOOBAR"),
					resource.TestCheckResourceAttr(testDefaultDatabaseSecretBackendResource, "verify_connection", "true"),
					resource.TestCheckResourceAttr(testDefaultDatabaseSecretBackendResource, "postgresql.0.connection_url", connURL),
					resource.TestCheckResourceAttr(testDefaultDatabaseSecretBackendResource, "postgresql.0.max_open_connections", "2"),
					resource.TestCheckResourceAttr(testDefaultDatabaseSecretBackendResource, "postgresql.0.max_idle_connections", "0"),
					resource.TestCheckResourceAttr(testDefaultDatabaseSecretBackendResource, "postgresql.0.max_connection_lifetime", "0"),
					resource.TestCheckResourceAttr(testDefaultDatabaseSecretBackendResource, "postgresql.0.username", username),
					resource.TestCheckResourceAttr(testDefaultDatabaseSecretBackendResource, "postgresql.0.username_template", userTempl),
>>>>>>> 60260318
				),
			},
		},
	})
}

func TestAccDatabaseSecretBackendConnection_elasticsearch(t *testing.T) {
	MaybeSkipDBTests(t, dbEngineElasticSearch)

	// TODO: make these fatal once we auto provision the required test infrastructure.
	values := testutil.SkipTestEnvUnset(t, "ELASTIC_URL")
	connURL := values[0]

	username := os.Getenv("ELASTIC_USERNAME")
	password := os.Getenv("ELASTIC_PASSWORD")
	backend := acctest.RandomWithPrefix("tf-test-db")
	pluginName := dbEngineElasticSearch.DefaultPluginName()
	name := acctest.RandomWithPrefix("db")

	resource.Test(t, resource.TestCase{
		Providers:    testProviders,
		PreCheck:     func() { testutil.TestAccPreCheck(t) },
		CheckDestroy: testAccDatabaseSecretBackendConnectionCheckDestroy,
		Steps: []resource.TestStep{
			{
				Config: testAccDatabaseSecretBackendConnectionConfig_elasticsearch(name, backend, connURL, username, password),
				Check: testComposeCheckFuncCommonDatabaseSecretBackend(name, backend, pluginName,
					resource.TestCheckResourceAttr(testDefaultDatabaseSecretBackendResource, "allowed_roles.#", "2"),
					resource.TestCheckResourceAttr(testDefaultDatabaseSecretBackendResource, "allowed_roles.0", "dev"),
					resource.TestCheckResourceAttr(testDefaultDatabaseSecretBackendResource, "allowed_roles.1", "prod"),
					resource.TestCheckResourceAttr(testDefaultDatabaseSecretBackendResource, "verify_connection", "true"),
					resource.TestCheckResourceAttr(testDefaultDatabaseSecretBackendResource, "elasticsearch.0.url", connURL),
				),
			},
		},
	})
}

func TestAccDatabaseSecretBackendConnection_snowflake(t *testing.T) {
	MaybeSkipDBTests(t, dbEngineSnowflake)

	// TODO: make these fatal once we auto provision the required test infrastructure.
	values := testutil.SkipTestEnvUnset(t, "SNOWFLAKE_URL")
	connURL := values[0]

	username := os.Getenv("SNOWFLAKE_USERNAME")
	password := os.Getenv("SNOWFLAKE_PASSWORD")
	backend := acctest.RandomWithPrefix("tf-test-db")
	pluginName := dbEngineSnowflake.DefaultPluginName()
	name := acctest.RandomWithPrefix("db")
	userTempl := "{{.DisplayName}}"

	config := testAccDatabaseSecretBackendConnectionConfig_snowflake(name, backend, connURL, username, password, userTempl)
	resource.Test(t, resource.TestCase{
		Providers:    testProviders,
		PreCheck:     func() { testutil.TestAccPreCheck(t) },
		CheckDestroy: testAccDatabaseSecretBackendConnectionCheckDestroy,
		Steps: []resource.TestStep{
			{
				Config: config,
				Check: testComposeCheckFuncCommonDatabaseSecretBackend(name, backend, pluginName,
					resource.TestCheckResourceAttr(testDefaultDatabaseSecretBackendResource, "allowed_roles.#", "2"),
					resource.TestCheckResourceAttr(testDefaultDatabaseSecretBackendResource, "allowed_roles.0", "dev"),
					resource.TestCheckResourceAttr(testDefaultDatabaseSecretBackendResource, "allowed_roles.1", "prod"),
					resource.TestCheckResourceAttr(testDefaultDatabaseSecretBackendResource, "verify_connection", "true"),
					resource.TestCheckResourceAttr(testDefaultDatabaseSecretBackendResource, "snowflake.0.connection_url", connURL),
					resource.TestCheckResourceAttr(testDefaultDatabaseSecretBackendResource, "snowflake.0.username", username),
					resource.TestCheckResourceAttr(testDefaultDatabaseSecretBackendResource, "snowflake.0.password", password),
					resource.TestCheckResourceAttr(testDefaultDatabaseSecretBackendResource, "snowflake.0.username_template", userTempl),
				),
			},
		},
	})
}

func TestAccDatabaseSecretBackendConnection_redshift(t *testing.T) {
	MaybeSkipDBTests(t, dbEngineRedshift)

	url := os.Getenv("REDSHIFT_URL")
	if url == "" {
		t.Skip("REDSHIFT_URL not set")
	}
	backend := acctest.RandomWithPrefix("tf-test-db")
	pluginName := dbEngineRedshift.DefaultPluginName()
	name := acctest.RandomWithPrefix("db")
	resource.Test(t, resource.TestCase{
		Providers:    testProviders,
		PreCheck:     func() { testutil.TestAccPreCheck(t) },
		CheckDestroy: testAccDatabaseSecretBackendConnectionCheckDestroy,
		Steps: []resource.TestStep{
			{
				Config: testAccDatabaseSecretBackendConnectionConfig_redshift(name, backend, url, false),
				Check: testComposeCheckFuncCommonDatabaseSecretBackend(name, backend, pluginName,
					resource.TestCheckResourceAttr(testDefaultDatabaseSecretBackendResource, "allowed_roles.#", "2"),
					resource.TestCheckResourceAttr(testDefaultDatabaseSecretBackendResource, "allowed_roles.0", "dev"),
					resource.TestCheckResourceAttr(testDefaultDatabaseSecretBackendResource, "allowed_roles.1", "prod"),
					resource.TestCheckResourceAttr(testDefaultDatabaseSecretBackendResource, "root_rotation_statements.#", "1"),
					resource.TestCheckResourceAttr(testDefaultDatabaseSecretBackendResource, "root_rotation_statements.0", "FOOBAR"),
					resource.TestCheckResourceAttr(testDefaultDatabaseSecretBackendResource, "verify_connection", "true"),
					resource.TestCheckResourceAttr(testDefaultDatabaseSecretBackendResource, "redshift.0.connection_url", url),
					resource.TestCheckResourceAttr(testDefaultDatabaseSecretBackendResource, "redshift.0.max_open_connections", "2"),
					resource.TestCheckResourceAttr(testDefaultDatabaseSecretBackendResource, "redshift.0.max_idle_connections", "0"),
					resource.TestCheckResourceAttr(testDefaultDatabaseSecretBackendResource, "redshift.0.max_connection_lifetime", "0"),
				),
			},
			{
				Config: testAccDatabaseSecretBackendConnectionConfig_redshift(name, backend, url, true),
				Check: resource.ComposeTestCheckFunc(
					resource.TestCheckResourceAttr("vault_database_secret_backend_connection.test", "name", name),
					resource.TestCheckResourceAttr("vault_database_secret_backend_connection.test", "backend", backend),
					resource.TestCheckResourceAttr("vault_database_secret_backend_connection.test", "allowed_roles.#", "3"),
					resource.TestCheckResourceAttr("vault_database_secret_backend_connection.test", "allowed_roles.0", "dev"),
					resource.TestCheckResourceAttr("vault_database_secret_backend_connection.test", "allowed_roles.1", "prod"),
					resource.TestCheckResourceAttr("vault_database_secret_backend_connection.test", "allowed_roles.2", "engineering"),
					resource.TestCheckResourceAttr("vault_database_secret_backend_connection.test", "root_rotation_statements.#", "2"),
					resource.TestCheckResourceAttr("vault_database_secret_backend_connection.test", "root_rotation_statements.0", "FOOBAR"),
					resource.TestCheckResourceAttr("vault_database_secret_backend_connection.test", "root_rotation_statements.1", "BAZQUX"),
					resource.TestCheckResourceAttr("vault_database_secret_backend_connection.test", "verify_connection", "true"),
					resource.TestCheckResourceAttr("vault_database_secret_backend_connection.test", "redshift.0.connection_url", url),
					resource.TestCheckResourceAttr("vault_database_secret_backend_connection.test", "redshift.0.max_open_connections", "3"),
					resource.TestCheckResourceAttr("vault_database_secret_backend_connection.test", "redshift.0.max_idle_connections", "0"),
					resource.TestCheckResourceAttr("vault_database_secret_backend_connection.test", "redshift.0.max_connection_lifetime", "0"),
				),
			},
		},
	})
}

func testAccDatabaseSecretBackendConnectionCheckDestroy(s *terraform.State) error {
	client := testProvider.Meta().(*api.Client)

	for _, rs := range s.RootModule().Resources {
		if rs.Type != "vault_database_secret_backend_connection" {
			continue
		}
		secret, err := client.Logical().Read(rs.Primary.ID)
		if err != nil {
			return err
		}
		if secret != nil {
			return fmt.Errorf("connection %q still exists", rs.Primary.ID)
		}
	}
	return nil
}

func testAccDatabaseSecretBackendConnectionConfig_import(name, path, connURL, userTempl string) string {
	return fmt.Sprintf(`
resource "vault_mount" "db" {
  path = "%s"
  type = "database"
}

resource "vault_database_secret_backend_connection" "test" {
  backend = vault_mount.db.path
  name = "%s"
  allowed_roles = ["dev", "prod"]
  root_rotation_statements = ["FOOBAR"]

  postgresql {
	  connection_url    = "%s"
	  username_template = "%s"
  }
}
`, path, name, connURL, userTempl)
}

func testAccDatabaseSecretBackendConnectionConfig_cassandra(name, path, host, username, password string) string {
	return fmt.Sprintf(`
resource "vault_mount" "db" {
  path = "%s"
  type = "database"
}

resource "vault_database_secret_backend_connection" "test" {
  backend = vault_mount.db.path
  name = "%s"
  allowed_roles = ["dev", "prod"]
  root_rotation_statements = ["FOOBAR"]

  cassandra {
    hosts = ["%s"]
    username = "%s"
    password = "%s"
    tls = false
  }
}
`, path, name, host, username, password)
}

func testAccDatabaseSecretBackendConnectionConfig_cassandraProtocol(name, path, host, username, password string) string {
	return fmt.Sprintf(`
resource "vault_mount" "db" {
  path = "%s"
  type = "database"
}

resource "vault_database_secret_backend_connection" "test" {
  backend = vault_mount.db.path
  name = "%s"
  allowed_roles = ["dev", "prod"]
  root_rotation_statements = ["FOOBAR"]

  cassandra {
    hosts = ["%s"]
    username = "%s"
    password = "%s"
    tls = false
    protocol_version = 5
  }
}
`, path, name, host, username, password)
}

func testAccDatabaseSecretBackendConnectionConfig_import(name, path, connURL, userTempl string) string {
	return fmt.Sprintf(`
resource "vault_mount" "db" {
  path = "%s"
  type = "database"
}

resource "vault_database_secret_backend_connection" "test" {
  backend = vault_mount.db.path
  name = "%s"
  allowed_roles = ["dev", "prod"]
  root_rotation_statements = ["FOOBAR"]

  postgresql {
	  connection_url = "%s"
	  username_template = "%s"
  }
}
`, path, name, connURL, userTempl)
}

func testAccDatabaseSecretBackendConnectionConfig_influxdb(name, path, host, username, password string) string {
	return fmt.Sprintf(`
resource "vault_mount" "db" {
  path = "%s"
  type = "database"
}

resource "vault_database_secret_backend_connection" "test" {
  backend                  = vault_mount.db.path
  name                     = "%s"
  allowed_roles            = ["dev", "prod"]
  root_rotation_statements = ["FOOBAR"]

  influxdb {
    host     = "%s"
    username = "%s"
    password = "%s"
    tls      = false
  }
}
`, path, name, host, username, password)
}

func testAccDatabaseSecretBackendConnectionConfig_couchbase(name, path, host1, host2, username, password string) string {
	return fmt.Sprintf(`
resource "vault_mount" "db" {
  path = "%s"
  type = "database"
}
resource "vault_database_secret_backend_connection" "test" {
  backend                  = vault_mount.db.path
  name                     = "%s"
  allowed_roles            = ["dev", "prod"]
  root_rotation_statements = ["FOOBAR"]
  couchbase {
    hosts    = ["%s", "%s"]
    username = "%s"
    password = "%s"
  }
}
`, path, name, host1, host2, username, password)
}

func testAccDatabaseSecretBackendConnectionConfig_elasticsearch(name, path, host, username, password string) string {
	return fmt.Sprintf(`
resource "vault_mount" "db" {
  path = "%s"
  type = "database"
}

resource "vault_database_secret_backend_connection" "test" {
  backend = vault_mount.db.path
  name = "%s"
  allowed_roles = ["dev", "prod"]
  root_rotation_statements = ["FOOBAR"]

  elasticsearch {
    url = "%s"
    username = "%s"
    password = "%s"
  }
}
`, path, name, host, username, password)
}

func testAccDatabaseSecretBackendConnectionConfig_mongodbatlas(name, path, public_key, private_key, project_id string) string {
	return fmt.Sprintf(`
resource "vault_mount" "db" {
  path = "%s"
  type = "database"
}

resource "vault_database_secret_backend_connection" "test" {
  backend = vault_mount.db.path
  name = "%s"
  allowed_roles = ["dev", "prod"]
  root_rotation_statements = ["FOOBAR"]

  mongodbatlas {
    public_key  = "%s"
    private_key = "%s"
    project_id  = "%s"
  }
}
`, path, name, public_key, private_key, project_id)
}

func testAccDatabaseSecretBackendConnectionConfig_mongodb(name, path, connURL string) string {
	return fmt.Sprintf(`
resource "vault_mount" "db" {
  path = "%s"
  type = "database"
}

resource "vault_database_secret_backend_connection" "test" {
  backend = vault_mount.db.path
  name = "%s"
  allowed_roles = ["dev", "prod"]
  root_rotation_statements = ["FOOBAR"]

  mongodb {
    connection_url = "%s"
  }
}
`, path, name, connURL)
}

<<<<<<< HEAD
func testAccDatabaseSecretBackendConnectionConfig_mssql(name, path string, urlInfo URLInfo, containedDB bool) string {
	var config string
	username := urlInfo.parsedURL.User.Username()
	password, _ := urlInfo.parsedURL.User.Password()
=======
func testAccDatabaseSecretBackendConnectionConfig_mssql(name, path, pluginName string, parsedURL *url.URL, containedDB bool) string {
	var config string
	password, _ := parsedURL.User.Password()
>>>>>>> 60260318

	if containedDB {
		config = `
  mssql {
<<<<<<< HEAD
    connection_url   = "%s"
    username         = "%s"
    password		 = "%s"
    disable_escaping = true
    contained_db     = true
=======
    connection_url = "%s"
	username       = "%s"
	password       = "%s"
    contained_db   = true
>>>>>>> 60260318
  }`
	} else {
		config = `
  mssql {
<<<<<<< HEAD
	connection_url   = "%s"
    username         = "%s"
    password		 = "%s"
    disable_escaping = true
=======
    connection_url = "%s"
	username       = "%s"
	password       = "%s"
>>>>>>> 60260318
  }`
	}

	result := fmt.Sprintf(`
resource "vault_mount" "db" {
  path = "%s"
  type = "database"
}

resource "vault_database_secret_backend_connection" "test" {
  backend = vault_mount.db.path
  plugin_name = "%s"
  name = "%s"
  allowed_roles = ["dev", "prod"]
  root_rotation_statements = ["FOOBAR"]
%s
}
<<<<<<< HEAD
`, path, name, fmt.Sprintf(config, urlInfo.templatedURL, username, password))
=======
`, path, pluginName, name, fmt.Sprintf(config, parsedURL.String(), parsedURL.User.Username(), password))

	return result
>>>>>>> 60260318
}

func testAccDatabaseSecretBackendConnectionConfig_mysql(name, path, connURL, username, password string) string {
	return fmt.Sprintf(`
resource "vault_mount" "db" {
  path = "%s"
  type = "database"
}

resource "vault_database_secret_backend_connection" "test" {
  backend = vault_mount.db.path
  name = "%s"
  allowed_roles = ["dev", "prod"]
  root_rotation_statements = ["FOOBAR"]

  mysql {
	  connection_url = "%s"
      username       = "%s"
      password       = "%s"
  }
}
`, path, name, connURL, username, password)
}

func testAccDatabaseSecretBackendConnectionConfigUpdate_mysql(name, path, connURL, username, password string, connLifetime int) string {
	config := fmt.Sprintf(`
resource "vault_mount" "db" {
  path = "%s"
  type = "database"
}

resource "vault_database_secret_backend_connection" "test" {
  backend = vault_mount.db.path
  name = "%s"
  allowed_roles = ["dev", "prod"]
  root_rotation_statements = ["FOOBAR"]

  mysql {
	  connection_url = "%s"
	  username       = "%s"
      password       = "%s"
	  max_connection_lifetime = "%d"
  }
}
`, path, name, connURL, username, password, connLifetime)

	return config
}

func testAccDatabaseSecretBackendConnectionConfig_mysql_tls(name, path, connURL, password, tls_ca, tls_certificate_key string) string {
	return fmt.Sprintf(`
resource "vault_mount" "db" {
  path = "%s"
  type = "database"
}

resource "vault_database_secret_backend_connection" "test" {
  backend = vault_mount.db.path
  name = "%s"
  allowed_roles = ["dev", "prod"]
  root_rotation_statements = ["FOOBAR"]

  mysql {
	  connection_url = "%s"
	  tls_ca              = <<EOT
%s
EOT
	  tls_certificate_key = <<EOT
%s
EOT
  }

  data = {
	  password            = "%s"
  }
}
`, path, name, connURL, tls_ca, tls_certificate_key, password)
}

func testAccDatabaseSecretBackendConnectionConfigTemplated_mysql(name, path, connURL, username, password string, connLifetime int) string {
	config := fmt.Sprintf(`
resource "vault_mount" "db" {
  path = "%s"
  type = "database"
}

resource "vault_database_secret_backend_connection" "test" {
  backend = vault_mount.db.path
  name = "%s"
  allowed_roles = ["dev", "prod"]

  mysql {
	  connection_url          = "%s"
	  max_connection_lifetime = "%d"
	  username 				  = "%s"
	  password 				  = "%s"
  }
}
`, path, name, connURL, connLifetime, username, password)

	return config
}

func testAccDatabaseSecretBackendConnectionConfig_mysql_rds(name, path, connURL, username, password string) string {
	return fmt.Sprintf(`
resource "vault_mount" "db" {
  path = "%s"
  type = "database"
}

resource "vault_database_secret_backend_connection" "test" {
  backend = vault_mount.db.path
  name = "%s"
  allowed_roles = ["dev", "prod"]
  root_rotation_statements = ["FOOBAR"]

  mysql_rds {
	  connection_url = "%s"
	  username       = "%s"
	  password       = "%s"
  }
}
`, path, name, connURL, username, password)
}

func testAccDatabaseSecretBackendConnectionConfig_mysql_aurora(name, path, connURL, username, password string) string {
	return fmt.Sprintf(`
resource "vault_mount" "db" {
  path = "%s"
  type = "database"
}

resource "vault_database_secret_backend_connection" "test" {
  backend = vault_mount.db.path
  name = "%s"
  allowed_roles = ["dev", "prod"]
  root_rotation_statements = ["FOOBAR"]

  mysql_aurora {
	  connection_url = "%s"
	  username       = "%s"
	  password       = "%s"
  }
}
`, path, name, connURL, username, password)
}

func testAccDatabaseSecretBackendConnectionConfig_mysql_legacy(name, path, connURL, username, password string) string {
	return fmt.Sprintf(`
resource "vault_mount" "db" {
  path = "%s"
  type = "database"
}

resource "vault_database_secret_backend_connection" "test" {
  backend = vault_mount.db.path
  name = "%s"
  allowed_roles = ["dev", "prod"]
  root_rotation_statements = ["FOOBAR"]

  mysql_legacy {
	  connection_url = "%s"
	  username       = "%s"
	  password       = "%s"
  }
}
`, path, name, connURL, username, password)
}

<<<<<<< HEAD
func testAccDatabaseSecretBackendConnectionConfig_postgresql(name, path, userTempl string, urlInfo URLInfo) string {
	username := urlInfo.parsedURL.User.Username()
	password, _ := urlInfo.parsedURL.User.Password()
=======
func testAccDatabaseSecretBackendConnectionConfig_postgresql(name, path, userTempl string, parsedURL *url.URL) string {
	password, _ := parsedURL.User.Password()

>>>>>>> 60260318
	return fmt.Sprintf(`
resource "vault_mount" "db" {
  path = "%s"
  type = "database"
}

resource "vault_database_secret_backend_connection" "test" {
  backend = vault_mount.db.path
  name = "%s"
  allowed_roles = ["dev", "prod"]
  root_rotation_statements = ["FOOBAR"]

  postgresql {
<<<<<<< HEAD
	  connection_url    = "%s"
      username          = "%s"
      password          = "%s"
=======
	  connection_url = "%s"
      username = "%s"
      password = "%s"
>>>>>>> 60260318
	  username_template = "%s"
      disable_escaping  = true
  }
}
<<<<<<< HEAD
`, path, name, urlInfo.templatedURL, username, password, userTempl)
=======
`, path, name, parsedURL.String(), parsedURL.User.Username(), password, userTempl)
>>>>>>> 60260318
}

func testAccDatabaseSecretBackendConnectionConfig_snowflake(name, path, url, username, password, userTempl string) string {
	return fmt.Sprintf(`
resource "vault_mount" "db" {
  path = "%s"
  type = "database"
}

resource "vault_database_secret_backend_connection" "test" {
  backend = vault_mount.db.path
  name = "%s"
  allowed_roles = ["dev", "prod"]
  root_rotation_statements = ["FOOBAR"]

  snowflake { 
    connection_url = "%s"
    username = "%s"
    password = "%s"
    username_template = "%s"
  }
}
`, path, name, url, username, password, userTempl)
}

func testAccDatabaseSecretBackendConnectionConfig_redshift(name, path, connURL string, isUpdate bool) string {
	config := fmt.Sprintf(`
resource "vault_mount" "db" {
  path = "%s"
  type = "database"
}
`, path)

	if !isUpdate {
		config += fmt.Sprintf(`
resource "vault_database_secret_backend_connection" "test" {
  backend = vault_mount.db.path
  name = "%s"
  allowed_roles = ["dev", "prod"]
  root_rotation_statements = ["FOOBAR"]
  redshift {
	  connection_url = "%s"
  }
}`, name, connURL)
	} else {
		config += fmt.Sprintf(`
resource "vault_database_secret_backend_connection" "test" {
  backend = vault_mount.db.path
  name = "%s"
  allowed_roles = ["dev", "prod", "engineering"]
  root_rotation_statements = ["FOOBAR", "BAZQUX"]
  redshift {
	  connection_url = "%s"
      max_open_connections = 3
  }
}`, name, connURL)
	}

	return config
}

func newMySQLConnection(t *testing.T, connURL string, username string, password string) *sql.DB {
	dbURL := dbutil.QueryHelper(connURL, map[string]string{
		"username": username,
		"password": password,
	})

	db, err := sql.Open("mysql", dbURL)
	if err != nil {
		t.Fatal(err)
	}

	return db
}

func createMySQSUser(t *testing.T, db *sql.DB, username string, password string) {
	createUser := fmt.Sprintf("CREATE USER '%s'@'%%' IDENTIFIED BY '%s';", username, password)
	grantPrivileges := fmt.Sprintf("GRANT ALL PRIVILEGES ON *.* TO '%s'@'%%' WITH GRANT OPTION;", username)

	_, err := db.Exec(createUser)
	if err != nil {
		t.Fatal(err)
	}
	_, err = db.Exec(grantPrivileges)
	if err != nil {
		t.Fatal(err)
	}
}

func deleteMySQLUser(t *testing.T, db *sql.DB, username string) {
	query := fmt.Sprintf("DROP USER '%s'@'%%';", username)
	_, err := db.Exec(query)
	if err != nil {
		t.Error(err)
	}
}

func MaybeSkipDBTests(t *testing.T, engine *dbEngine) {
	// require TF_ACC to be set
	testutil.SkipTestAcc(t)

	envVars := []string{"SKIP_DB_TESTS"}
	for _, e := range dbEngines {
		if e == engine {
			envVars = append(envVars, envVars[0]+"_"+strings.ToUpper(engine.name))
			break
		}
	}
	testutil.SkipTestEnvSet(t, envVars...)
}

func Test_dbEngine_GetPluginName(t *testing.T) {
	type fields struct {
		name              string
		defaultPluginName string
	}
	type args struct {
		d *schema.ResourceData
	}
	tests := []struct {
		name    string
		fields  fields
		args    args
		want    string
		wantErr bool
	}{
		{
			name: "default",
			fields: fields{
				name:              "foo",
				defaultPluginName: "foo-database-plugin",
			},
			args: args{
				schema.TestResourceDataRaw(
					t,
					map[string]*schema.Schema{
						"plugin_name": {
							Type:     schema.TypeString,
							Required: false,
						},
					},
					map[string]interface{}{}),
			},
			want: "foo-database-plugin",
		},
		{
			name: "set",
			fields: fields{
				name: "foo",
			},
			args: args{
				schema.TestResourceDataRaw(
					t,
					map[string]*schema.Schema{
						"plugin_name": {
							Type:     schema.TypeString,
							Required: false,
						},
					},
					map[string]interface{}{
						"plugin_name": "baz-qux",
					}),
			},
			want: "baz-qux",
		},
		{
			name: "fail",
			fields: fields{
				name: "fail",
			},
			args: args{
				schema.TestResourceDataRaw(
					t,
					map[string]*schema.Schema{
						"plugin_name": {
							Type:     schema.TypeString,
							Required: false,
						},
					},
					map[string]interface{}{},
				),
			},
			wantErr: true,
		},
	}
	for _, tt := range tests {
		t.Run(tt.name, func(t *testing.T) {
			i := &dbEngine{
				name:              tt.fields.name,
				defaultPluginName: tt.fields.defaultPluginName,
			}

			got, err := i.GetPluginName(tt.args.d)
			if (err != nil) != tt.wantErr {
				t.Errorf("GetPluginName() error = %v, wantErr %v", err, tt.wantErr)

				return
			}

			if got != tt.want {
				t.Errorf("GetPluginName() expected %v, actual %v", tt.want, got)
			}
		})
	}
}

func Test_getDBEngine(t *testing.T) {
	type args struct {
		d *schema.ResourceData
	}
	tests := []struct {
		name        string
		args        args
		want        *dbEngine
		wantErr     bool
		expectedErr error
	}{
		{
			name: "basic",
			args: args{
				schema.TestResourceDataRaw(
					t,
					map[string]*schema.Schema{
						"mssql": {
							Type:        schema.TypeList,
							Optional:    true,
							Description: "Connection parameters for the mssql-database-plugin plugin.",
							Elem:        mssqlConnectionStringResource(),
							MaxItems:    1,
						},
					},
					map[string]interface{}{
						"mssql": []interface{}{
							map[string]interface{}{
								"connection_url": "foo",
							},
						},
					}),
			},
			want:    dbEngineMSSQL,
			wantErr: false,
		},
		{
			name: "not-found",
			args: args{
				schema.TestResourceDataRaw(
					t,
					map[string]*schema.Schema{
						"unknown": {
							Type:        schema.TypeList,
							Optional:    true,
							Description: "Connection parameters for the mssql-database-plugin plugin.",
							Elem:        mssqlConnectionStringResource(),
							MaxItems:    1,
						},
					},
					map[string]interface{}{
						"mssql": []interface{}{
							map[string]interface{}{
								"connection_url": "foo",
							},
						},
					}),
			},
			wantErr:     true,
			expectedErr: errors.New("no supported database engines configured"),
		},
	}
	for _, tt := range tests {
		t.Run(tt.name, func(t *testing.T) {
			got, err := getDBEngine(tt.args.d)
			if (err != nil) != tt.wantErr {
				t.Errorf("getDBEngine() error = %v, wantErr %v", err, tt.wantErr)
			}

			if tt.wantErr && tt.expectedErr != nil {
				if !reflect.DeepEqual(err, tt.expectedErr) {
					t.Fatalf("getDBEngine() expected err %v, actual %v", tt.expectedErr, err)
				}
			}
			if !reflect.DeepEqual(got, tt.want) {
				t.Errorf("getDBEngine() expected %v, actual %v", tt.want, got)
			}
		})
	}
}<|MERGE_RESOLUTION|>--- conflicted
+++ resolved
@@ -23,18 +23,16 @@
 	"github.com/hashicorp/terraform-provider-vault/testutil"
 )
 
-<<<<<<< HEAD
 type URLInfo struct {
 	parsedURL    *url.URL
 	templatedURL string
 }
-=======
+
 const testDefaultDatabaseSecretBackendResource = "vault_database_secret_backend_connection.test"
 
 // TODO: add support for automating tests for plugin_name
 // Currently we have to configure the Vault server with a plugin_directory,
 // copy/build a db plugin and install it with a unique name, then register it in vault.
->>>>>>> 60260318
 
 func TestAccDatabaseSecretBackendConnection_import(t *testing.T) {
 	MaybeSkipDBTests(t, dbEnginePostgres)
@@ -55,22 +53,6 @@
 		Steps: []resource.TestStep{
 			{
 				Config: testAccDatabaseSecretBackendConnectionConfig_import(name, backend, connURL, userTempl),
-<<<<<<< HEAD
-				Check: resource.ComposeTestCheckFunc(
-					resource.TestCheckResourceAttr("vault_database_secret_backend_connection.test", "name", name),
-					resource.TestCheckResourceAttr("vault_database_secret_backend_connection.test", "backend", backend),
-					resource.TestCheckResourceAttr("vault_database_secret_backend_connection.test", "allowed_roles.#", "2"),
-					resource.TestCheckResourceAttr("vault_database_secret_backend_connection.test", "allowed_roles.0", "dev"),
-					resource.TestCheckResourceAttr("vault_database_secret_backend_connection.test", "allowed_roles.1", "prod"),
-					resource.TestCheckResourceAttr("vault_database_secret_backend_connection.test", "root_rotation_statements.#", "1"),
-					resource.TestCheckResourceAttr("vault_database_secret_backend_connection.test", "root_rotation_statements.0", "FOOBAR"),
-					resource.TestCheckResourceAttr("vault_database_secret_backend_connection.test", "verify_connection", "true"),
-					resource.TestCheckResourceAttr("vault_database_secret_backend_connection.test", "postgresql.0.connection_url", connURL),
-					resource.TestCheckResourceAttr("vault_database_secret_backend_connection.test", "postgresql.0.max_open_connections", "2"),
-					resource.TestCheckResourceAttr("vault_database_secret_backend_connection.test", "postgresql.0.max_idle_connections", "0"),
-					resource.TestCheckResourceAttr("vault_database_secret_backend_connection.test", "postgresql.0.max_connection_lifetime", "0"),
-					resource.TestCheckResourceAttr("vault_database_secret_backend_connection.test", "postgresql.0.username_template", userTempl),
-=======
 				Check: testComposeCheckFuncCommonDatabaseSecretBackend(name, backend, pluginName,
 					resource.TestCheckResourceAttr(testDefaultDatabaseSecretBackendResource, "allowed_roles.#", "2"),
 					resource.TestCheckResourceAttr(testDefaultDatabaseSecretBackendResource, "allowed_roles.0", "dev"),
@@ -83,7 +65,6 @@
 					resource.TestCheckResourceAttr(testDefaultDatabaseSecretBackendResource, "postgresql.0.max_idle_connections", "0"),
 					resource.TestCheckResourceAttr(testDefaultDatabaseSecretBackendResource, "postgresql.0.max_connection_lifetime", "0"),
 					resource.TestCheckResourceAttr(testDefaultDatabaseSecretBackendResource, "postgresql.0.username_template", userTempl),
->>>>>>> 60260318
 				),
 			},
 			{
@@ -340,16 +321,6 @@
 	MaybeSkipDBTests(t, dbEngineMSSQL)
 
 	cleanupFunc, connURL := mssqlhelper.PrepareMSSQLTestContainer(t)
-	parsedURL, err := url.Parse(connURL)
-	if err != nil {
-		t.Fatal(err)
-	}
-
-	urlInfo := URLInfo{
-		parsedURL:    parsedURL,
-		templatedURL: fmt.Sprintf("%s://{{username}}:{{password}}@%s", parsedURL.Scheme, parsedURL.Host),
-	}
-
 	t.Cleanup(cleanupFunc)
 
 	backend := acctest.RandomWithPrefix("tf-test-db")
@@ -368,45 +339,6 @@
 		CheckDestroy: testAccDatabaseSecretBackendConnectionCheckDestroy,
 		Steps: []resource.TestStep{
 			{
-<<<<<<< HEAD
-				Config: testAccDatabaseSecretBackendConnectionConfig_mssql(name, backend, urlInfo, false),
-				Check: resource.ComposeTestCheckFunc(
-					resource.TestCheckResourceAttr("vault_database_secret_backend_connection.test", "name", name),
-					resource.TestCheckResourceAttr("vault_database_secret_backend_connection.test", "backend", backend),
-					resource.TestCheckResourceAttr("vault_database_secret_backend_connection.test", "allowed_roles.#", "2"),
-					resource.TestCheckResourceAttr("vault_database_secret_backend_connection.test", "allowed_roles.0", "dev"),
-					resource.TestCheckResourceAttr("vault_database_secret_backend_connection.test", "allowed_roles.1", "prod"),
-					resource.TestCheckResourceAttr("vault_database_secret_backend_connection.test", "root_rotation_statements.#", "1"),
-					resource.TestCheckResourceAttr("vault_database_secret_backend_connection.test", "root_rotation_statements.0", "FOOBAR"),
-					resource.TestCheckResourceAttr("vault_database_secret_backend_connection.test", "verify_connection", "true"),
-					resource.TestCheckResourceAttr("vault_database_secret_backend_connection.test", "mssql.0.connection_url", urlInfo.templatedURL),
-					resource.TestCheckResourceAttr("vault_database_secret_backend_connection.test", "mssql.0.max_open_connections", "2"),
-					resource.TestCheckResourceAttr("vault_database_secret_backend_connection.test", "mssql.0.max_idle_connections", "0"),
-					resource.TestCheckResourceAttr("vault_database_secret_backend_connection.test", "mssql.0.max_connection_lifetime", "0"),
-					resource.TestCheckResourceAttr("vault_database_secret_backend_connection.test", "mssql.0.disable_escaping", "true"),
-					resource.TestCheckResourceAttr("vault_database_secret_backend_connection.test", "mssql.0.username", parsedURL.User.Username()),
-					resource.TestCheckResourceAttr("vault_database_secret_backend_connection.test", "mssql.0.contained_db", "false"),
-				),
-			},
-			{
-				Config: testAccDatabaseSecretBackendConnectionConfig_mssql(name, backend, urlInfo, true),
-				Check: resource.ComposeTestCheckFunc(
-					resource.TestCheckResourceAttr("vault_database_secret_backend_connection.test", "name", name),
-					resource.TestCheckResourceAttr("vault_database_secret_backend_connection.test", "backend", backend),
-					resource.TestCheckResourceAttr("vault_database_secret_backend_connection.test", "allowed_roles.#", "2"),
-					resource.TestCheckResourceAttr("vault_database_secret_backend_connection.test", "allowed_roles.0", "dev"),
-					resource.TestCheckResourceAttr("vault_database_secret_backend_connection.test", "allowed_roles.1", "prod"),
-					resource.TestCheckResourceAttr("vault_database_secret_backend_connection.test", "root_rotation_statements.#", "1"),
-					resource.TestCheckResourceAttr("vault_database_secret_backend_connection.test", "root_rotation_statements.0", "FOOBAR"),
-					resource.TestCheckResourceAttr("vault_database_secret_backend_connection.test", "verify_connection", "true"),
-					resource.TestCheckResourceAttr("vault_database_secret_backend_connection.test", "mssql.0.connection_url", urlInfo.templatedURL),
-					resource.TestCheckResourceAttr("vault_database_secret_backend_connection.test", "mssql.0.max_open_connections", "2"),
-					resource.TestCheckResourceAttr("vault_database_secret_backend_connection.test", "mssql.0.max_idle_connections", "0"),
-					resource.TestCheckResourceAttr("vault_database_secret_backend_connection.test", "mssql.0.max_connection_lifetime", "0"),
-					resource.TestCheckResourceAttr("vault_database_secret_backend_connection.test", "mssql.0.disable_escaping", "true"),
-					resource.TestCheckResourceAttr("vault_database_secret_backend_connection.test", "mssql.0.username", parsedURL.User.Username()),
-					resource.TestCheckResourceAttr("vault_database_secret_backend_connection.test", "mssql.0.contained_db", "true"),
-=======
 				Config: testAccDatabaseSecretBackendConnectionConfig_mssql(name, backend, pluginName, parsedURL, false),
 				Check: testComposeCheckFuncCommonDatabaseSecretBackend(name, backend, pluginName,
 					resource.TestCheckResourceAttr(testDefaultDatabaseSecretBackendResource, "allowed_roles.#", "2"),
@@ -420,6 +352,7 @@
 					resource.TestCheckResourceAttr(testDefaultDatabaseSecretBackendResource, "mssql.0.max_idle_connections", "0"),
 					resource.TestCheckResourceAttr(testDefaultDatabaseSecretBackendResource, "mssql.0.max_connection_lifetime", "0"),
 					resource.TestCheckResourceAttr(testDefaultDatabaseSecretBackendResource, "mssql.0.username", username),
+					resource.TestCheckResourceAttr(testDefaultDatabaseSecretBackendResource, "mssql.0.disable_escaping", "true"),
 					resource.TestCheckResourceAttr(testDefaultDatabaseSecretBackendResource, "mssql.0.contained_db", "false"),
 				),
 			},
@@ -438,8 +371,8 @@
 					resource.TestCheckResourceAttr(testDefaultDatabaseSecretBackendResource, "mssql.0.max_idle_connections", "0"),
 					resource.TestCheckResourceAttr(testDefaultDatabaseSecretBackendResource, "mssql.0.max_connection_lifetime", "0"),
 					resource.TestCheckResourceAttr(testDefaultDatabaseSecretBackendResource, "mssql.0.username", username),
+					resource.TestCheckResourceAttr(testDefaultDatabaseSecretBackendResource, "mssql.0.disable_escaping", "true"),
 					resource.TestCheckResourceAttr(testDefaultDatabaseSecretBackendResource, "mssql.0.contained_db", "true"),
->>>>>>> 60260318
 				),
 			},
 		},
@@ -728,14 +661,6 @@
 	if err != nil {
 		t.Fatal(err)
 	}
-<<<<<<< HEAD
-
-	urlInfo := URLInfo{
-		parsedURL:    parsedURL,
-		templatedURL: fmt.Sprintf("%s://{{username}}:{{password}}@%s?sslmode=disable", parsedURL.Scheme, parsedURL.Host),
-	}
-=======
->>>>>>> 60260318
 
 	username := parsedURL.User.Username()
 	backend := acctest.RandomWithPrefix("tf-test-db")
@@ -748,25 +673,6 @@
 		CheckDestroy: testAccDatabaseSecretBackendConnectionCheckDestroy,
 		Steps: []resource.TestStep{
 			{
-<<<<<<< HEAD
-				Config: testAccDatabaseSecretBackendConnectionConfig_postgresql(name, backend, userTempl, urlInfo),
-				Check: resource.ComposeTestCheckFunc(
-					resource.TestCheckResourceAttr("vault_database_secret_backend_connection.test", "name", name),
-					resource.TestCheckResourceAttr("vault_database_secret_backend_connection.test", "backend", backend),
-					resource.TestCheckResourceAttr("vault_database_secret_backend_connection.test", "allowed_roles.#", "2"),
-					resource.TestCheckResourceAttr("vault_database_secret_backend_connection.test", "allowed_roles.0", "dev"),
-					resource.TestCheckResourceAttr("vault_database_secret_backend_connection.test", "allowed_roles.1", "prod"),
-					resource.TestCheckResourceAttr("vault_database_secret_backend_connection.test", "root_rotation_statements.#", "1"),
-					resource.TestCheckResourceAttr("vault_database_secret_backend_connection.test", "root_rotation_statements.0", "FOOBAR"),
-					resource.TestCheckResourceAttr("vault_database_secret_backend_connection.test", "verify_connection", "true"),
-					resource.TestCheckResourceAttr("vault_database_secret_backend_connection.test", "postgresql.0.connection_url", urlInfo.templatedURL),
-					resource.TestCheckResourceAttr("vault_database_secret_backend_connection.test", "postgresql.0.max_open_connections", "2"),
-					resource.TestCheckResourceAttr("vault_database_secret_backend_connection.test", "postgresql.0.max_idle_connections", "0"),
-					resource.TestCheckResourceAttr("vault_database_secret_backend_connection.test", "postgresql.0.max_connection_lifetime", "0"),
-					resource.TestCheckResourceAttr("vault_database_secret_backend_connection.test", "postgresql.0.username", parsedURL.User.Username()),
-					resource.TestCheckResourceAttr("vault_database_secret_backend_connection.test", "postgresql.0.disable_escaping", "true"),
-					resource.TestCheckResourceAttr("vault_database_secret_backend_connection.test", "postgresql.0.username_template", userTempl),
-=======
 				Config: testAccDatabaseSecretBackendConnectionConfig_postgresql(name, backend, userTempl, parsedURL),
 				Check: testComposeCheckFuncCommonDatabaseSecretBackend(name, backend, pluginName,
 					resource.TestCheckResourceAttr(testDefaultDatabaseSecretBackendResource, "allowed_roles.#", "2"),
@@ -780,8 +686,8 @@
 					resource.TestCheckResourceAttr(testDefaultDatabaseSecretBackendResource, "postgresql.0.max_idle_connections", "0"),
 					resource.TestCheckResourceAttr(testDefaultDatabaseSecretBackendResource, "postgresql.0.max_connection_lifetime", "0"),
 					resource.TestCheckResourceAttr(testDefaultDatabaseSecretBackendResource, "postgresql.0.username", username),
+					resource.TestCheckResourceAttr(testDefaultDatabaseSecretBackendResource, "postgresql.0.disable_escaping", "true"),
 					resource.TestCheckResourceAttr(testDefaultDatabaseSecretBackendResource, "postgresql.0.username_template", userTempl),
->>>>>>> 60260318
 				),
 			},
 		},
@@ -928,27 +834,6 @@
 	return nil
 }
 
-func testAccDatabaseSecretBackendConnectionConfig_import(name, path, connURL, userTempl string) string {
-	return fmt.Sprintf(`
-resource "vault_mount" "db" {
-  path = "%s"
-  type = "database"
-}
-
-resource "vault_database_secret_backend_connection" "test" {
-  backend = vault_mount.db.path
-  name = "%s"
-  allowed_roles = ["dev", "prod"]
-  root_rotation_statements = ["FOOBAR"]
-
-  postgresql {
-	  connection_url    = "%s"
-	  username_template = "%s"
-  }
-}
-`, path, name, connURL, userTempl)
-}
-
 func testAccDatabaseSecretBackendConnectionConfig_cassandra(name, path, host, username, password string) string {
 	return fmt.Sprintf(`
 resource "vault_mount" "db" {
@@ -1124,46 +1009,26 @@
 `, path, name, connURL)
 }
 
-<<<<<<< HEAD
-func testAccDatabaseSecretBackendConnectionConfig_mssql(name, path string, urlInfo URLInfo, containedDB bool) string {
-	var config string
-	username := urlInfo.parsedURL.User.Username()
-	password, _ := urlInfo.parsedURL.User.Password()
-=======
 func testAccDatabaseSecretBackendConnectionConfig_mssql(name, path, pluginName string, parsedURL *url.URL, containedDB bool) string {
 	var config string
 	password, _ := parsedURL.User.Password()
->>>>>>> 60260318
 
 	if containedDB {
 		config = `
   mssql {
-<<<<<<< HEAD
     connection_url   = "%s"
     username         = "%s"
     password		 = "%s"
     disable_escaping = true
     contained_db     = true
-=======
-    connection_url = "%s"
-	username       = "%s"
-	password       = "%s"
-    contained_db   = true
->>>>>>> 60260318
   }`
 	} else {
 		config = `
   mssql {
-<<<<<<< HEAD
 	connection_url   = "%s"
     username         = "%s"
     password		 = "%s"
     disable_escaping = true
-=======
-    connection_url = "%s"
-	username       = "%s"
-	password       = "%s"
->>>>>>> 60260318
   }`
 	}
 
@@ -1181,13 +1046,9 @@
   root_rotation_statements = ["FOOBAR"]
 %s
 }
-<<<<<<< HEAD
-`, path, name, fmt.Sprintf(config, urlInfo.templatedURL, username, password))
-=======
 `, path, pluginName, name, fmt.Sprintf(config, parsedURL.String(), parsedURL.User.Username(), password))
 
 	return result
->>>>>>> 60260318
 }
 
 func testAccDatabaseSecretBackendConnectionConfig_mysql(name, path, connURL, username, password string) string {
@@ -1357,15 +1218,9 @@
 `, path, name, connURL, username, password)
 }
 
-<<<<<<< HEAD
-func testAccDatabaseSecretBackendConnectionConfig_postgresql(name, path, userTempl string, urlInfo URLInfo) string {
-	username := urlInfo.parsedURL.User.Username()
-	password, _ := urlInfo.parsedURL.User.Password()
-=======
 func testAccDatabaseSecretBackendConnectionConfig_postgresql(name, path, userTempl string, parsedURL *url.URL) string {
 	password, _ := parsedURL.User.Password()
 
->>>>>>> 60260318
 	return fmt.Sprintf(`
 resource "vault_mount" "db" {
   path = "%s"
@@ -1379,24 +1234,14 @@
   root_rotation_statements = ["FOOBAR"]
 
   postgresql {
-<<<<<<< HEAD
 	  connection_url    = "%s"
       username          = "%s"
       password          = "%s"
-=======
-	  connection_url = "%s"
-      username = "%s"
-      password = "%s"
->>>>>>> 60260318
 	  username_template = "%s"
       disable_escaping  = true
   }
 }
-<<<<<<< HEAD
-`, path, name, urlInfo.templatedURL, username, password, userTempl)
-=======
 `, path, name, parsedURL.String(), parsedURL.User.Username(), password, userTempl)
->>>>>>> 60260318
 }
 
 func testAccDatabaseSecretBackendConnectionConfig_snowflake(name, path, url, username, password, userTempl string) string {
