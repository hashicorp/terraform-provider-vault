package vault

import (
	"database/sql"
	"errors"
	"fmt"
	"log"
	"net/url"
	"os"
	"reflect"
	"regexp"
	"strings"
	"testing"

	_ "github.com/denisenkom/go-mssqldb"
	"github.com/hashicorp/terraform-plugin-sdk/v2/helper/acctest"
	"github.com/hashicorp/terraform-plugin-sdk/v2/helper/resource"
	"github.com/hashicorp/terraform-plugin-sdk/v2/helper/schema"
	"github.com/hashicorp/terraform-plugin-sdk/v2/terraform"
	mssqlhelper "github.com/hashicorp/vault/helper/testhelpers/mssql"
	"github.com/hashicorp/vault/sdk/database/helper/dbutil"

	"github.com/hashicorp/terraform-provider-vault/testutil"
)

const testDefaultDatabaseSecretBackendResource = "vault_database_secret_backend_connection.test"

// TODO: add support for automating tests for plugin_name
// Currently we have to configure the Vault server with a plugin_directory,
// copy/build a db plugin and install it with a unique name, then register it in vault.

func TestAccDatabaseSecretBackendConnection_import(t *testing.T) {
	MaybeSkipDBTests(t, dbEnginePostgres)

	// TODO: make these fatal once we auto provision the required test infrastructure.
	values := testutil.SkipTestEnvUnset(t, "POSTGRES_URL")
	connURL := values[0]

	backend := acctest.RandomWithPrefix("tf-test-db")
	pluginName := dbEnginePostgres.DefaultPluginName()
	name := acctest.RandomWithPrefix("db")

	userTempl := "{{.DisplayName}}"
	resource.Test(t, resource.TestCase{
		Providers:    testProviders,
		PreCheck:     func() { testutil.TestAccPreCheck(t) },
		CheckDestroy: testAccDatabaseSecretBackendConnectionCheckDestroy,
		Steps: []resource.TestStep{
			{
				Config: testAccDatabaseSecretBackendConnectionConfig_import(name, backend, connURL, userTempl),
				Check: testComposeCheckFuncCommonDatabaseSecretBackend(name, backend, pluginName,
					resource.TestCheckResourceAttr(testDefaultDatabaseSecretBackendResource, "allowed_roles.#", "2"),
					resource.TestCheckResourceAttr(testDefaultDatabaseSecretBackendResource, "allowed_roles.0", "dev"),
					resource.TestCheckResourceAttr(testDefaultDatabaseSecretBackendResource, "allowed_roles.1", "prod"),
					resource.TestCheckResourceAttr(testDefaultDatabaseSecretBackendResource, "root_rotation_statements.#", "1"),
					resource.TestCheckResourceAttr(testDefaultDatabaseSecretBackendResource, "root_rotation_statements.0", "FOOBAR"),
					resource.TestCheckResourceAttr(testDefaultDatabaseSecretBackendResource, "verify_connection", "true"),
					resource.TestCheckResourceAttr(testDefaultDatabaseSecretBackendResource, "postgresql.0.connection_url", connURL),
					resource.TestCheckResourceAttr(testDefaultDatabaseSecretBackendResource, "postgresql.0.max_open_connections", "2"),
					resource.TestCheckResourceAttr(testDefaultDatabaseSecretBackendResource, "postgresql.0.max_idle_connections", "0"),
					resource.TestCheckResourceAttr(testDefaultDatabaseSecretBackendResource, "postgresql.0.max_connection_lifetime", "0"),
					resource.TestCheckResourceAttr(testDefaultDatabaseSecretBackendResource, "postgresql.0.username_template", userTempl),
				),
			},
			{
				ResourceName:            testDefaultDatabaseSecretBackendResource,
				ImportState:             true,
				ImportStateVerify:       true,
				ImportStateVerifyIgnore: []string{"verify_connection", "postgresql.0.connection_url"},
			},
		},
	})
}

func TestAccDatabaseSecretBackendConnection_cassandra(t *testing.T) {
	MaybeSkipDBTests(t, dbEngineCassandra)

	// TODO: make these fatal once we auto provision the required test infrastructure.
	values := testutil.SkipTestEnvUnset(t, "CASSANDRA_HOST")
	host := values[0]

	username := os.Getenv("CASSANDRA_USERNAME")
	password := os.Getenv("CASSANDRA_PASSWORD")
	backend := acctest.RandomWithPrefix("tf-test-db")
	pluginName := dbEngineCassandra.DefaultPluginName()
	name := acctest.RandomWithPrefix("db")
	resource.Test(t, resource.TestCase{
		Providers:    testProviders,
		PreCheck:     func() { testutil.TestAccPreCheck(t) },
		CheckDestroy: testAccDatabaseSecretBackendConnectionCheckDestroy,
		Steps: []resource.TestStep{
			{
				Config: testAccDatabaseSecretBackendConnectionConfig_cassandra(name, backend, host, username, password),
				Check: testComposeCheckFuncCommonDatabaseSecretBackend(name, backend, pluginName,
					resource.TestCheckResourceAttr(testDefaultDatabaseSecretBackendResource, "allowed_roles.#", "2"),
					resource.TestCheckResourceAttr(testDefaultDatabaseSecretBackendResource, "allowed_roles.0", "dev"),
					resource.TestCheckResourceAttr(testDefaultDatabaseSecretBackendResource, "allowed_roles.1", "prod"),
					resource.TestCheckResourceAttr(testDefaultDatabaseSecretBackendResource, "root_rotation_statements.#", "1"),
					resource.TestCheckResourceAttr(testDefaultDatabaseSecretBackendResource, "root_rotation_statements.0", "FOOBAR"),
					resource.TestCheckResourceAttr(testDefaultDatabaseSecretBackendResource, "verify_connection", "true"),
					resource.TestCheckResourceAttr(testDefaultDatabaseSecretBackendResource, "cassandra.0.hosts.#", "1"),
					resource.TestCheckResourceAttr(testDefaultDatabaseSecretBackendResource, "cassandra.0.hosts.0", host),
					resource.TestCheckResourceAttr(testDefaultDatabaseSecretBackendResource, "cassandra.0.port", "9042"),
					resource.TestCheckResourceAttr(testDefaultDatabaseSecretBackendResource, "cassandra.0.username", username),
					resource.TestCheckResourceAttr(testDefaultDatabaseSecretBackendResource, "cassandra.0.password", password),
					resource.TestCheckResourceAttr(testDefaultDatabaseSecretBackendResource, "cassandra.0.tls", "false"),
					resource.TestCheckResourceAttr(testDefaultDatabaseSecretBackendResource, "cassandra.0.insecure_tls", "false"),
					resource.TestCheckResourceAttr(testDefaultDatabaseSecretBackendResource, "cassandra.0.pem_bundle", ""),
					resource.TestCheckResourceAttr(testDefaultDatabaseSecretBackendResource, "cassandra.0.pem_json", ""),
					resource.TestCheckResourceAttr(testDefaultDatabaseSecretBackendResource, "cassandra.0.protocol_version", "4"),
					resource.TestCheckResourceAttr(testDefaultDatabaseSecretBackendResource, "cassandra.0.connect_timeout", "5"),
				),
			},
		},
	})
}

func TestAccDatabaseSecretBackendConnection_cassandraProtocol(t *testing.T) {
	MaybeSkipDBTests(t, dbEngineCassandra)

	// TODO: make these fatal once we auto provision the required test infrastructure.
	values := testutil.SkipTestEnvUnset(t, "CASSANDRA_HOST")
	host := values[0]

	username := os.Getenv("CASSANDRA_USERNAME")
	password := os.Getenv("CASSANDRA_PASSWORD")
	backend := acctest.RandomWithPrefix("tf-test-db")
	pluginName := dbEngineCassandra.DefaultPluginName()
	name := acctest.RandomWithPrefix("db")
	resource.Test(t, resource.TestCase{
		Providers:    testProviders,
		PreCheck:     func() { testutil.TestAccPreCheck(t) },
		CheckDestroy: testAccDatabaseSecretBackendConnectionCheckDestroy,
		Steps: []resource.TestStep{
			{
				Config: testAccDatabaseSecretBackendConnectionConfig_cassandraProtocol(name, backend, host, username, password),
				Check: testComposeCheckFuncCommonDatabaseSecretBackend(name, backend, pluginName,
					resource.TestCheckResourceAttr(testDefaultDatabaseSecretBackendResource, "allowed_roles.#", "2"),
					resource.TestCheckResourceAttr(testDefaultDatabaseSecretBackendResource, "allowed_roles.0", "dev"),
					resource.TestCheckResourceAttr(testDefaultDatabaseSecretBackendResource, "allowed_roles.1", "prod"),
					resource.TestCheckResourceAttr(testDefaultDatabaseSecretBackendResource, "root_rotation_statements.#", "1"),
					resource.TestCheckResourceAttr(testDefaultDatabaseSecretBackendResource, "root_rotation_statements.0", "FOOBAR"),
					resource.TestCheckResourceAttr(testDefaultDatabaseSecretBackendResource, "verify_connection", "true"),
					resource.TestCheckResourceAttr(testDefaultDatabaseSecretBackendResource, "cassandra.0.hosts.#", "1"),
					resource.TestCheckResourceAttr(testDefaultDatabaseSecretBackendResource, "cassandra.0.hosts.0", host),
					resource.TestCheckResourceAttr(testDefaultDatabaseSecretBackendResource, "cassandra.0.port", "9042"),
					resource.TestCheckResourceAttr(testDefaultDatabaseSecretBackendResource, "cassandra.0.username", username),
					resource.TestCheckResourceAttr(testDefaultDatabaseSecretBackendResource, "cassandra.0.password", password),
					resource.TestCheckResourceAttr(testDefaultDatabaseSecretBackendResource, "cassandra.0.tls", "false"),
					resource.TestCheckResourceAttr(testDefaultDatabaseSecretBackendResource, "cassandra.0.insecure_tls", "false"),
					resource.TestCheckResourceAttr(testDefaultDatabaseSecretBackendResource, "cassandra.0.pem_bundle", ""),
					resource.TestCheckResourceAttr(testDefaultDatabaseSecretBackendResource, "cassandra.0.pem_json", ""),
					resource.TestCheckResourceAttr(testDefaultDatabaseSecretBackendResource, "cassandra.0.protocol_version", "5"),
					resource.TestCheckResourceAttr(testDefaultDatabaseSecretBackendResource, "cassandra.0.connect_timeout", "5"),
				),
			},
		},
	})
}

func TestAccDatabaseSecretBackendConnection_couchbase(t *testing.T) {
	MaybeSkipDBTests(t, dbEngineCouchbase)

	values := testutil.SkipTestEnvUnset(t, "COUCHBASE_HOST_1", "COUCHBASE_HOST_2", "COUCHBASE_USERNAME", "COUCHBASE_PASSWORD")
	host1 := values[0]
	host2 := values[1]
	username := values[2]
	password := values[3]
	backend := acctest.RandomWithPrefix("tf-test-db")
	pluginName := dbEngineCouchbase.DefaultPluginName()
	name := acctest.RandomWithPrefix("db")
	resourceName := testDefaultDatabaseSecretBackendResource
	resource.Test(t, resource.TestCase{
		Providers:    testProviders,
		PreCheck:     func() { testutil.TestAccPreCheck(t) },
		CheckDestroy: testAccDatabaseSecretBackendConnectionCheckDestroy,
		Steps: []resource.TestStep{
			{
				Config: testAccDatabaseSecretBackendConnectionConfig_couchbase(name, backend, host1, host2, username, password),
				Check: testComposeCheckFuncCommonDatabaseSecretBackend(name, backend, pluginName,
					resource.TestCheckResourceAttr(resourceName, "allowed_roles.#", "2"),
					resource.TestCheckResourceAttr(resourceName, "allowed_roles.0", "dev"),
					resource.TestCheckResourceAttr(resourceName, "allowed_roles.1", "prod"),
					resource.TestCheckResourceAttr(resourceName, "root_rotation_statements.#", "1"),
					resource.TestCheckResourceAttr(resourceName, "root_rotation_statements.0", "FOOBAR"),
					resource.TestCheckResourceAttr(resourceName, "verify_connection", "true"),
					resource.TestCheckResourceAttr(resourceName, "couchbase.0.hosts.#", "2"),
					resource.TestCheckTypeSetElemAttr(resourceName, "couchbase.0.hosts.*", host1),
					resource.TestCheckTypeSetElemAttr(resourceName, "couchbase.0.hosts.*", host2),
					resource.TestCheckResourceAttr(resourceName, "couchbase.0.username", username),
					resource.TestCheckResourceAttr(resourceName, "couchbase.0.password", password),
					resource.TestCheckResourceAttr(resourceName, "couchbase.0.tls", "false"),
					resource.TestCheckResourceAttr(resourceName, "couchbase.0.insecure_tls", "false"),
					resource.TestCheckResourceAttr(resourceName, "couchbase.0.base64_pem", ""),
				),
			},
			{
				ResourceName:            resourceName,
				ImportState:             true,
				ImportStateVerify:       true,
				ImportStateVerifyIgnore: []string{"verify_connection", "couchbase.0.password"},
			},
		},
	})
}

func TestAccDatabaseSecretBackendConnection_influxdb(t *testing.T) {
	MaybeSkipDBTests(t, dbEngineInfluxDB)

	// TODO: make these fatal once we auto provision the required test infrastructure.
	values := testutil.SkipTestEnvUnset(t, "INFLUXDB_HOST")
	host := values[0]

	username := os.Getenv("INFLUXDB_USERNAME")
	password := os.Getenv("INFLUXDB_PASSWORD")
	backend := acctest.RandomWithPrefix("tf-test-db")
	pluginName := dbEngineInfluxDB.DefaultPluginName()
	name := acctest.RandomWithPrefix("db")
	resourceName := testDefaultDatabaseSecretBackendResource
	resource.Test(t, resource.TestCase{
		Providers:    testProviders,
		PreCheck:     func() { testutil.TestAccPreCheck(t) },
		CheckDestroy: testAccDatabaseSecretBackendConnectionCheckDestroy,
		Steps: []resource.TestStep{
			{
				Config: testAccDatabaseSecretBackendConnectionConfig_influxdb(name, backend, host, username, password),
				Check: testComposeCheckFuncCommonDatabaseSecretBackend(name, backend, pluginName,
					resource.TestCheckResourceAttr(resourceName, "allowed_roles.#", "2"),
					resource.TestCheckResourceAttr(resourceName, "allowed_roles.0", "dev"),
					resource.TestCheckResourceAttr(resourceName, "allowed_roles.1", "prod"),
					resource.TestCheckResourceAttr(resourceName, "root_rotation_statements.#", "1"),
					resource.TestCheckResourceAttr(resourceName, "root_rotation_statements.0", "FOOBAR"),
					resource.TestCheckResourceAttr(resourceName, "verify_connection", "true"),
					resource.TestCheckResourceAttr(resourceName, "influxdb.0.host", host),
					resource.TestCheckResourceAttr(resourceName, "influxdb.0.port", "8086"),
					resource.TestCheckResourceAttr(resourceName, "influxdb.0.username", username),
					resource.TestCheckResourceAttr(resourceName, "influxdb.0.password", password),
					resource.TestCheckResourceAttr(resourceName, "influxdb.0.tls", "false"),
					resource.TestCheckResourceAttr(resourceName, "influxdb.0.insecure_tls", "false"),
					resource.TestCheckResourceAttr(resourceName, "influxdb.0.pem_bundle", ""),
					resource.TestCheckResourceAttr(resourceName, "influxdb.0.pem_json", ""),
					resource.TestCheckResourceAttr(resourceName, "influxdb.0.connect_timeout", "5"),
				),
			},
		},
	})
}

func TestAccDatabaseSecretBackendConnection_mongodbatlas(t *testing.T) {
	MaybeSkipDBTests(t, dbEngineMongoDBAtlas)

	// TODO: make these fatal once we auto provision the required test infrastructure.
	values := testutil.SkipTestEnvUnset(t, "MONGODB_ATLAS_PUBLIC_KEY")
	publicKey := values[0]

	privateKey := os.Getenv("MONGODB_ATLAS_PRIVATE_KEY")
	projectID := os.Getenv("MONGODB_ATLAS_PROJECT_ID")
	backend := acctest.RandomWithPrefix("tf-test-db")
	pluginName := dbEngineMongoDBAtlas.DefaultPluginName()
	name := acctest.RandomWithPrefix("db")
	resource.Test(t, resource.TestCase{
		Providers:    testProviders,
		PreCheck:     func() { testutil.TestAccPreCheck(t) },
		CheckDestroy: testAccDatabaseSecretBackendConnectionCheckDestroy,
		Steps: []resource.TestStep{
			{
				Config: testAccDatabaseSecretBackendConnectionConfig_mongodbatlas(name, backend, publicKey, privateKey, projectID),
				Check: testComposeCheckFuncCommonDatabaseSecretBackend(name, backend, pluginName,
					resource.TestCheckResourceAttr(testDefaultDatabaseSecretBackendResource, "allowed_roles.#", "2"),
					resource.TestCheckResourceAttr(testDefaultDatabaseSecretBackendResource, "allowed_roles.0", "dev"),
					resource.TestCheckResourceAttr(testDefaultDatabaseSecretBackendResource, "allowed_roles.1", "prod"),
					resource.TestCheckResourceAttr(testDefaultDatabaseSecretBackendResource, "root_rotation_statements.#", "1"),
					resource.TestCheckResourceAttr(testDefaultDatabaseSecretBackendResource, "root_rotation_statements.0", "FOOBAR"),
					resource.TestCheckResourceAttr(testDefaultDatabaseSecretBackendResource, "verify_connection", "true"),
					resource.TestCheckResourceAttr(testDefaultDatabaseSecretBackendResource, "mongodbatlas.0.public_key", publicKey),
					resource.TestCheckResourceAttr(testDefaultDatabaseSecretBackendResource, "mongodbatlas.0.private_key", privateKey),
					resource.TestCheckResourceAttr(testDefaultDatabaseSecretBackendResource, "mongodbatlas.0.project_id", projectID),
				),
			},
		},
	})
}

func TestAccDatabaseSecretBackendConnection_mongodb(t *testing.T) {
	MaybeSkipDBTests(t, dbEngineMongoDB)

	// TODO: make these fatal once we auto provision the required test infrastructure.
	values := testutil.SkipTestEnvUnset(t, "MONGODB_URL")
	connURL := values[0]

	backend := acctest.RandomWithPrefix("tf-test-db")
	pluginName := dbEngineMongoDB.DefaultPluginName()
	name := acctest.RandomWithPrefix("db")
	resource.Test(t, resource.TestCase{
		Providers:    testProviders,
		PreCheck:     func() { testutil.TestAccPreCheck(t) },
		CheckDestroy: testAccDatabaseSecretBackendConnectionCheckDestroy,
		Steps: []resource.TestStep{
			{
				Config: testAccDatabaseSecretBackendConnectionConfig_mongodb(name, backend, connURL),
				Check: testComposeCheckFuncCommonDatabaseSecretBackend(name, backend, pluginName,
					resource.TestCheckResourceAttr(testDefaultDatabaseSecretBackendResource, "allowed_roles.#", "2"),
					resource.TestCheckResourceAttr(testDefaultDatabaseSecretBackendResource, "allowed_roles.0", "dev"),
					resource.TestCheckResourceAttr(testDefaultDatabaseSecretBackendResource, "allowed_roles.1", "prod"),
					resource.TestCheckResourceAttr(testDefaultDatabaseSecretBackendResource, "root_rotation_statements.#", "1"),
					resource.TestCheckResourceAttr(testDefaultDatabaseSecretBackendResource, "root_rotation_statements.0", "FOOBAR"),
					resource.TestCheckResourceAttr(testDefaultDatabaseSecretBackendResource, "verify_connection", "true"),
					resource.TestCheckResourceAttr(testDefaultDatabaseSecretBackendResource, "mongodb.0.connection_url", connURL),
				),
			},
		},
	})
}

func TestAccDatabaseSecretBackendConnection_mssql(t *testing.T) {
	MaybeSkipDBTests(t, dbEngineMSSQL)

	cleanupFunc, connURL := mssqlhelper.PrepareMSSQLTestContainer(t)
	t.Cleanup(cleanupFunc)

	backend := acctest.RandomWithPrefix("tf-test-db")
	pluginName := dbEngineMSSQL.DefaultPluginName()
	name := acctest.RandomWithPrefix("db")

	parsedURL, err := url.Parse(connURL)
	if err != nil {
		t.Fatal(err)
	}

	username := parsedURL.User.Username()
	resource.Test(t, resource.TestCase{
		Providers:    testProviders,
		PreCheck:     func() { testutil.TestAccPreCheck(t) },
		CheckDestroy: testAccDatabaseSecretBackendConnectionCheckDestroy,
		Steps: []resource.TestStep{
			{
				Config: testAccDatabaseSecretBackendConnectionConfig_mssql(name, backend, pluginName, parsedURL, false),
				Check: testComposeCheckFuncCommonDatabaseSecretBackend(name, backend, pluginName,
					resource.TestCheckResourceAttr(testDefaultDatabaseSecretBackendResource, "allowed_roles.#", "2"),
					resource.TestCheckResourceAttr(testDefaultDatabaseSecretBackendResource, "allowed_roles.0", "dev"),
					resource.TestCheckResourceAttr(testDefaultDatabaseSecretBackendResource, "allowed_roles.1", "prod"),
					resource.TestCheckResourceAttr(testDefaultDatabaseSecretBackendResource, "root_rotation_statements.#", "1"),
					resource.TestCheckResourceAttr(testDefaultDatabaseSecretBackendResource, "root_rotation_statements.0", "FOOBAR"),
					resource.TestCheckResourceAttr(testDefaultDatabaseSecretBackendResource, "verify_connection", "true"),
					resource.TestCheckResourceAttr(testDefaultDatabaseSecretBackendResource, "mssql.0.connection_url", connURL),
					resource.TestCheckResourceAttr(testDefaultDatabaseSecretBackendResource, "mssql.0.max_open_connections", "2"),
					resource.TestCheckResourceAttr(testDefaultDatabaseSecretBackendResource, "mssql.0.max_idle_connections", "0"),
					resource.TestCheckResourceAttr(testDefaultDatabaseSecretBackendResource, "mssql.0.max_connection_lifetime", "0"),
					resource.TestCheckResourceAttr(testDefaultDatabaseSecretBackendResource, "mssql.0.username", username),
					resource.TestCheckResourceAttr(testDefaultDatabaseSecretBackendResource, "mssql.0.disable_escaping", "true"),
					resource.TestCheckResourceAttr(testDefaultDatabaseSecretBackendResource, "mssql.0.contained_db", "false"),
				),
			},
			{
				Config: testAccDatabaseSecretBackendConnectionConfig_mssql(name, backend, pluginName, parsedURL, true),
				Check: testComposeCheckFuncCommonDatabaseSecretBackend(name, backend, pluginName,
					resource.TestCheckResourceAttr(testDefaultDatabaseSecretBackendResource, "plugin_name", pluginName),
					resource.TestCheckResourceAttr(testDefaultDatabaseSecretBackendResource, "allowed_roles.#", "2"),
					resource.TestCheckResourceAttr(testDefaultDatabaseSecretBackendResource, "allowed_roles.0", "dev"),
					resource.TestCheckResourceAttr(testDefaultDatabaseSecretBackendResource, "allowed_roles.1", "prod"),
					resource.TestCheckResourceAttr(testDefaultDatabaseSecretBackendResource, "root_rotation_statements.#", "1"),
					resource.TestCheckResourceAttr(testDefaultDatabaseSecretBackendResource, "root_rotation_statements.0", "FOOBAR"),
					resource.TestCheckResourceAttr(testDefaultDatabaseSecretBackendResource, "verify_connection", "true"),
					resource.TestCheckResourceAttr(testDefaultDatabaseSecretBackendResource, "mssql.0.connection_url", connURL),
					resource.TestCheckResourceAttr(testDefaultDatabaseSecretBackendResource, "mssql.0.max_open_connections", "2"),
					resource.TestCheckResourceAttr(testDefaultDatabaseSecretBackendResource, "mssql.0.max_idle_connections", "0"),
					resource.TestCheckResourceAttr(testDefaultDatabaseSecretBackendResource, "mssql.0.max_connection_lifetime", "0"),
					resource.TestCheckResourceAttr(testDefaultDatabaseSecretBackendResource, "mssql.0.username", username),
					resource.TestCheckResourceAttr(testDefaultDatabaseSecretBackendResource, "mssql.0.disable_escaping", "true"),
					resource.TestCheckResourceAttr(testDefaultDatabaseSecretBackendResource, "mssql.0.contained_db", "true"),
				),
			},
			{
				ResourceName:            testDefaultDatabaseSecretBackendResource,
				ImportState:             true,
				ImportStateVerify:       true,
				ImportStateVerifyIgnore: []string{"verify_connection", "mssql.0.password", "mssql.0.connection_url"},
			},
		},
	})
}

func TestAccDatabaseSecretBackendConnection_mysql(t *testing.T) {
	MaybeSkipDBTests(t, dbEngineMySQL)

	// TODO: make these fatal once we auto provision the required test infrastructure.
	values := testutil.SkipTestEnvUnset(t,
		"MYSQL_CONNECTION_URL", "MYSQL_CONNECTION_USERNAME", "MYSQL_CONNECTION_PASSWORD")
	connURL, username, password := values[0], values[1], values[2]

	backend := acctest.RandomWithPrefix("tf-test-db")
	name := acctest.RandomWithPrefix("db")
	resource.Test(t, resource.TestCase{
		Providers:    testProviders,
		PreCheck:     func() { testutil.TestAccPreCheck(t) },
		CheckDestroy: testAccDatabaseSecretBackendConnectionCheckDestroy,
		Steps: []resource.TestStep{
			{
				Config: testAccDatabaseSecretBackendConnectionConfig_mysql(name, backend, connURL, username, password),
				Check: testComposeCheckFuncCommonDatabaseSecretBackend(name, backend, dbEngineMySQL.DefaultPluginName(),
					resource.TestCheckResourceAttr(testDefaultDatabaseSecretBackendResource, "allowed_roles.#", "2"),
					resource.TestCheckResourceAttr(testDefaultDatabaseSecretBackendResource, "allowed_roles.0", "dev"),
					resource.TestCheckResourceAttr(testDefaultDatabaseSecretBackendResource, "allowed_roles.1", "prod"),
					resource.TestCheckResourceAttr(testDefaultDatabaseSecretBackendResource, "root_rotation_statements.#", "1"),
					resource.TestCheckResourceAttr(testDefaultDatabaseSecretBackendResource, "root_rotation_statements.0", "FOOBAR"),
					resource.TestCheckResourceAttr(testDefaultDatabaseSecretBackendResource, "verify_connection", "true"),
					resource.TestCheckResourceAttr(testDefaultDatabaseSecretBackendResource, "mysql.0.connection_url", connURL),
					resource.TestCheckResourceAttr(testDefaultDatabaseSecretBackendResource, "mysql.0.username", username),
					resource.TestCheckResourceAttr(testDefaultDatabaseSecretBackendResource, "mysql.0.max_open_connections", "2"),
					resource.TestCheckResourceAttr(testDefaultDatabaseSecretBackendResource, "mysql.0.max_idle_connections", "0"),
					resource.TestCheckResourceAttr(testDefaultDatabaseSecretBackendResource, "mysql.0.max_connection_lifetime", "0"),
				),
			},
			{
				Config: testAccDatabaseSecretBackendConnectionConfig_mysql_rds(name, backend, connURL, username, password),
				Check: testComposeCheckFuncCommonDatabaseSecretBackend(name, backend, dbEngineMySQLRDS.DefaultPluginName(),
					resource.TestCheckResourceAttr(testDefaultDatabaseSecretBackendResource, "allowed_roles.#", "2"),
					resource.TestCheckResourceAttr(testDefaultDatabaseSecretBackendResource, "allowed_roles.0", "dev"),
					resource.TestCheckResourceAttr(testDefaultDatabaseSecretBackendResource, "allowed_roles.1", "prod"),
					resource.TestCheckResourceAttr(testDefaultDatabaseSecretBackendResource, "root_rotation_statements.#", "1"),
					resource.TestCheckResourceAttr(testDefaultDatabaseSecretBackendResource, "root_rotation_statements.0", "FOOBAR"),
					resource.TestCheckResourceAttr(testDefaultDatabaseSecretBackendResource, "verify_connection", "true"),
					resource.TestCheckResourceAttr(testDefaultDatabaseSecretBackendResource, "mysql_rds.0.connection_url", connURL),
					resource.TestCheckResourceAttr(testDefaultDatabaseSecretBackendResource, "mysql_rds.0.username", username),
					resource.TestCheckResourceAttr(testDefaultDatabaseSecretBackendResource, "mysql_rds.0.max_open_connections", "2"),
					resource.TestCheckResourceAttr(testDefaultDatabaseSecretBackendResource, "mysql_rds.0.max_idle_connections", "0"),
					resource.TestCheckResourceAttr(testDefaultDatabaseSecretBackendResource, "mysql_rds.0.max_connection_lifetime", "0"),
				),
			},
			{
				Config: testAccDatabaseSecretBackendConnectionConfig_mysql_aurora(name, backend, connURL, username, password),
				Check: testComposeCheckFuncCommonDatabaseSecretBackend(name, backend, dbEngineMySQLAurora.DefaultPluginName(),
					resource.TestCheckResourceAttr(testDefaultDatabaseSecretBackendResource, "allowed_roles.#", "2"),
					resource.TestCheckResourceAttr(testDefaultDatabaseSecretBackendResource, "allowed_roles.0", "dev"),
					resource.TestCheckResourceAttr(testDefaultDatabaseSecretBackendResource, "allowed_roles.1", "prod"),
					resource.TestCheckResourceAttr(testDefaultDatabaseSecretBackendResource, "root_rotation_statements.#", "1"),
					resource.TestCheckResourceAttr(testDefaultDatabaseSecretBackendResource, "root_rotation_statements.0", "FOOBAR"),
					resource.TestCheckResourceAttr(testDefaultDatabaseSecretBackendResource, "verify_connection", "true"),
					resource.TestCheckResourceAttr(testDefaultDatabaseSecretBackendResource, "mysql_aurora.0.connection_url", connURL),
					resource.TestCheckResourceAttr(testDefaultDatabaseSecretBackendResource, "mysql_aurora.0.username", username),
					resource.TestCheckResourceAttr(testDefaultDatabaseSecretBackendResource, "mysql_aurora.0.max_open_connections", "2"),
					resource.TestCheckResourceAttr(testDefaultDatabaseSecretBackendResource, "mysql_aurora.0.max_idle_connections", "0"),
					resource.TestCheckResourceAttr(testDefaultDatabaseSecretBackendResource, "mysql_aurora.0.max_connection_lifetime", "0"),
				),
			},
			{
				Config: testAccDatabaseSecretBackendConnectionConfig_mysql_legacy(name, backend, connURL, username, password),
				Check: testComposeCheckFuncCommonDatabaseSecretBackend(name, backend, dbEngineMySQLLegacy.DefaultPluginName(),
					resource.TestCheckResourceAttr(testDefaultDatabaseSecretBackendResource, "allowed_roles.#", "2"),
					resource.TestCheckResourceAttr(testDefaultDatabaseSecretBackendResource, "allowed_roles.0", "dev"),
					resource.TestCheckResourceAttr(testDefaultDatabaseSecretBackendResource, "allowed_roles.1", "prod"),
					resource.TestCheckResourceAttr(testDefaultDatabaseSecretBackendResource, "root_rotation_statements.#", "1"),
					resource.TestCheckResourceAttr(testDefaultDatabaseSecretBackendResource, "root_rotation_statements.0", "FOOBAR"),
					resource.TestCheckResourceAttr(testDefaultDatabaseSecretBackendResource, "verify_connection", "true"),
					resource.TestCheckResourceAttr(testDefaultDatabaseSecretBackendResource, "mysql_legacy.0.connection_url", connURL),
					resource.TestCheckResourceAttr(testDefaultDatabaseSecretBackendResource, "mysql_legacy.0.username", username),
					resource.TestCheckResourceAttr(testDefaultDatabaseSecretBackendResource, "mysql_legacy.0.max_open_connections", "2"),
					resource.TestCheckResourceAttr(testDefaultDatabaseSecretBackendResource, "mysql_legacy.0.max_idle_connections", "0"),
					resource.TestCheckResourceAttr(testDefaultDatabaseSecretBackendResource, "mysql_legacy.0.max_connection_lifetime", "0"),
				),
			},
		},
	})
}

func testComposeCheckFuncCommonDatabaseSecretBackend(name, backend, pluginName string, fs ...resource.TestCheckFunc) resource.TestCheckFunc {
	funcs := []resource.TestCheckFunc{
		resource.TestCheckResourceAttr(testDefaultDatabaseSecretBackendResource, "name", name),
		resource.TestCheckResourceAttr(testDefaultDatabaseSecretBackendResource, "backend", backend),
		resource.TestCheckResourceAttr(testDefaultDatabaseSecretBackendResource, "plugin_name", pluginName),
	}
	funcs = append(funcs, fs...)

	return resource.ComposeTestCheckFunc(funcs...)
}

func TestAccDatabaseSecretBackendConnectionUpdate_mysql(t *testing.T) {
	MaybeSkipDBTests(t, dbEngineMySQL)

	// TODO: make these fatal once we auto provision the required test infrastructure.
	values := testutil.SkipTestEnvUnset(t,
		"MYSQL_CONNECTION_URL", "MYSQL_CONNECTION_USERNAME", "MYSQL_CONNECTION_PASSWORD")
	connURL, username, password := values[0], values[1], values[2]

	backend := acctest.RandomWithPrefix("tf-test-db")
	pluginName := dbEngineMySQL.DefaultPluginName()
	name := acctest.RandomWithPrefix("db")
	resource.Test(t, resource.TestCase{
		Providers:    testProviders,
		PreCheck:     func() { testutil.TestAccPreCheck(t) },
		CheckDestroy: testAccDatabaseSecretBackendConnectionCheckDestroy,
		Steps: []resource.TestStep{
			{
				Config: testAccDatabaseSecretBackendConnectionConfigUpdate_mysql(name, backend, connURL, username, password, 0),
				Check: testComposeCheckFuncCommonDatabaseSecretBackend(name, backend, pluginName,
					resource.TestCheckResourceAttr(testDefaultDatabaseSecretBackendResource, "allowed_roles.#", "2"),
					resource.TestCheckResourceAttr(testDefaultDatabaseSecretBackendResource, "allowed_roles.0", "dev"),
					resource.TestCheckResourceAttr(testDefaultDatabaseSecretBackendResource, "allowed_roles.1", "prod"),
					resource.TestCheckResourceAttr(testDefaultDatabaseSecretBackendResource, "root_rotation_statements.#", "1"),
					resource.TestCheckResourceAttr(testDefaultDatabaseSecretBackendResource, "root_rotation_statements.0", "FOOBAR"),
					resource.TestCheckResourceAttr(testDefaultDatabaseSecretBackendResource, "verify_connection", "true"),
					resource.TestCheckResourceAttr(testDefaultDatabaseSecretBackendResource, "mysql.0.connection_url", connURL),
					resource.TestCheckResourceAttr(testDefaultDatabaseSecretBackendResource, "mysql.0.username", username),
					resource.TestCheckResourceAttr(testDefaultDatabaseSecretBackendResource, "mysql.0.max_open_connections", "2"),
					resource.TestCheckResourceAttr(testDefaultDatabaseSecretBackendResource, "mysql.0.max_connection_lifetime", "0"),
				),
			},
			{
				Config: testAccDatabaseSecretBackendConnectionConfigUpdate_mysql(name, backend, connURL, username, password, 10),
				Check: testComposeCheckFuncCommonDatabaseSecretBackend(name, backend, pluginName,
					resource.TestCheckResourceAttr(testDefaultDatabaseSecretBackendResource, "allowed_roles.#", "2"),
					resource.TestCheckResourceAttr(testDefaultDatabaseSecretBackendResource, "allowed_roles.0", "dev"),
					resource.TestCheckResourceAttr(testDefaultDatabaseSecretBackendResource, "allowed_roles.1", "prod"),
					resource.TestCheckResourceAttr(testDefaultDatabaseSecretBackendResource, "root_rotation_statements.#", "1"),
					resource.TestCheckResourceAttr(testDefaultDatabaseSecretBackendResource, "root_rotation_statements.0", "FOOBAR"),
					resource.TestCheckResourceAttr(testDefaultDatabaseSecretBackendResource, "verify_connection", "true"),
					resource.TestCheckResourceAttr(testDefaultDatabaseSecretBackendResource, "mysql.0.connection_url", connURL),
					resource.TestCheckResourceAttr(testDefaultDatabaseSecretBackendResource, "mysql.0.username", username),
					resource.TestCheckResourceAttr(testDefaultDatabaseSecretBackendResource, "mysql.0.max_open_connections", "2"),
					resource.TestCheckResourceAttr(testDefaultDatabaseSecretBackendResource, "mysql.0.max_connection_lifetime", "10"),
				),
			},
		},
	})
}

func TestAccDatabaseSecretBackendConnectionTemplatedUpdateExcludePassword_mysql(t *testing.T) {
	MaybeSkipDBTests(t, dbEngineMySQL)

	// TODO: make these fatal once we auto provision the required test infrastructure.
	values := testutil.SkipTestEnvUnset(t,
		"MYSQL_CONNECTION_URL",
		"MYSQL_CONNECTION_USERNAME",
		"MYSQL_CONNECTION_PASSWORD")

	connURL, username, password := values[0], values[1], values[2]

	// The MYQSL_CONNECTION_* vars are from within the test suite (might be different host due to docker)
	// They are used to create test DB users
	// MYSQL_TEMPLATED_URL is the template URL to be used in vault
	testConnURL := os.Getenv("MYSQL_TEMPLATED_URL")
	if testConnURL == "" {
		testConnURL = connURL
	}

	backend := acctest.RandomWithPrefix("tf-test-db")
	pluginName := dbEngineMySQL.DefaultPluginName()
	name := acctest.RandomWithPrefix("db")

	// setup a secondary root user which is required for the rotate-root test portion below.
	secondaryRootUsername := acctest.RandomWithPrefix("username")
	secondaryRootPassword := acctest.RandomWithPrefix("password")
	db := newMySQLConnection(t, connURL, username, password)
<<<<<<< HEAD
	createMySQSUser(t, db, testUsername, testPassword)
	defer deleteMySQLUser(t, db, testUsername)

	client := testProvider.Meta().(*ProviderMeta).GetClient()
=======
	createMySQSUser(t, db, secondaryRootUsername, secondaryRootPassword)
	t.Cleanup(func() {
		deleteMySQLUser(t, db, secondaryRootUsername)
	})
>>>>>>> 4330724a

	resource.Test(t, resource.TestCase{
		Providers:    testProviders,
		PreCheck:     func() { testutil.TestAccPreCheck(t) },
		CheckDestroy: testAccDatabaseSecretBackendConnectionCheckDestroy,
		Steps: []resource.TestStep{
			{
				Config: testAccDatabaseSecretBackendConnectionConfigTemplated_mysql(name, backend, testConnURL, username, password, 0),
				Check: testComposeCheckFuncCommonDatabaseSecretBackend(name, backend, pluginName,
					resource.TestCheckResourceAttr(testDefaultDatabaseSecretBackendResource, "allowed_roles.#", "2"),
					resource.TestCheckResourceAttr(testDefaultDatabaseSecretBackendResource, "allowed_roles.0", "dev"),
					resource.TestCheckResourceAttr(testDefaultDatabaseSecretBackendResource, "allowed_roles.1", "prod"),
					resource.TestCheckResourceAttr(testDefaultDatabaseSecretBackendResource, "verify_connection", "true"),
					resource.TestCheckResourceAttr(testDefaultDatabaseSecretBackendResource, "mysql.0.connection_url", testConnURL),
					resource.TestCheckResourceAttr(testDefaultDatabaseSecretBackendResource, "mysql.0.username", username),
					resource.TestCheckResourceAttr(testDefaultDatabaseSecretBackendResource, "mysql.0.password", password),
					resource.TestCheckResourceAttr(testDefaultDatabaseSecretBackendResource, "mysql.0.max_connection_lifetime", "0"),
				),
			},
			{
				Config: testAccDatabaseSecretBackendConnectionConfigTemplated_mysql(name, backend, testConnURL, secondaryRootUsername, secondaryRootPassword, 10),
				Check: testComposeCheckFuncCommonDatabaseSecretBackend(name, backend, pluginName,
					resource.TestCheckResourceAttr(testDefaultDatabaseSecretBackendResource, "allowed_roles.#", "2"),
					resource.TestCheckResourceAttr(testDefaultDatabaseSecretBackendResource, "allowed_roles.0", "dev"),
					resource.TestCheckResourceAttr(testDefaultDatabaseSecretBackendResource, "allowed_roles.1", "prod"),
					resource.TestCheckResourceAttr(testDefaultDatabaseSecretBackendResource, "verify_connection", "true"),
					resource.TestCheckResourceAttr(testDefaultDatabaseSecretBackendResource, "mysql.0.connection_url", testConnURL),
					resource.TestCheckResourceAttr(testDefaultDatabaseSecretBackendResource, "mysql.0.username", secondaryRootUsername),
					resource.TestCheckResourceAttr(testDefaultDatabaseSecretBackendResource, "mysql.0.password", secondaryRootPassword),
					resource.TestCheckResourceAttr(testDefaultDatabaseSecretBackendResource, "mysql.0.max_connection_lifetime", "10"),
				),
			},
			{
				Config: testAccDatabaseSecretBackendConnectionConfigTemplated_mysql(name, backend, testConnURL, secondaryRootUsername, secondaryRootPassword, 10),
				PreConfig: func() {
					path := fmt.Sprintf("%s/rotate-root/%s", backend, name)
					client := testProvider.Meta().(*api.Client)
					resp, err := client.Logical().Write(path, map[string]interface{}{})
					if err != nil {
						t.Error(err)
					}

					log.Printf("rotate-root: %v", resp)
				},
				Check: testComposeCheckFuncCommonDatabaseSecretBackend(name, backend, pluginName,
					resource.TestCheckResourceAttr(testDefaultDatabaseSecretBackendResource, "allowed_roles.#", "2"),
					resource.TestCheckResourceAttr(testDefaultDatabaseSecretBackendResource, "allowed_roles.0", "dev"),
					resource.TestCheckResourceAttr(testDefaultDatabaseSecretBackendResource, "allowed_roles.1", "prod"),
					resource.TestCheckResourceAttr(testDefaultDatabaseSecretBackendResource, "verify_connection", "true"),
					resource.TestCheckResourceAttr(testDefaultDatabaseSecretBackendResource, "mysql.0.connection_url", testConnURL),
					resource.TestCheckResourceAttr(testDefaultDatabaseSecretBackendResource, "mysql.0.max_connection_lifetime", "10"),
				),
			},
		},
	})
}

func TestAccDatabaseSecretBackendConnection_mysql_tls(t *testing.T) {
	MaybeSkipDBTests(t, dbEngineMySQL)

	// TODO: make these fatal once we auto provision the required test infrastructure.
	values := testutil.SkipTestEnvUnset(t, "MYSQL_CA", "MYSQL_URL", "MYSQL_CERTIFICATE_KEY")
	tlsCA, connURL, tlsCertificateKey := values[0], values[1], values[2]

	backend := acctest.RandomWithPrefix("tf-test-db")
	pluginName := dbEngineMySQL.DefaultPluginName()
	name := acctest.RandomWithPrefix("db")
	password := acctest.RandomWithPrefix("password")
	resource.Test(t, resource.TestCase{
		Providers:    testProviders,
		PreCheck:     func() { testutil.TestAccPreCheck(t) },
		CheckDestroy: testAccDatabaseSecretBackendConnectionCheckDestroy,
		Steps: []resource.TestStep{
			{
				Config: testAccDatabaseSecretBackendConnectionConfig_mysql_tls(name, backend, connURL, password, tlsCA, tlsCertificateKey),
				Check: testComposeCheckFuncCommonDatabaseSecretBackend(name, backend, pluginName,
					resource.TestCheckResourceAttr(testDefaultDatabaseSecretBackendResource, "allowed_roles.#", "2"),
					resource.TestCheckResourceAttr(testDefaultDatabaseSecretBackendResource, "allowed_roles.0", "dev"),
					resource.TestCheckResourceAttr(testDefaultDatabaseSecretBackendResource, "allowed_roles.1", "prod"),
					resource.TestCheckResourceAttr(testDefaultDatabaseSecretBackendResource, "root_rotation_statements.#", "1"),
					resource.TestCheckResourceAttr(testDefaultDatabaseSecretBackendResource, "root_rotation_statements.0", "FOOBAR"),
					resource.TestCheckResourceAttr(testDefaultDatabaseSecretBackendResource, "verify_connection", "true"),
					resource.TestCheckResourceAttr(testDefaultDatabaseSecretBackendResource, "mysql.0.connection_url", connURL),
					resource.TestCheckResourceAttr(testDefaultDatabaseSecretBackendResource, "mysql.0.max_open_connections", "2"),
					resource.TestCheckResourceAttr(testDefaultDatabaseSecretBackendResource, "mysql.0.max_idle_connections", "0"),
					resource.TestCheckResourceAttr(testDefaultDatabaseSecretBackendResource, "mysql.0.max_connection_lifetime", "0"),
					resource.TestCheckResourceAttr(testDefaultDatabaseSecretBackendResource, "data.%", "1"),
					resource.TestCheckResourceAttr(testDefaultDatabaseSecretBackendResource, "data.password", password),
					resource.TestCheckResourceAttr(testDefaultDatabaseSecretBackendResource, "mysql.0.tlsCA", tlsCA+"\n"),
					resource.TestCheckResourceAttr(testDefaultDatabaseSecretBackendResource, "mysql.0.tls_certificate_key", tlsCertificateKey+"\n"),
				),
			},
		},
	})
}

func TestAccDatabaseSecretBackendConnection_postgresql(t *testing.T) {
	MaybeSkipDBTests(t, dbEnginePostgres)

	// TODO: make these fatal once we auto provision the required test infrastructure.
	values := testutil.SkipTestEnvUnset(t, "POSTGRES_URL")
	connURL := values[0]
	parsedURL, err := url.Parse(connURL)
	if err != nil {
		t.Fatal(err)
	}

	username := parsedURL.User.Username()
	backend := acctest.RandomWithPrefix("tf-test-db")
	pluginName := dbEnginePostgres.DefaultPluginName()
	name := acctest.RandomWithPrefix("db")
	userTempl := "{{.DisplayName}}"
	resource.Test(t, resource.TestCase{
		Providers:    testProviders,
		PreCheck:     func() { testutil.TestAccPreCheck(t) },
		CheckDestroy: testAccDatabaseSecretBackendConnectionCheckDestroy,
		Steps: []resource.TestStep{
			{
				Config: testAccDatabaseSecretBackendConnectionConfig_postgresql(name, backend, userTempl, parsedURL),
				Check: testComposeCheckFuncCommonDatabaseSecretBackend(name, backend, pluginName,
					resource.TestCheckResourceAttr(testDefaultDatabaseSecretBackendResource, "allowed_roles.#", "2"),
					resource.TestCheckResourceAttr(testDefaultDatabaseSecretBackendResource, "allowed_roles.0", "dev"),
					resource.TestCheckResourceAttr(testDefaultDatabaseSecretBackendResource, "allowed_roles.1", "prod"),
					resource.TestCheckResourceAttr(testDefaultDatabaseSecretBackendResource, "root_rotation_statements.#", "1"),
					resource.TestCheckResourceAttr(testDefaultDatabaseSecretBackendResource, "root_rotation_statements.0", "FOOBAR"),
					resource.TestCheckResourceAttr(testDefaultDatabaseSecretBackendResource, "verify_connection", "true"),
					resource.TestCheckResourceAttr(testDefaultDatabaseSecretBackendResource, "postgresql.0.connection_url", connURL),
					resource.TestCheckResourceAttr(testDefaultDatabaseSecretBackendResource, "postgresql.0.max_open_connections", "2"),
					resource.TestCheckResourceAttr(testDefaultDatabaseSecretBackendResource, "postgresql.0.max_idle_connections", "0"),
					resource.TestCheckResourceAttr(testDefaultDatabaseSecretBackendResource, "postgresql.0.max_connection_lifetime", "0"),
					resource.TestCheckResourceAttr(testDefaultDatabaseSecretBackendResource, "postgresql.0.username", username),
					resource.TestCheckResourceAttr(testDefaultDatabaseSecretBackendResource, "postgresql.0.disable_escaping", "true"),
					resource.TestCheckResourceAttr(testDefaultDatabaseSecretBackendResource, "postgresql.0.username_template", userTempl),
				),
			},
		},
	})
}

func TestAccDatabaseSecretBackendConnection_elasticsearch(t *testing.T) {
	MaybeSkipDBTests(t, dbEngineElasticSearch)

	// TODO: make these fatal once we auto provision the required test infrastructure.
	values := testutil.SkipTestEnvUnset(t, "ELASTIC_URL")
	connURL := values[0]

	username := os.Getenv("ELASTIC_USERNAME")
	password := os.Getenv("ELASTIC_PASSWORD")
	backend := acctest.RandomWithPrefix("tf-test-db")
	pluginName := dbEngineElasticSearch.DefaultPluginName()
	name := acctest.RandomWithPrefix("db")

	resource.Test(t, resource.TestCase{
		Providers:    testProviders,
		PreCheck:     func() { testutil.TestAccPreCheck(t) },
		CheckDestroy: testAccDatabaseSecretBackendConnectionCheckDestroy,
		Steps: []resource.TestStep{
			{
				Config: testAccDatabaseSecretBackendConnectionConfig_elasticsearch(name, backend, connURL, username, password),
				Check: testComposeCheckFuncCommonDatabaseSecretBackend(name, backend, pluginName,
					resource.TestCheckResourceAttr(testDefaultDatabaseSecretBackendResource, "allowed_roles.#", "2"),
					resource.TestCheckResourceAttr(testDefaultDatabaseSecretBackendResource, "allowed_roles.0", "dev"),
					resource.TestCheckResourceAttr(testDefaultDatabaseSecretBackendResource, "allowed_roles.1", "prod"),
					resource.TestCheckResourceAttr(testDefaultDatabaseSecretBackendResource, "verify_connection", "true"),
					resource.TestCheckResourceAttr(testDefaultDatabaseSecretBackendResource, "elasticsearch.0.url", connURL),
				),
			},
		},
	})
}

func TestAccDatabaseSecretBackendConnection_snowflake(t *testing.T) {
	MaybeSkipDBTests(t, dbEngineSnowflake)

	// TODO: make these fatal once we auto provision the required test infrastructure.
	values := testutil.SkipTestEnvUnset(t, "SNOWFLAKE_URL")
	connURL := values[0]

	username := os.Getenv("SNOWFLAKE_USERNAME")
	password := os.Getenv("SNOWFLAKE_PASSWORD")
	backend := acctest.RandomWithPrefix("tf-test-db")
	pluginName := dbEngineSnowflake.DefaultPluginName()
	name := acctest.RandomWithPrefix("db")
	userTempl := "{{.DisplayName}}"

	config := testAccDatabaseSecretBackendConnectionConfig_snowflake(name, backend, connURL, username, password, userTempl)
	resource.Test(t, resource.TestCase{
		Providers:    testProviders,
		PreCheck:     func() { testutil.TestAccPreCheck(t) },
		CheckDestroy: testAccDatabaseSecretBackendConnectionCheckDestroy,
		Steps: []resource.TestStep{
			{
				Config: config,
				Check: testComposeCheckFuncCommonDatabaseSecretBackend(name, backend, pluginName,
					resource.TestCheckResourceAttr(testDefaultDatabaseSecretBackendResource, "allowed_roles.#", "2"),
					resource.TestCheckResourceAttr(testDefaultDatabaseSecretBackendResource, "allowed_roles.0", "dev"),
					resource.TestCheckResourceAttr(testDefaultDatabaseSecretBackendResource, "allowed_roles.1", "prod"),
					resource.TestCheckResourceAttr(testDefaultDatabaseSecretBackendResource, "verify_connection", "true"),
					resource.TestCheckResourceAttr(testDefaultDatabaseSecretBackendResource, "snowflake.0.connection_url", connURL),
					resource.TestCheckResourceAttr(testDefaultDatabaseSecretBackendResource, "snowflake.0.username", username),
					resource.TestCheckResourceAttr(testDefaultDatabaseSecretBackendResource, "snowflake.0.password", password),
					resource.TestCheckResourceAttr(testDefaultDatabaseSecretBackendResource, "snowflake.0.username_template", userTempl),
				),
			},
		},
	})
}

func TestAccDatabaseSecretBackendConnection_redshift(t *testing.T) {
	MaybeSkipDBTests(t, dbEngineRedshift)

	url := os.Getenv("REDSHIFT_URL")
	if url == "" {
		t.Skip("REDSHIFT_URL not set")
	}
	backend := acctest.RandomWithPrefix("tf-test-db")
	pluginName := dbEngineRedshift.DefaultPluginName()
	name := acctest.RandomWithPrefix("db")
	resource.Test(t, resource.TestCase{
		Providers:    testProviders,
		PreCheck:     func() { testutil.TestAccPreCheck(t) },
		CheckDestroy: testAccDatabaseSecretBackendConnectionCheckDestroy,
		Steps: []resource.TestStep{
			{
				Config: testAccDatabaseSecretBackendConnectionConfig_redshift(name, backend, url, false),
				Check: testComposeCheckFuncCommonDatabaseSecretBackend(name, backend, pluginName,
					resource.TestCheckResourceAttr(testDefaultDatabaseSecretBackendResource, "allowed_roles.#", "2"),
					resource.TestCheckResourceAttr(testDefaultDatabaseSecretBackendResource, "allowed_roles.0", "dev"),
					resource.TestCheckResourceAttr(testDefaultDatabaseSecretBackendResource, "allowed_roles.1", "prod"),
					resource.TestCheckResourceAttr(testDefaultDatabaseSecretBackendResource, "root_rotation_statements.#", "1"),
					resource.TestCheckResourceAttr(testDefaultDatabaseSecretBackendResource, "root_rotation_statements.0", "FOOBAR"),
					resource.TestCheckResourceAttr(testDefaultDatabaseSecretBackendResource, "verify_connection", "true"),
					resource.TestCheckResourceAttr(testDefaultDatabaseSecretBackendResource, "redshift.0.connection_url", url),
					resource.TestCheckResourceAttr(testDefaultDatabaseSecretBackendResource, "redshift.0.max_open_connections", "2"),
					resource.TestCheckResourceAttr(testDefaultDatabaseSecretBackendResource, "redshift.0.max_idle_connections", "0"),
					resource.TestCheckResourceAttr(testDefaultDatabaseSecretBackendResource, "redshift.0.max_connection_lifetime", "0"),
				),
			},
			{
				Config: testAccDatabaseSecretBackendConnectionConfig_redshift(name, backend, url, true),
				Check: resource.ComposeTestCheckFunc(
					resource.TestCheckResourceAttr("vault_database_secret_backend_connection.test", "name", name),
					resource.TestCheckResourceAttr("vault_database_secret_backend_connection.test", "backend", backend),
					resource.TestCheckResourceAttr("vault_database_secret_backend_connection.test", "allowed_roles.#", "3"),
					resource.TestCheckResourceAttr("vault_database_secret_backend_connection.test", "allowed_roles.0", "dev"),
					resource.TestCheckResourceAttr("vault_database_secret_backend_connection.test", "allowed_roles.1", "prod"),
					resource.TestCheckResourceAttr("vault_database_secret_backend_connection.test", "allowed_roles.2", "engineering"),
					resource.TestCheckResourceAttr("vault_database_secret_backend_connection.test", "root_rotation_statements.#", "2"),
					resource.TestCheckResourceAttr("vault_database_secret_backend_connection.test", "root_rotation_statements.0", "FOOBAR"),
					resource.TestCheckResourceAttr("vault_database_secret_backend_connection.test", "root_rotation_statements.1", "BAZQUX"),
					resource.TestCheckResourceAttr("vault_database_secret_backend_connection.test", "verify_connection", "true"),
					resource.TestCheckResourceAttr("vault_database_secret_backend_connection.test", "redshift.0.connection_url", url),
					resource.TestCheckResourceAttr("vault_database_secret_backend_connection.test", "redshift.0.max_open_connections", "3"),
					resource.TestCheckResourceAttr("vault_database_secret_backend_connection.test", "redshift.0.max_idle_connections", "0"),
					resource.TestCheckResourceAttr("vault_database_secret_backend_connection.test", "redshift.0.max_connection_lifetime", "0"),
				),
			},
		},
	})
}

func TestAccDatabaseSecretBackendConnection_invalid_plugin(t *testing.T) {
	name := acctest.RandomWithPrefix("tf-test-db")
	pluginName := name + "-plugin"
	config := fmt.Sprintf(`
resource "vault_mount" "db" {
  path = "%s"
  type = "database"
}

resource "vault_database_secret_backend_connection" "test" {
  backend = vault_mount.db.path
  name = "%s"
  plugin_name = "%s"
  redshift {
      max_open_connections = 3
  }
}`, name, name, pluginName)
	resource.Test(t, resource.TestCase{
		Providers: testProviders,
		PreCheck:  func() { testutil.TestAccPreCheck(t) },
		Steps: []resource.TestStep{
			{
				Config: config,
				ExpectError: regexp.MustCompile(
					fmt.Sprintf("unsupported database plugin name %q, must begin with one of:", pluginName)),
			},
		},
	})
}

func testAccDatabaseSecretBackendConnectionCheckDestroy(s *terraform.State) error {
	client := testProvider.Meta().(*ProviderMeta).GetClient()

	for _, rs := range s.RootModule().Resources {
		if rs.Type != "vault_database_secret_backend_connection" {
			continue
		}
		secret, err := client.Logical().Read(rs.Primary.ID)
		if err != nil {
			return err
		}
		if secret != nil {
			return fmt.Errorf("connection %q still exists", rs.Primary.ID)
		}
	}
	return nil
}

func testAccDatabaseSecretBackendConnectionConfig_cassandra(name, path, host, username, password string) string {
	return fmt.Sprintf(`
resource "vault_mount" "db" {
  path = "%s"
  type = "database"
}

resource "vault_database_secret_backend_connection" "test" {
  backend = vault_mount.db.path
  name = "%s"
  allowed_roles = ["dev", "prod"]
  root_rotation_statements = ["FOOBAR"]

  cassandra {
    hosts = ["%s"]
    username = "%s"
    password = "%s"
    tls = false
  }
}
`, path, name, host, username, password)
}

func testAccDatabaseSecretBackendConnectionConfig_cassandraProtocol(name, path, host, username, password string) string {
	return fmt.Sprintf(`
resource "vault_mount" "db" {
  path = "%s"
  type = "database"
}

resource "vault_database_secret_backend_connection" "test" {
  backend = vault_mount.db.path
  name = "%s"
  allowed_roles = ["dev", "prod"]
  root_rotation_statements = ["FOOBAR"]

  cassandra {
    hosts = ["%s"]
    username = "%s"
    password = "%s"
    tls = false
    protocol_version = 5
  }
}
`, path, name, host, username, password)
}

func testAccDatabaseSecretBackendConnectionConfig_import(name, path, connURL, userTempl string) string {
	return fmt.Sprintf(`
resource "vault_mount" "db" {
  path = "%s"
  type = "database"
}

resource "vault_database_secret_backend_connection" "test" {
  backend = vault_mount.db.path
  name = "%s"
  allowed_roles = ["dev", "prod"]
  root_rotation_statements = ["FOOBAR"]

  postgresql {
	  connection_url = "%s"
	  username_template = "%s"
  }
}
`, path, name, connURL, userTempl)
}

func testAccDatabaseSecretBackendConnectionConfig_influxdb(name, path, host, username, password string) string {
	return fmt.Sprintf(`
resource "vault_mount" "db" {
  path = "%s"
  type = "database"
}

resource "vault_database_secret_backend_connection" "test" {
  backend                  = vault_mount.db.path
  name                     = "%s"
  allowed_roles            = ["dev", "prod"]
  root_rotation_statements = ["FOOBAR"]

  influxdb {
    host     = "%s"
    username = "%s"
    password = "%s"
    tls      = false
  }
}
`, path, name, host, username, password)
}

func testAccDatabaseSecretBackendConnectionConfig_couchbase(name, path, host1, host2, username, password string) string {
	return fmt.Sprintf(`
resource "vault_mount" "db" {
  path = "%s"
  type = "database"
}
resource "vault_database_secret_backend_connection" "test" {
  backend                  = vault_mount.db.path
  name                     = "%s"
  allowed_roles            = ["dev", "prod"]
  root_rotation_statements = ["FOOBAR"]
  couchbase {
    hosts    = ["%s", "%s"]
    username = "%s"
    password = "%s"
  }
}
`, path, name, host1, host2, username, password)
}

func testAccDatabaseSecretBackendConnectionConfig_elasticsearch(name, path, host, username, password string) string {
	return fmt.Sprintf(`
resource "vault_mount" "db" {
  path = "%s"
  type = "database"
}

resource "vault_database_secret_backend_connection" "test" {
  backend = vault_mount.db.path
  name = "%s"
  allowed_roles = ["dev", "prod"]
  root_rotation_statements = ["FOOBAR"]

  elasticsearch {
    url = "%s"
    username = "%s"
    password = "%s"
  }
}
`, path, name, host, username, password)
}

func testAccDatabaseSecretBackendConnectionConfig_mongodbatlas(name, path, public_key, private_key, project_id string) string {
	return fmt.Sprintf(`
resource "vault_mount" "db" {
  path = "%s"
  type = "database"
}

resource "vault_database_secret_backend_connection" "test" {
  backend = vault_mount.db.path
  name = "%s"
  allowed_roles = ["dev", "prod"]
  root_rotation_statements = ["FOOBAR"]

  mongodbatlas {
    public_key  = "%s"
    private_key = "%s"
    project_id  = "%s"
  }
}
`, path, name, public_key, private_key, project_id)
}

func testAccDatabaseSecretBackendConnectionConfig_mongodb(name, path, connURL string) string {
	return fmt.Sprintf(`
resource "vault_mount" "db" {
  path = "%s"
  type = "database"
}

resource "vault_database_secret_backend_connection" "test" {
  backend = vault_mount.db.path
  name = "%s"
  allowed_roles = ["dev", "prod"]
  root_rotation_statements = ["FOOBAR"]

  mongodb {
    connection_url = "%s"
  }
}
`, path, name, connURL)
}

func testAccDatabaseSecretBackendConnectionConfig_mssql(name, path, pluginName string, parsedURL *url.URL, containedDB bool) string {
	var config string
	password, _ := parsedURL.User.Password()

	if containedDB {
		config = `
  mssql {
    connection_url   = "%s"
    username         = "%s"
    password		 = "%s"
    disable_escaping = true
    contained_db     = true
  }`
	} else {
		config = `
  mssql {
	connection_url   = "%s"
    username         = "%s"
    password		 = "%s"
    disable_escaping = true
  }`
	}

	result := fmt.Sprintf(`
resource "vault_mount" "db" {
  path = "%s"
  type = "database"
}

resource "vault_database_secret_backend_connection" "test" {
  backend = vault_mount.db.path
  plugin_name = "%s"
  name = "%s"
  allowed_roles = ["dev", "prod"]
  root_rotation_statements = ["FOOBAR"]
%s
}
`, path, pluginName, name, fmt.Sprintf(config, parsedURL.String(), parsedURL.User.Username(), password))

	return result
}

func testAccDatabaseSecretBackendConnectionConfig_mysql(name, path, connURL, username, password string) string {
	return fmt.Sprintf(`
resource "vault_mount" "db" {
  path = "%s"
  type = "database"
}

resource "vault_database_secret_backend_connection" "test" {
  backend = vault_mount.db.path
  name = "%s"
  allowed_roles = ["dev", "prod"]
  root_rotation_statements = ["FOOBAR"]

  mysql {
	  connection_url = "%s"
      username       = "%s"
      password       = "%s"
  }
}
`, path, name, connURL, username, password)
}

func testAccDatabaseSecretBackendConnectionConfigUpdate_mysql(name, path, connURL, username, password string, connLifetime int) string {
	config := fmt.Sprintf(`
resource "vault_mount" "db" {
  path = "%s"
  type = "database"
}

resource "vault_database_secret_backend_connection" "test" {
  backend = vault_mount.db.path
  name = "%s"
  allowed_roles = ["dev", "prod"]
  root_rotation_statements = ["FOOBAR"]

  mysql {
	  connection_url = "%s"
	  username       = "%s"
      password       = "%s"
	  max_connection_lifetime = "%d"
  }
}
`, path, name, connURL, username, password, connLifetime)

	return config
}

func testAccDatabaseSecretBackendConnectionConfig_mysql_tls(name, path, connURL, password, tls_ca, tls_certificate_key string) string {
	return fmt.Sprintf(`
resource "vault_mount" "db" {
  path = "%s"
  type = "database"
}

resource "vault_database_secret_backend_connection" "test" {
  backend = vault_mount.db.path
  name = "%s"
  allowed_roles = ["dev", "prod"]
  root_rotation_statements = ["FOOBAR"]

  mysql {
	  connection_url = "%s"
	  tls_ca              = <<EOT
%s
EOT
	  tls_certificate_key = <<EOT
%s
EOT
  }

  data = {
	  password            = "%s"
  }
}
`, path, name, connURL, tls_ca, tls_certificate_key, password)
}

func testAccDatabaseSecretBackendConnectionConfigTemplated_mysql(name, path, connURL, username, password string, connLifetime int) string {
	config := fmt.Sprintf(`
resource "vault_mount" "db" {
  path = "%s"
  type = "database"
}

resource "vault_database_secret_backend_connection" "test" {
  backend = vault_mount.db.path
  name = "%s"
  allowed_roles = ["dev", "prod"]

  mysql {
	  connection_url          = "%s"
	  max_connection_lifetime = "%d"
	  username 				  = "%s"
	  password 				  = "%s"
  }
}
`, path, name, connURL, connLifetime, username, password)

	return config
}

func testAccDatabaseSecretBackendConnectionConfig_mysql_rds(name, path, connURL, username, password string) string {
	return fmt.Sprintf(`
resource "vault_mount" "db" {
  path = "%s"
  type = "database"
}

resource "vault_database_secret_backend_connection" "test" {
  backend = vault_mount.db.path
  name = "%s"
  allowed_roles = ["dev", "prod"]
  root_rotation_statements = ["FOOBAR"]

  mysql_rds {
	  connection_url = "%s"
	  username       = "%s"
	  password       = "%s"
  }
}
`, path, name, connURL, username, password)
}

func testAccDatabaseSecretBackendConnectionConfig_mysql_aurora(name, path, connURL, username, password string) string {
	return fmt.Sprintf(`
resource "vault_mount" "db" {
  path = "%s"
  type = "database"
}

resource "vault_database_secret_backend_connection" "test" {
  backend = vault_mount.db.path
  name = "%s"
  allowed_roles = ["dev", "prod"]
  root_rotation_statements = ["FOOBAR"]

  mysql_aurora {
	  connection_url = "%s"
	  username       = "%s"
	  password       = "%s"
  }
}
`, path, name, connURL, username, password)
}

func testAccDatabaseSecretBackendConnectionConfig_mysql_legacy(name, path, connURL, username, password string) string {
	return fmt.Sprintf(`
resource "vault_mount" "db" {
  path = "%s"
  type = "database"
}

resource "vault_database_secret_backend_connection" "test" {
  backend = vault_mount.db.path
  name = "%s"
  allowed_roles = ["dev", "prod"]
  root_rotation_statements = ["FOOBAR"]

  mysql_legacy {
	  connection_url = "%s"
	  username       = "%s"
	  password       = "%s"
  }
}
`, path, name, connURL, username, password)
}

func testAccDatabaseSecretBackendConnectionConfig_postgresql(name, path, userTempl string, parsedURL *url.URL) string {
	password, _ := parsedURL.User.Password()

	return fmt.Sprintf(`
resource "vault_mount" "db" {
  path = "%s"
  type = "database"
}

resource "vault_database_secret_backend_connection" "test" {
  backend = vault_mount.db.path
  name = "%s"
  allowed_roles = ["dev", "prod"]
  root_rotation_statements = ["FOOBAR"]

  postgresql {
	  connection_url    = "%s"
      username          = "%s"
      password          = "%s"
	  username_template = "%s"
      disable_escaping  = true
  }
}
`, path, name, parsedURL.String(), parsedURL.User.Username(), password, userTempl)
}

func testAccDatabaseSecretBackendConnectionConfig_snowflake(name, path, url, username, password, userTempl string) string {
	return fmt.Sprintf(`
resource "vault_mount" "db" {
  path = "%s"
  type = "database"
}

resource "vault_database_secret_backend_connection" "test" {
  backend = vault_mount.db.path
  name = "%s"
  allowed_roles = ["dev", "prod"]
  root_rotation_statements = ["FOOBAR"]

  snowflake { 
    connection_url = "%s"
    username = "%s"
    password = "%s"
    username_template = "%s"
  }
}
`, path, name, url, username, password, userTempl)
}

func testAccDatabaseSecretBackendConnectionConfig_redshift(name, path, connURL string, isUpdate bool) string {
	config := fmt.Sprintf(`
resource "vault_mount" "db" {
  path = "%s"
  type = "database"
}
`, path)

	if !isUpdate {
		config += fmt.Sprintf(`
resource "vault_database_secret_backend_connection" "test" {
  backend = vault_mount.db.path
  name = "%s"
  allowed_roles = ["dev", "prod"]
  root_rotation_statements = ["FOOBAR"]
  redshift {
	  connection_url = "%s"
  }
}`, name, connURL)
	} else {
		config += fmt.Sprintf(`
resource "vault_database_secret_backend_connection" "test" {
  backend = vault_mount.db.path
  name = "%s"
  allowed_roles = ["dev", "prod", "engineering"]
  root_rotation_statements = ["FOOBAR", "BAZQUX"]
  redshift {
	  connection_url = "%s"
      max_open_connections = 3
  }
}`, name, connURL)
	}

	return config
}

func newMySQLConnection(t *testing.T, connURL string, username string, password string) *sql.DB {
	dbURL := dbutil.QueryHelper(connURL, map[string]string{
		"username": username,
		"password": password,
	})

	db, err := sql.Open("mysql", dbURL)
	if err != nil {
		t.Fatal(err)
	}

	return db
}

func createMySQSUser(t *testing.T, db *sql.DB, username string, password string) {
	createUser := fmt.Sprintf("CREATE USER '%s'@'%%' IDENTIFIED BY '%s';", username, password)
	grantPrivileges := fmt.Sprintf("GRANT ALL PRIVILEGES ON *.* TO '%s'@'%%' WITH GRANT OPTION;", username)

	_, err := db.Exec(createUser)
	if err != nil {
		t.Fatal(err)
	}
	_, err = db.Exec(grantPrivileges)
	if err != nil {
		t.Fatal(err)
	}
}

func deleteMySQLUser(t *testing.T, db *sql.DB, username string) {
	query := fmt.Sprintf("DROP USER '%s'@'%%';", username)
	_, err := db.Exec(query)
	if err != nil {
		t.Error(err)
	}
}

func MaybeSkipDBTests(t *testing.T, engine *dbEngine) {
	// require TF_ACC to be set
	testutil.SkipTestAcc(t)

	envVars := []string{"SKIP_DB_TESTS"}
	for _, e := range dbEngines {
		if e == engine {
			envVars = append(envVars, envVars[0]+"_"+strings.ToUpper(engine.name))
			break
		}
	}
	testutil.SkipTestEnvSet(t, envVars...)
}

func Test_dbEngine_GetPluginName(t *testing.T) {
	type fields struct {
		name              string
		defaultPluginName string
	}
	type args struct {
		d      *schema.ResourceData
		prefix string
	}
	tests := []struct {
		name    string
		fields  fields
		args    args
		want    string
		wantErr bool
	}{
		{
			name: "default",
			fields: fields{
				name:              "foo",
				defaultPluginName: "foo-database-plugin",
			},
			args: args{
				d: schema.TestResourceDataRaw(
					t,
					map[string]*schema.Schema{
						"plugin_name": {
							Type:     schema.TypeString,
							Required: false,
						},
					},
					map[string]interface{}{},
				),
			},
			want: "foo-database-plugin",
		},
		{
			name: "set",
			fields: fields{
				name: "foo",
			},
			args: args{
				d: schema.TestResourceDataRaw(
					t,
					map[string]*schema.Schema{
						"plugin_name": {
							Type:     schema.TypeString,
							Required: false,
						},
					},
					map[string]interface{}{
						"plugin_name": "baz-qux",
					},
				),
			},
			want: "baz-qux",
		},
		{
			name: "default-prefixed",
			fields: fields{
				name:              "foo",
				defaultPluginName: "foo" + dbPluginSuffix,
			},
			args: args{
				prefix: "foo.0.",
				d: schema.TestResourceDataRaw(
					t,
					map[string]*schema.Schema{
						"foo": {
							Type:     schema.TypeList,
							Optional: true,
							Elem: &schema.Resource{
								Schema: map[string]*schema.Schema{
									"plugin_name": {
										Type:     schema.TypeString,
										Optional: true,
										Computed: true,
									},
								},
							},
						},
					},
					map[string]interface{}{},
				),
			},
			want: "foo" + dbPluginSuffix,
		},
		{
			name: "set-prefixed",
			fields: fields{
				name: "foo",
			},
			args: args{
				prefix: "foo.0.",
				d: schema.TestResourceDataRaw(
					t,
					map[string]*schema.Schema{
						"foo": {
							Type:     schema.TypeList,
							Optional: true,
							Elem: &schema.Resource{
								Schema: map[string]*schema.Schema{
									"plugin_name": {
										Type:     schema.TypeString,
										Optional: true,
										Computed: true,
									},
								},
							},
						},
					},
					map[string]interface{}{
						"foo": []interface{}{
							map[string]interface{}{
								"plugin_name": "baz-qux",
							},
						},
					},
				),
			},
			want: "baz-qux",
		},
		{
			name: "fail",
			fields: fields{
				name: "fail",
			},
			args: args{
				d: schema.TestResourceDataRaw(
					t,
					map[string]*schema.Schema{
						"plugin_name": {
							Type:     schema.TypeString,
							Required: false,
						},
					},
					map[string]interface{}{},
				),
			},
			wantErr: true,
		},
	}
	for _, tt := range tests {
		t.Run(tt.name, func(t *testing.T) {
			i := &dbEngine{
				name:              tt.fields.name,
				defaultPluginName: tt.fields.defaultPluginName,
			}

			got, err := i.GetPluginName(tt.args.d, tt.args.prefix)
			if (err != nil) != tt.wantErr {
				t.Errorf("GetPluginName() error = %v, wantErr %v", err, tt.wantErr)

				return
			}

			if got != tt.want {
				t.Errorf("GetPluginName() expected %v, actual %v", tt.want, got)
			}
		})
	}
}

func Test_getDBEngine(t *testing.T) {
	type args struct {
		d *schema.ResourceData
	}
	tests := []struct {
		name        string
		args        args
		want        *dbEngine
		wantErr     bool
		expectedErr error
	}{
		{
			name: "basic",
			args: args{
				schema.TestResourceDataRaw(
					t,
					map[string]*schema.Schema{
						"mssql": {
							Type:        schema.TypeList,
							Optional:    true,
							Description: "Connection parameters for the mssql-database-plugin plugin.",
							Elem:        mssqlConnectionStringResource(),
							MaxItems:    1,
						},
					},
					map[string]interface{}{
						"mssql": []interface{}{
							map[string]interface{}{
								"connection_url": "foo",
							},
						},
					}),
			},
			want:    dbEngineMSSQL,
			wantErr: false,
		},
		{
			name: "not-found",
			args: args{
				schema.TestResourceDataRaw(
					t,
					map[string]*schema.Schema{
						"unknown": {
							Type:        schema.TypeList,
							Optional:    true,
							Description: "Connection parameters for the mssql-database-plugin plugin.",
							Elem:        mssqlConnectionStringResource(),
							MaxItems:    1,
						},
					},
					map[string]interface{}{
						"mssql": []interface{}{
							map[string]interface{}{
								"connection_url": "foo",
							},
						},
					}),
			},
			wantErr:     true,
			expectedErr: errors.New("no supported database engines configured"),
		},
	}
	for _, tt := range tests {
		t.Run(tt.name, func(t *testing.T) {
			got, err := getDBEngine(tt.args.d)
			if (err != nil) != tt.wantErr {
				t.Errorf("getDBEngine() error = %v, wantErr %v", err, tt.wantErr)
			}

			if tt.wantErr && tt.expectedErr != nil {
				if !reflect.DeepEqual(err, tt.expectedErr) {
					t.Fatalf("getDBEngine() expected err %v, actual %v", tt.expectedErr, err)
				}
			}
			if !reflect.DeepEqual(got, tt.want) {
				t.Errorf("getDBEngine() expected %v, actual %v", tt.want, got)
			}
		})
	}
}

func Test_getDBEngineFromResp(t *testing.T) {
	tests := []struct {
		name      string
		engines   []*dbEngine
		r         *api.Secret
		want      *dbEngine
		expectErr error
	}{
		{
			name: "basic",
			engines: []*dbEngine{
				{
					name:              "foo",
					defaultPluginName: "foo" + dbPluginSuffix,
				},
			},
			r: &api.Secret{
				Data: map[string]interface{}{
					"plugin_name": "foo-custom",
				},
			},
			want: &dbEngine{
				name:              "foo",
				defaultPluginName: "foo" + dbPluginSuffix,
			},
		},
		{
			name: "variant",
			engines: []*dbEngine{
				{
					name:              "foo",
					defaultPluginName: "foo" + dbPluginSuffix,
				},
				{
					name:              "foo-variant",
					defaultPluginName: "foo-variant" + dbPluginSuffix,
				},
				{
					name:              "foo-variant-1",
					defaultPluginName: "foo-variant-1" + dbPluginSuffix,
				},
			},
			r: &api.Secret{
				Data: map[string]interface{}{
					"plugin_name": "foo-variant-custom",
				},
			},
			want: &dbEngine{
				name:              "foo-variant",
				defaultPluginName: "foo-variant" + dbPluginSuffix,
			},
		},
		{
			name: "unsupported",
			engines: []*dbEngine{
				{
					name:              "foo",
					defaultPluginName: "foo" + dbPluginSuffix,
				},
			},
			r: &api.Secret{
				Data: map[string]interface{}{
					"plugin_name": "bar-custom",
				},
			},
			want:      nil,
			expectErr: fmt.Errorf("no supported database engines found for plugin %q", "bar-custom"),
		},
		{
			name: "invalid-empty-prefix",
			engines: []*dbEngine{
				{
					name: "foo",
				},
			},
			r: &api.Secret{
				Data: map[string]interface{}{
					"plugin_name": "bar-custom",
				},
			},
			want: nil,
			expectErr: fmt.Errorf(
				"empty plugin prefix, no default plugin name set for dbEngine %q", "foo"),
		},
		{
			name: "invalid-empty-plugin-name",
			engines: []*dbEngine{
				{
					name:              "foo",
					defaultPluginName: "foo" + dbPluginSuffix,
				},
			},
			r: &api.Secret{
				Data: map[string]interface{}{
					"plugin_name": "",
				},
			},
			want:      nil,
			expectErr: fmt.Errorf(`invalid response data, "plugin_name" is empty`),
		},
		{
			name: "invalid-data",
			r: &api.Secret{
				Data: map[string]interface{}{},
			},
			want:      nil,
			expectErr: fmt.Errorf(`invalid response data, missing "plugin_name"`),
		},
	}
	for _, tt := range tests {
		t.Run(tt.name, func(t *testing.T) {
			got, err := getDBEngineFromResp(tt.engines, tt.r)
			if tt.expectErr != nil {
				if !reflect.DeepEqual(tt.expectErr, err) {
					t.Errorf("getDBEngineFromResp() expected error = %v, actual %v", tt.expectErr, err)
				}
			}
			if !reflect.DeepEqual(got, tt.want) {
				t.Errorf("getDBEngineFromResp() got = %v, want %v", got, tt.want)
			}
		})
	}
}<|MERGE_RESOLUTION|>--- conflicted
+++ resolved
@@ -17,6 +17,7 @@
 	"github.com/hashicorp/terraform-plugin-sdk/v2/helper/resource"
 	"github.com/hashicorp/terraform-plugin-sdk/v2/helper/schema"
 	"github.com/hashicorp/terraform-plugin-sdk/v2/terraform"
+	"github.com/hashicorp/vault/api"
 	mssqlhelper "github.com/hashicorp/vault/helper/testhelpers/mssql"
 	"github.com/hashicorp/vault/sdk/database/helper/dbutil"
 
@@ -551,17 +552,10 @@
 	secondaryRootUsername := acctest.RandomWithPrefix("username")
 	secondaryRootPassword := acctest.RandomWithPrefix("password")
 	db := newMySQLConnection(t, connURL, username, password)
-<<<<<<< HEAD
-	createMySQSUser(t, db, testUsername, testPassword)
-	defer deleteMySQLUser(t, db, testUsername)
-
-	client := testProvider.Meta().(*ProviderMeta).GetClient()
-=======
 	createMySQSUser(t, db, secondaryRootUsername, secondaryRootPassword)
 	t.Cleanup(func() {
 		deleteMySQLUser(t, db, secondaryRootUsername)
 	})
->>>>>>> 4330724a
 
 	resource.Test(t, resource.TestCase{
 		Providers:    testProviders,
@@ -598,7 +592,7 @@
 				Config: testAccDatabaseSecretBackendConnectionConfigTemplated_mysql(name, backend, testConnURL, secondaryRootUsername, secondaryRootPassword, 10),
 				PreConfig: func() {
 					path := fmt.Sprintf("%s/rotate-root/%s", backend, name)
-					client := testProvider.Meta().(*api.Client)
+					client := testProvider.Meta().(*ProviderMeta).GetClient()
 					resp, err := client.Logical().Write(path, map[string]interface{}{})
 					if err != nil {
 						t.Error(err)
