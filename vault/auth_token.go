package vault

import (
<<<<<<< HEAD
	"fmt"
	"net"

=======
>>>>>>> 44567b25
	"github.com/hashicorp/terraform-plugin-sdk/v2/helper/schema"
	"github.com/hashicorp/vault/api"

	"github.com/hashicorp/terraform-provider-vault/util"
)

const (
	TokenFieldBoundCIDRs      = "token_bound_cidrs"
	TokenFieldMaxTTL          = "token_max_ttl"
	TokenFieldTTL             = "token_ttl"
	TokenFieldExplicitMaxTTL  = "token_explicit_max_ttl"
	TokenFieldNoDefaultPolicy = "token_no_default_policy"
	TokenFieldPeriod          = "token_period"
	TokenFieldPolicies        = "token_policies"
	TokenFieldType            = "token_type"
	TokenFieldNumUses         = "token_num_uses"
)

var commonTokenFields = []string{
	TokenFieldBoundCIDRs,
	TokenFieldMaxTTL,
	TokenFieldTTL,
	TokenFieldExplicitMaxTTL,
	TokenFieldNoDefaultPolicy,
	TokenFieldPeriod,
	TokenFieldPolicies,
	TokenFieldType,
	TokenFieldNumUses,
}

type addTokenFieldsConfig struct {
	TokenBoundCIDRsConflict     []string
	TokenExplicitMaxTTLConflict []string
	TokenMaxTTLConflict         []string
	TokenNumUsesConflict        []string
	TokenPeriodConflict         []string
	TokenPoliciesConflict       []string
	TokenTTLConflict            []string

	TokenTypeDefault string
}

// Common field schemas for Auth Backends
func addTokenFields(fields map[string]*schema.Schema, config *addTokenFieldsConfig) {
	if config.TokenTypeDefault == "" {
		config.TokenTypeDefault = "default"
	}

	fields[TokenFieldBoundCIDRs] = &schema.Schema{
		Type: schema.TypeSet,
		Elem: &schema.Schema{
			Type: schema.TypeString,
		},
		Description: "Specifies the blocks of IP addresses which are allowed to use the generated token",
		Optional:    true,
	}

	fields[TokenFieldExplicitMaxTTL] = &schema.Schema{
		Type:          schema.TypeInt,
		Description:   "Generated Token's Explicit Maximum TTL in seconds",
		Optional:      true,
		ConflictsWith: config.TokenExplicitMaxTTLConflict,
	}

	fields[TokenFieldMaxTTL] = &schema.Schema{
		Type:          schema.TypeInt,
		Description:   "The maximum lifetime of the generated token",
		Optional:      true,
		ConflictsWith: config.TokenMaxTTLConflict,
	}

	fields[TokenFieldNoDefaultPolicy] = &schema.Schema{
		Type:        schema.TypeBool,
		Description: "If true, the 'default' policy will not automatically be added to generated tokens",
		Optional:    true,
	}

	fields[TokenFieldPeriod] = &schema.Schema{
		Type:          schema.TypeInt,
		Description:   "Generated Token's Period",
		Optional:      true,
		ConflictsWith: config.TokenPeriodConflict,
	}

	fields[TokenFieldPolicies] = &schema.Schema{
		Type:     schema.TypeSet,
		Optional: true,
		Elem: &schema.Schema{
			Type: schema.TypeString,
		},
		Description:   "Generated Token's Policies",
		ConflictsWith: config.TokenPoliciesConflict,
	}

	fields[TokenFieldType] = &schema.Schema{
		Type:        schema.TypeString,
		Description: "The type of token to generate, service or batch",
		Optional:    true,
		Default:     config.TokenTypeDefault,
	}

	fields[TokenFieldTTL] = &schema.Schema{
		Type:          schema.TypeInt,
		Description:   "The initial ttl of the token to generate in seconds",
		Optional:      true,
		ConflictsWith: config.TokenTTLConflict,
	}

	fields[TokenFieldNumUses] = &schema.Schema{
		Type:          schema.TypeInt,
		Description:   "The maximum number of times a token may be used, a value of zero means unlimited",
		Optional:      true,
		ConflictsWith: config.TokenNumUsesConflict,
	}
}

func setTokenFields(d *schema.ResourceData, data map[string]interface{}, config *addTokenFieldsConfig) {
	data[TokenFieldNoDefaultPolicy] = d.Get(TokenFieldNoDefaultPolicy).(bool)
	data[TokenFieldType] = d.Get(TokenFieldType).(string)

	conflicted := false
	for _, k := range config.TokenExplicitMaxTTLConflict {
		if _, ok := d.GetOk(k); ok {
			conflicted = true
			break
		}
	}
	if !conflicted {
		data[TokenFieldExplicitMaxTTL] = d.Get(TokenFieldExplicitMaxTTL).(int)
	}

	conflicted = false
	for _, k := range config.TokenMaxTTLConflict {
		if _, ok := d.GetOk(k); ok {
			conflicted = true
			break
		}
	}
	if !conflicted {
		data[TokenFieldMaxTTL] = d.Get(TokenFieldMaxTTL).(int)
	}

	conflicted = false
	for _, k := range config.TokenPeriodConflict {
		if _, ok := d.GetOk(k); ok {
			conflicted = true
			break
		}
	}
	if !conflicted {
		data[TokenFieldPeriod] = d.Get(TokenFieldPeriod).(int)
	}

	conflicted = false
	for _, k := range config.TokenPoliciesConflict {
		if _, ok := d.GetOk(k); ok {
			conflicted = true
			break
		}
	}
	if !conflicted {
		data[TokenFieldPolicies] = d.Get(TokenFieldPolicies).(*schema.Set).List()
	}

	conflicted = false
	for _, k := range config.TokenTTLConflict {
		if _, ok := d.GetOk(k); ok {
			conflicted = true
			break
		}
	}
	if !conflicted {
		data[TokenFieldTTL] = d.Get(TokenFieldTTL).(int)
	}

	conflicted = false
	for _, k := range config.TokenNumUsesConflict {
		if _, ok := d.GetOk(k); ok {
			conflicted = true
			break
		}
	}
	if !conflicted {
		data[TokenFieldNumUses] = d.Get(TokenFieldNumUses).(int)
	}

	conflicted = false
	for _, k := range config.TokenBoundCIDRsConflict {
		if _, ok := d.GetOk(k); ok {
			conflicted = true
			break
		}
	}
	if !conflicted {
		data[TokenFieldBoundCIDRs] = d.Get(TokenFieldBoundCIDRs).(*schema.Set).List()
	}
}

func updateTokenFields(d *schema.ResourceData, data map[string]interface{}, create bool) {
	if create {
		if v, ok := d.GetOk(TokenFieldBoundCIDRs); ok {
			data[TokenFieldBoundCIDRs] = v.(*schema.Set).List()
		}

		if v, ok := d.GetOk(TokenFieldPolicies); ok {
			data[TokenFieldPolicies] = v.(*schema.Set).List()
		}

		if v, ok := d.GetOk(TokenFieldExplicitMaxTTL); ok {
			data[TokenFieldExplicitMaxTTL] = v.(int)
		}

		if v, ok := d.GetOk(TokenFieldMaxTTL); ok {
			data[TokenFieldMaxTTL] = v.(int)
		}

		if v, ok := d.GetOkExists(TokenFieldNoDefaultPolicy); ok {
			data[TokenFieldNoDefaultPolicy] = v.(bool)
		}

		if v, ok := d.GetOk(TokenFieldPeriod); ok {
			data[TokenFieldPeriod] = v.(int)
		}

		if v, ok := d.GetOk(TokenFieldType); ok {
			data[TokenFieldType] = v.(string)
		}

		if v, ok := d.GetOk(TokenFieldTTL); ok {
			data[TokenFieldTTL] = v.(int)
		}

		if v, ok := d.GetOk(TokenFieldNumUses); ok {
			data[TokenFieldNumUses] = v.(int)
		}
	} else {
		if d.HasChange(TokenFieldBoundCIDRs) {
			data[TokenFieldBoundCIDRs] = d.Get(TokenFieldBoundCIDRs).(*schema.Set).List()
		}

		if d.HasChange(TokenFieldPolicies) {
			data[TokenFieldPolicies] = d.Get(TokenFieldPolicies).(*schema.Set).List()
		}

		if d.HasChange(TokenFieldExplicitMaxTTL) {
			data[TokenFieldExplicitMaxTTL] = d.Get(TokenFieldExplicitMaxTTL).(int)
		}

		if d.HasChange(TokenFieldMaxTTL) {
			data[TokenFieldMaxTTL] = d.Get(TokenFieldMaxTTL).(int)
		}

		if d.HasChange(TokenFieldNoDefaultPolicy) {
			data[TokenFieldNoDefaultPolicy] = d.Get(TokenFieldNoDefaultPolicy).(bool)
		}

		if d.HasChange(TokenFieldPeriod) {
			data[TokenFieldPeriod] = d.Get(TokenFieldPeriod).(int)
		}

		if d.HasChange(TokenFieldType) {
			data[TokenFieldType] = d.Get(TokenFieldType).(string)
		}

		if d.HasChange(TokenFieldTTL) {
			data[TokenFieldTTL] = d.Get(TokenFieldTTL).(int)
		}

		if d.HasChange(TokenFieldNumUses) {
			data[TokenFieldNumUses] = d.Get(TokenFieldNumUses).(int)
		}
	}
}

func readTokenFields(d *schema.ResourceData, resp *api.Secret) error {
<<<<<<< HEAD
	handlers := map[string]fieldHandlerFunc{
		TokenFieldBoundCIDRs: handleCIDRField,
	}

	return readTokenFieldsWithHandlers(d, resp, handlers)
}

type fieldHandlerFunc func(d *schema.ResourceData, k string, resp *api.Secret) (interface{}, error)

func readTokenFieldsWithHandlers(d *schema.ResourceData, resp *api.Secret, handlers map[string]fieldHandlerFunc) error {
	return setValueWithHandlers(d, getCommonTokenFieldMap(resp), resp, handlers)
}

func setValueWithHandlers(d *schema.ResourceData, fieldMap map[string]interface{}, resp *api.Secret,
	handlers map[string]fieldHandlerFunc) error {
	for k, v := range fieldMap {
		var err error
		if f, ok := handlers[k]; ok {
			v, err = f(d, k, resp)
			if err != nil {
				return err
			}
		}
		if err := d.Set(k, v); err != nil {
			return fmt.Errorf("error setting state key %q: %w", k, err)
		}
	}
	return nil
=======
	return util.SetResourceData(d, getCommonTokenFieldMap(resp))
>>>>>>> 44567b25
}

func handleCIDRField(d *schema.ResourceData, k string, resp *api.Secret) (interface{}, error) {
	var s *schema.Set
	v, ok := d.GetOk(k)
	if ok {
		s, ok = v.(*schema.Set)
		if !ok {
			return nil, fmt.Errorf("unsupported type %T", v)
		}
	} // on import not all field attributes are available.

	var addrs []string
	for _, addr := range resp.Data[k].([]interface{}) {
		// Vault strips the CIDR prefix from IPv4 /32, IPv6 /128 host addresses
		// we want to normalize these addresses unless they are otherwise explicitly
		// configured in the Terraform config.
		if _, _, err := net.ParseCIDR(addr.(string)); err != nil {
			if s != nil && s.Contains(addr) {
				continue
			}

			ip := net.ParseIP(addr.(string))
			if ip == nil {
				// should never happen
				return nil, fmt.Errorf("invalid address %q in response", addr)
			}

			var bits int
			if m := ip.DefaultMask(); m != nil {
				// IPv4
				_, bits = m.Size()
			} else {
				// IPv6
				bits = 128
			}
			addr = fmt.Sprintf("%s/%d", addr, bits)
		}
		addrs = append(addrs, addr.(string))
	}

	return addrs, nil
}

func getCommonTokenFieldMap(resp *api.Secret) map[string]interface{} {
	m := make(map[string]interface{})
	for _, k := range commonTokenFields {
		m[k] = resp.Data[k]
	}
	return m
}<|MERGE_RESOLUTION|>--- conflicted
+++ resolved
@@ -1,16 +1,11 @@
 package vault
 
 import (
-<<<<<<< HEAD
 	"fmt"
 	"net"
 
-=======
->>>>>>> 44567b25
 	"github.com/hashicorp/terraform-plugin-sdk/v2/helper/schema"
 	"github.com/hashicorp/vault/api"
-
-	"github.com/hashicorp/terraform-provider-vault/util"
 )
 
 const (
@@ -282,7 +277,6 @@
 }
 
 func readTokenFields(d *schema.ResourceData, resp *api.Secret) error {
-<<<<<<< HEAD
 	handlers := map[string]fieldHandlerFunc{
 		TokenFieldBoundCIDRs: handleCIDRField,
 	}
@@ -297,7 +291,8 @@
 }
 
 func setValueWithHandlers(d *schema.ResourceData, fieldMap map[string]interface{}, resp *api.Secret,
-	handlers map[string]fieldHandlerFunc) error {
+	handlers map[string]fieldHandlerFunc,
+) error {
 	for k, v := range fieldMap {
 		var err error
 		if f, ok := handlers[k]; ok {
@@ -311,9 +306,6 @@
 		}
 	}
 	return nil
-=======
-	return util.SetResourceData(d, getCommonTokenFieldMap(resp))
->>>>>>> 44567b25
 }
 
 func handleCIDRField(d *schema.ResourceData, k string, resp *api.Secret) (interface{}, error) {
