--- conflicted
+++ resolved
@@ -48,11 +48,8 @@
 	TokenPeriodConflict         []string
 	TokenPoliciesConflict       []string
 	TokenTTLConflict            []string
-<<<<<<< HEAD
-	AliasMetadataConflict       []string
-=======
 	TokenTypeConflict           []string
->>>>>>> 55d0009d
+  AliasMetadataConflict       []string
 
 	TokenTypeDefault string
 }
