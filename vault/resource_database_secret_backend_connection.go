package vault

import (
	"encoding/json"
	"fmt"
	"log"
	"regexp"
	"strconv"
	"strings"
	"time"

	"github.com/hashicorp/go-secure-stdlib/parseutil"
	"github.com/hashicorp/terraform-plugin-sdk/v2/helper/schema"
	"github.com/hashicorp/terraform-plugin-sdk/v2/helper/validation"
	"github.com/hashicorp/vault/api"

	"github.com/hashicorp/terraform-provider-vault/util"
)

type connectionStringConfig struct {
	excludeUsernameTemplate bool
}

const (
	dbBackendCassandra     = "cassandra"
	dbBackendElasticSearch = "elasticsearch"
	dbBackendHana          = "hana"
	dbBackendInfluxDB      = "influxdb"
	dbBackendMSSQL         = "mssql"
	dbBackendMongoDB       = "mongodb"
	dbBackendMongoDBAtlas  = "mongodbatlas"
	dbBackendMySQL         = "mysql"
	dbBackendMySQLAurora   = "mysql_aurora"
	dbBackendMySQLLegacy   = "mysql_legacy"
	dbBackendMySQLRDS      = "mysql_rds"
	dbBackendPostgres      = "postgresql"
	dbBackendOracle        = "oracle"
	dbBackendSnowflake     = "snowflake"
)

var (
	databaseSecretBackendConnectionBackendFromPathRegex = regexp.MustCompile("^(.+)/config/.+$")
	databaseSecretBackendConnectionNameFromPathRegex    = regexp.MustCompile("^.+/config/(.+$)")
<<<<<<< HEAD
	dbBackendTypes                                      = []string{"cassandra", "influxdb", "hana", "mongodb", "mssql", "mysql", "mysql_rds", "mysql_aurora", "mysql_legacy", "postgresql", "oracle", "elasticsearch", "snowflake", "redshift"}
=======
	dbBackendTypes                                      = []string{
		dbBackendCassandra,
		dbBackendElasticSearch,
		dbBackendHana,
		dbBackendInfluxDB,
		dbBackendMSSQL,
		dbBackendMongoDB,
		dbBackendMongoDBAtlas,
		dbBackendMySQL,
		dbBackendMySQLAurora,
		dbBackendMySQLLegacy,
		dbBackendMySQLRDS,
		dbBackendPostgres,
		dbBackendOracle,
		dbBackendSnowflake,
	}
>>>>>>> 443069c0
)

func databaseSecretBackendConnectionResource() *schema.Resource {
	return &schema.Resource{
		Create: databaseSecretBackendConnectionCreate,
		Read:   databaseSecretBackendConnectionRead,
		Update: databaseSecretBackendConnectionUpdate,
		Delete: databaseSecretBackendConnectionDelete,
		Exists: databaseSecretBackendConnectionExists,
		Importer: &schema.ResourceImporter{
			State: schema.ImportStatePassthrough,
		},

		Schema: map[string]*schema.Schema{
			"name": {
				Type:        schema.TypeString,
				Required:    true,
				Description: "Name of the database connection.",
				ForceNew:    true,
			},
			"verify_connection": {
				Type:        schema.TypeBool,
				Optional:    true,
				Description: "Specifies if the connection is verified during initial configuration.",
				Default:     true,
			},
			"allowed_roles": {
				Type:        schema.TypeList,
				Optional:    true,
				Description: "A list of roles that are allowed to use this connection.",
				Elem: &schema.Schema{
					Type: schema.TypeString,
				},
			},
			"root_rotation_statements": {
				Type:        schema.TypeList,
				Optional:    true,
				Description: "A list of database statements to be executed to rotate the root user's credentials.",
				Elem: &schema.Schema{
					Type: schema.TypeString,
				},
			},
			"data": {
				Type:        schema.TypeMap,
				Optional:    true,
				Description: "A map of sensitive data to pass to the endpoint. Useful for templated connection strings.",
				Sensitive:   true,
			},

			"elasticsearch": {
				Type:        schema.TypeList,
				Optional:    true,
				Description: "Connection parameters for the elasticsearch-database-plugin.",
				Elem: &schema.Resource{
					Schema: map[string]*schema.Schema{
						"url": {
							Type:        schema.TypeString,
							Required:    true,
							Description: "The URL for Elasticsearch's API",
						},
						"username": {
							Type:        schema.TypeString,
							Required:    true,
							Description: "The username to be used in the connection URL",
						},
						"password": {
							Type:        schema.TypeString,
							Required:    true,
							Description: "The password to be used in the connection URL",
							Sensitive:   true,
						},
					},
				},
				MaxItems:      1,
				ConflictsWith: util.CalculateConflictsWith(dbBackendElasticSearch, dbBackendTypes),
			},

			"cassandra": {
				Type:        schema.TypeList,
				Optional:    true,
				Description: "Connection parameters for the cassandra-database-plugin plugin.",
				Elem: &schema.Resource{
					Schema: map[string]*schema.Schema{
						"hosts": {
							Type: schema.TypeList,
							Elem: &schema.Schema{
								Type: schema.TypeString,
							},
							Optional:    true,
							Description: "Cassandra hosts to connect to.",
						},
						"port": {
							Type:         schema.TypeInt,
							Optional:     true,
							Description:  "The transport port to use to connect to Cassandra.",
							ValidateFunc: validation.IsPortNumber,
							Default:      9042,
						},
						"username": {
							Type:        schema.TypeString,
							Optional:    true,
							Description: "The username to use when authenticating with Cassandra.",
						},
						"password": {
							Type:        schema.TypeString,
							Optional:    true,
							Description: "The password to use when authenticating with Cassandra.",
							Sensitive:   true,
						},
						"tls": {
							Type:        schema.TypeBool,
							Optional:    true,
							Description: "Whether to use TLS when connecting to Cassandra.",
							Default:     true,
						},
						"insecure_tls": {
							Type:        schema.TypeBool,
							Optional:    true,
							Description: "Whether to skip verification of the server certificate when using TLS.",
							Default:     false,
						},
						"pem_bundle": {
							Type:        schema.TypeString,
							Optional:    true,
							Description: "Concatenated PEM blocks containing a certificate and private key; a certificate, private key, and issuing CA certificate; or just a CA certificate.",
							Sensitive:   true,
						},
						"pem_json": {
							Type:         schema.TypeString,
							Optional:     true,
							Description:  "Specifies JSON containing a certificate and private key; a certificate, private key, and issuing CA certificate; or just a CA certificate.",
							Sensitive:    true,
							ValidateFunc: validation.StringIsJSON,
						},
						"protocol_version": {
							Type:        schema.TypeInt,
							Optional:    true,
							Default:     2,
							Description: "The CQL protocol version to use.",
						},
						"connect_timeout": {
							Type:        schema.TypeInt,
							Optional:    true,
							Default:     5,
							Description: "The number of seconds to use as a connection timeout.",
						},
					},
				},
				MaxItems:      1,
				ConflictsWith: util.CalculateConflictsWith(dbBackendCassandra, dbBackendTypes),
			},

			"influxdb": {
				Type:        schema.TypeList,
				Optional:    true,
				Description: "Connection parameters for the influxdb-database-plugin plugin.",
				Elem: &schema.Resource{
					Schema: map[string]*schema.Schema{
						"host": {
							Type:        schema.TypeString,
							Required:    true,
							Description: "Influxdb host to connect to.",
						},
						"port": {
							Type:         schema.TypeInt,
							Optional:     true,
							Description:  "The transport port to use to connect to Influxdb.",
							Default:      8086,
							ValidateFunc: validation.IsPortNumber,
						},
						"username": {
							Type:        schema.TypeString,
							Required:    true,
							Description: "Specifies the username to use for superuser access.",
						},
						"password": {
							Type:        schema.TypeString,
							Required:    true,
							Description: "Specifies the password corresponding to the given username.",
							Sensitive:   true,
						},
						"tls": {
							Type:        schema.TypeBool,
							Optional:    true,
							Description: "Whether to use TLS when connecting to Influxdb.",
							Default:     true,
						},
						"insecure_tls": {
							Type:        schema.TypeBool,
							Optional:    true,
							Description: "Whether to skip verification of the server certificate when using TLS.",
							Default:     false,
						},
						"pem_bundle": {
							Type:        schema.TypeString,
							Optional:    true,
							Description: "Concatenated PEM blocks containing a certificate and private key; a certificate, private key, and issuing CA certificate; or just a CA certificate.",
							Sensitive:   true,
						},
						"pem_json": {
							Type:         schema.TypeString,
							Optional:     true,
							Description:  "Specifies JSON containing a certificate and private key; a certificate, private key, and issuing CA certificate; or just a CA certificate.",
							Sensitive:    true,
							ValidateFunc: validation.StringIsJSON,
						},
						"connect_timeout": {
							Type:        schema.TypeInt,
							Optional:    true,
							Default:     5,
							Description: "The number of seconds to use as a connection timeout.",
						},
						"username_template": {
							Type:        schema.TypeString,
							Optional:    true,
							Description: "Template describing how dynamic usernames are generated.",
						},
					},
				},
				MaxItems:      1,
				ConflictsWith: util.CalculateConflictsWith(dbBackendInfluxDB, dbBackendTypes),
			},

			"mongodb": {
				Type:          schema.TypeList,
				Optional:      true,
				Description:   "Connection parameters for the mongodb-database-plugin plugin.",
				Elem:          connectionStringResource(&connectionStringConfig{}),
				MaxItems:      1,
				ConflictsWith: util.CalculateConflictsWith(dbBackendMongoDB, dbBackendTypes),
			},

			"mongodbatlas": {
				Type:        schema.TypeList,
				Optional:    true,
				Description: "Connection parameters for the mongodbatlas-database-plugin plugin.",
				Elem: &schema.Resource{
					Schema: map[string]*schema.Schema{
						"private_key": {
							Type:        schema.TypeString,
							Required:    true,
							Description: "The Private Programmatic API Key used to connect with MongoDB Atlas API.",
							Sensitive:   true,
						},
						"public_key": {
							Type:        schema.TypeString,
							Required:    true,
							Description: "The Public Programmatic API Key used to authenticate with the MongoDB Atlas API.",
						},
						"project_id": {
							Type:        schema.TypeString,
							Required:    true,
							Description: "The Project ID the Database User should be created within.",
						},
					},
				},
				MaxItems:      1,
				ConflictsWith: util.CalculateConflictsWith(dbBackendMongoDBAtlas, dbBackendTypes),
			},

			"hana": {
				Type:        schema.TypeList,
				Optional:    true,
				Description: "Connection parameters for the hana-database-plugin plugin.",
				Elem: connectionStringResource(&connectionStringConfig{
					excludeUsernameTemplate: true,
				}),
				MaxItems:      1,
				ConflictsWith: util.CalculateConflictsWith(dbBackendHana, dbBackendTypes),
			},

			"mssql": {
				Type:          schema.TypeList,
				Optional:      true,
				Description:   "Connection parameters for the mssql-database-plugin plugin.",
				Elem:          mssqlConnectionStringResource(),
				MaxItems:      1,
				ConflictsWith: util.CalculateConflictsWith(dbBackendMSSQL, dbBackendTypes),
			},

			"mysql": {
				Type:          schema.TypeList,
				Optional:      true,
				Description:   "Connection parameters for the mysql-database-plugin plugin.",
				Elem:          mysqlConnectionStringResource(),
				MaxItems:      1,
				ConflictsWith: util.CalculateConflictsWith(dbBackendMySQL, dbBackendTypes),
			},
			"mysql_rds": {
				Type:          schema.TypeList,
				Optional:      true,
				Description:   "Connection parameters for the mysql-rds-database-plugin plugin.",
				Elem:          connectionStringResource(&connectionStringConfig{}),
				MaxItems:      1,
				ConflictsWith: util.CalculateConflictsWith(dbBackendMySQLRDS, dbBackendTypes),
			},
			"mysql_aurora": {
				Type:          schema.TypeList,
				Optional:      true,
				Description:   "Connection parameters for the mysql-aurora-database-plugin plugin.",
				Elem:          connectionStringResource(&connectionStringConfig{}),
				MaxItems:      1,
				ConflictsWith: util.CalculateConflictsWith(dbBackendMySQLAurora, dbBackendTypes),
			},
			"mysql_legacy": {
				Type:          schema.TypeList,
				Optional:      true,
				Description:   "Connection parameters for the mysql-legacy-database-plugin plugin.",
				Elem:          connectionStringResource(&connectionStringConfig{}),
				MaxItems:      1,
				ConflictsWith: util.CalculateConflictsWith(dbBackendMySQLLegacy, dbBackendTypes),
			},

			"postgresql": {
				Type:          schema.TypeList,
				Optional:      true,
				Description:   "Connection parameters for the postgresql-database-plugin plugin.",
				Elem:          connectionStringResource(&connectionStringConfig{}),
				MaxItems:      1,
				ConflictsWith: util.CalculateConflictsWith(dbBackendPostgres, dbBackendTypes),
			},

			"oracle": {
				Type:          schema.TypeList,
				Optional:      true,
				Description:   "Connection parameters for the oracle-database-plugin plugin.",
				Elem:          connectionStringResource(&connectionStringConfig{}),
				MaxItems:      1,
				ConflictsWith: util.CalculateConflictsWith(dbBackendOracle, dbBackendTypes),
			},

			"redshift": {
				Type:          schema.TypeList,
				Optional:      true,
				Description:   "Connection parameters for the redshift-database-plugin plugin.",
				Elem:          connectionStringResource(&connectionStringConfig{}),
				MaxItems:      1,
				ConflictsWith: util.CalculateConflictsWith("redshift", dbBackendTypes),
			},

			"snowflake": {
				Type:          schema.TypeList,
				Optional:      true,
				Description:   "Connection parameters for the snowflake-database-plugin plugin.",
				Elem:          snowflakeConnectionStringResource(),
				MaxItems:      1,
				ConflictsWith: util.CalculateConflictsWith(dbBackendSnowflake, dbBackendTypes),
			},

			"backend": {
				Type:        schema.TypeString,
				Required:    true,
				Description: "Unique name of the Vault mount to configure.",
				ForceNew:    true,
				// standardise on no beginning or trailing slashes
				StateFunc: func(v interface{}) string {
					return strings.Trim(v.(string), "/")
				},
			},
		},
	}
}

func connectionStringResource(config *connectionStringConfig) *schema.Resource {
	res := &schema.Resource{
		Schema: map[string]*schema.Schema{
			"connection_url": {
				Type:        schema.TypeString,
				Optional:    true,
				Description: "Connection string to use to connect to the database.",
			},
			"max_open_connections": {
				Type:        schema.TypeInt,
				Optional:    true,
				Description: "Maximum number of open connections to the database.",
				Default:     2,
			},
			"max_idle_connections": {
				Type:        schema.TypeInt,
				Optional:    true,
				Description: "Maximum number of idle connections to the database.",
			},
			"max_connection_lifetime": {
				Type:        schema.TypeInt,
				Optional:    true,
				Description: "Maximum number of seconds a connection may be reused.",
			},
		},
	}

	if !config.excludeUsernameTemplate {
		res.Schema["username_template"] = &schema.Schema{
			Type:        schema.TypeString,
			Optional:    true,
			Description: "Username generation template.",
		}
	}

	return res
}

func mysqlConnectionStringResource() *schema.Resource {
	r := connectionStringResource(&connectionStringConfig{})
	r.Schema["tls_certificate_key"] = &schema.Schema{
		Type:        schema.TypeString,
		Optional:    true,
		Description: "x509 certificate for connecting to the database. This must be a PEM encoded version of the private key and the certificate combined.",
		Sensitive:   true,
	}
	r.Schema["tls_ca"] = &schema.Schema{
		Type:        schema.TypeString,
		Optional:    true,
		Description: "x509 CA file for validating the certificate presented by the MySQL server. Must be PEM encoded.",
	}
	return r
}

func mssqlConnectionStringResource() *schema.Resource {
	r := connectionStringResource(&connectionStringConfig{})
	r.Schema["contained_db"] = &schema.Schema{
		Type:        schema.TypeBool,
		Optional:    true,
		Description: "Set to true when the target is a Contained Database, e.g. AzureSQL.",
	}
	return r
}

func snowflakeConnectionStringResource() *schema.Resource {
	r := connectionStringResource(&connectionStringConfig{})
	r.Schema["username"] = &schema.Schema{
		Type:        schema.TypeString,
		Optional:    true,
		Description: "The AccountAdmin level user using to connect to snowflake",
	}
	r.Schema["password"] = &schema.Schema{
		Type:        schema.TypeString,
		Optional:    true,
		Description: "The password with the provided user",
		Sensitive:   true,
	}
	return r
}

func getDatabasePluginName(d *schema.ResourceData) (string, error) {
	switch {
	case len(d.Get(dbBackendCassandra).([]interface{})) > 0:
		return "cassandra-database-plugin", nil
	case len(d.Get(dbBackendInfluxDB).([]interface{})) > 0:
		return "influxdb-database-plugin", nil
	case len(d.Get(dbBackendHana).([]interface{})) > 0:
		return "hana-database-plugin", nil
	case len(d.Get(dbBackendMongoDBAtlas).([]interface{})) > 0:
		return "mongodbatlas-database-plugin", nil
	case len(d.Get(dbBackendMongoDB).([]interface{})) > 0:
		return "mongodb-database-plugin", nil
	case len(d.Get(dbBackendMSSQL).([]interface{})) > 0:
		return "mssql-database-plugin", nil
	case len(d.Get(dbBackendMySQL).([]interface{})) > 0:
		return "mysql-database-plugin", nil
	case len(d.Get(dbBackendMySQLRDS).([]interface{})) > 0:
		return "mysql-rds-database-plugin", nil
	case len(d.Get(dbBackendMySQLAurora).([]interface{})) > 0:
		return "mysql-aurora-database-plugin", nil
	case len(d.Get(dbBackendMySQLLegacy).([]interface{})) > 0:
		return "mysql-legacy-database-plugin", nil
	case len(d.Get(dbBackendOracle).([]interface{})) > 0:
		return "oracle-database-plugin", nil
	case len(d.Get(dbBackendPostgres).([]interface{})) > 0:
		return "postgresql-database-plugin", nil
	case len(d.Get(dbBackendElasticSearch).([]interface{})) > 0:
		return "elasticsearch-database-plugin", nil
	case len(d.Get(dbBackendSnowflake).([]interface{})) > 0:
		return "snowflake-database-plugin", nil
	case len(d.Get("redshift").([]interface{})) > 0:
		return "redshift-database-plugin", nil
	default:
		return "", fmt.Errorf("at least one database plugin must be configured")
	}
}

func getDatabaseAPIData(d *schema.ResourceData) (map[string]interface{}, error) {
	plugin, err := getDatabasePluginName(d)
	if err != nil {
		return nil, err
	}
	data := map[string]interface{}{
		"plugin_name": plugin,
	}

	switch plugin {
	case "cassandra-database-plugin":
		if v, ok := d.GetOk("cassandra.0.hosts"); ok {
			log.Printf("[DEBUG] Cassandra hosts: %v", v.([]interface{}))
			var hosts []string
			for _, host := range v.([]interface{}) {
				if v == nil {
					continue
				}
				hosts = append(hosts, host.(string))
			}
			data["hosts"] = strings.Join(hosts, ",")
		}
		if v, ok := d.GetOkExists("cassandra.0.port"); ok {
			data["port"] = v.(int)
		}
		if v, ok := d.GetOk("cassandra.0.username"); ok {
			data["username"] = v.(string)
		}
		if v, ok := d.GetOk("cassandra.0.password"); ok {
			data["password"] = v.(string)
		}
		if v, ok := d.GetOkExists("cassandra.0.tls"); ok {
			data["tls"] = v.(bool)
		}
		if v, ok := d.GetOkExists("cassandra.0.insecure_tls"); ok {
			data["insecure_tls"] = v.(bool)
		}
		if v, ok := d.GetOkExists("cassandra.0.pem_bundle"); ok {
			data["pem_bundle"] = v.(string)
		}
		if v, ok := d.GetOkExists("cassandra.0.pem_json"); ok {
			data["pem_json"] = v.(string)
		}
		if v, ok := d.GetOkExists("cassandra.0.protocol_version"); ok {
			data["protocol_version"] = v.(int)
		}
		if v, ok := d.GetOkExists("cassandra.0.connect_timeout"); ok {
			data["connect_timeout"] = v.(int)
		}
	case "influxdb-database-plugin":
		setInfluxDBDatabaseConnectionData(d, "influxdb.0.", data)
	case "hana-database-plugin":
		setDatabaseConnectionData(d, "hana.0.", data)
	case "mongodb-database-plugin":
		setDatabaseConnectionData(d, "mongodb.0.", data)
	case "mongodbatlas-database-plugin":
		if v, ok := d.GetOk("mongodbatlas.0.public_key"); ok {
			data["public_key"] = v.(string)
		}
		if v, ok := d.GetOk("mongodbatlas.0.private_key"); ok {
			data["private_key"] = v.(string)
		}
		if v, ok := d.GetOk("mongodbatlas.0.project_id"); ok {
			data["project_id"] = v.(string)
		}
	case "mssql-database-plugin":
		setMSSQLDatabaseConnectionData(d, "mssql.0.", data)
	case "mysql-database-plugin":
		setMySQLDatabaseConnectionData(d, "mysql.0.", data)
	case "mysql-rds-database-plugin":
		setDatabaseConnectionData(d, "mysql_rds.0.", data)
	case "mysql-aurora-database-plugin":
		setDatabaseConnectionData(d, "mysql_aurora.0.", data)
	case "mysql-legacy-database-plugin":
		setDatabaseConnectionData(d, "mysql_legacy.0.", data)
	case "oracle-database-plugin":
		setDatabaseConnectionData(d, "oracle.0.", data)
	case "postgresql-database-plugin":
		setDatabaseConnectionData(d, "postgresql.0.", data)
	case "elasticsearch-database-plugin":
		setElasticsearchDatabaseConnectionData(d, "elasticsearch.0.", data)
	case "snowflake-database-plugin":
		setSnowflakeDatabaseConnectionData(d, "snowflake.0.", data)
	case "redshift-database-plugin":
		setDatabaseConnectionData(d, "redshift.0.", data)
	}

	return data, nil
}

func getConnectionDetailsFromResponse(d *schema.ResourceData, prefix string, resp *api.Secret) []map[string]interface{} {
	details := resp.Data["connection_details"]
	data, ok := details.(map[string]interface{})
	if !ok {
		return nil
	}
	result := map[string]interface{}{}
	if v, ok := d.GetOk(prefix + "connection_url"); ok {
		result["connection_url"] = v.(string)
	} else {
		if v, ok := data["connection_url"]; ok {
			result["connection_url"] = v.(string)
		}
	}
	if v, ok := data["max_open_connections"]; ok {
		n, err := v.(json.Number).Int64()
		if err != nil {
			log.Printf("[WARN] Non-number %s returned from Vault server: %s", v, err)
		} else {
			result["max_open_connections"] = n
		}
	}
	if v, ok := data["max_idle_connections"]; ok {
		n, err := v.(json.Number).Int64()
		if err != nil {
			log.Printf("[WARN] Non-number %s returned from Vault server: %s", v, err)
		} else {
			result["max_idle_connections"] = n
		}
	}
	if v, ok := data["max_connection_lifetime"]; ok {
		n, err := time.ParseDuration(v.(string))
		if err != nil {
			log.Printf("[WARN] Non-number %s returned from Vault server: %s", v, err)
		} else {
			result["max_connection_lifetime"] = n.Seconds()
		}
	}
	if _, ok := d.GetOk(prefix + "username_template"); ok {
		if v, ok := data["username_template"]; ok {
			result["username_template"] = v.(string)
		}
	} else {
		if v, ok := data["username_template"]; ok {
			result["username_template"] = v.(string)
		}
	}
	return []map[string]interface{}{result}
}

func getMSSQLConnectionDetailsFromResponse(d *schema.ResourceData, prefix string, resp *api.Secret) ([]map[string]interface{}, error) {
	result := getConnectionDetailsFromResponse(d, prefix, resp)
	if result == nil {
		return nil, nil
	}

	details := resp.Data["connection_details"].(map[string]interface{})
	if v, ok := details["contained_db"]; ok {
		containedDB, err := parseutil.ParseBool(v)
		if err != nil {
			return nil, fmt.Errorf(`unsupported type for field "contained_db, err=%w"`, err)
		}
		result[0]["contained_db"] = containedDB
	}
	return result, nil
}

func getMySQLConnectionDetailsFromResponse(d *schema.ResourceData, prefix string, resp *api.Secret) []map[string]interface{} {
	commonDetails := getConnectionDetailsFromResponse(d, prefix, resp)
	details := resp.Data["connection_details"]
	data, ok := details.(map[string]interface{})
	if !ok {
		return nil
	}
	result := commonDetails[0]
	if v, ok := d.GetOk(prefix + "tls_certificate_key"); ok {
		result["tls_certificate_key"] = v.(string)
	} else {
		if v, ok := data["tls_certificate_key"]; ok {
			result["tls_certificate_key"] = v.(string)
		}
	}
	if v, ok := d.GetOk(prefix + "tls_ca"); ok {
		result["tls_ca"] = v.(string)
	} else {
		if v, ok := data["tls_ca"]; ok {
			result["tls_ca"] = v.(string)
		}
	}
	return []map[string]interface{}{result}
}

func getElasticsearchConnectionDetailsFromResponse(d *schema.ResourceData, prefix string, resp *api.Secret) []map[string]interface{} {
	details := resp.Data["connection_details"]
	data, ok := details.(map[string]interface{})
	if !ok {
		return nil
	}
	result := map[string]interface{}{}
	if v, ok := d.GetOk(prefix + "url"); ok {
		result["url"] = v.(string)
	} else {
		if v, ok := data["url"]; ok {
			result["url"] = v.(string)
		}
	}

	if v, ok := data["username"]; ok {
		result["username"] = v.(string)
	}
	if v, ok := data["password"]; ok {
		result["password"] = v.(string)
	} else if v, ok := d.GetOk(prefix + "password"); ok {
		// keep the password we have in state/config if the API doesn't return one
		result["password"] = v.(string)
	}

	return []map[string]interface{}{result}
}

func getInfluxDBConnectionDetailsFromResponse(d *schema.ResourceData, prefix string, resp *api.Secret) []map[string]interface{} {
	details := resp.Data["connection_details"]
	data, ok := details.(map[string]interface{})
	if !ok {
		return nil
	}
	result := map[string]interface{}{}

	if v, ok := data["host"]; ok {
		result["host"] = v.(string)
	}
	if v, ok := data["port"]; ok {
		port, _ := v.(json.Number).Int64()
		result["port"] = port
	}
	if v, ok := data["username"]; ok {
		result["username"] = v.(string)
	}
	if v, ok := data["password"]; ok {
		result["password"] = v.(string)
	} else if v, ok := d.GetOk(prefix + "password"); ok {
		// keep the password we have in state/config if the API doesn't return one
		result["password"] = v.(string)
	}
	if v, ok := data["tls"]; ok {
		result["tls"] = v.(bool)
	}
	if v, ok := data["insecure_tls"]; ok {
		result["insecure_tls"] = v.(bool)
	}
	if v, ok := data["pem_bundle"]; ok {
		result["pem_bundle"] = v.(string)
	} else if v, ok := d.GetOk(prefix + "pem_bundle"); ok {
		result["pem_bundle"] = v.(string)
	}
	if v, ok := data["pem_json"]; ok {
		result["pem_json"] = v.(string)
	} else if v, ok := d.GetOk(prefix + "pem_json"); ok {
		result["pem_json"] = v.(string)
	}
	if v, ok := data["protocol_version"]; ok {
		protocol, _ := v.(json.Number).Int64()
		result["protocol_version"] = int64(protocol)
	}
	if v, ok := data["connect_timeout"]; ok {
		timeout, _ := v.(json.Number).Int64()
		result["connect_timeout"] = timeout
	}
	if v, ok := data["username_template"]; ok {
		result["username_template"] = v.(string)
	}

	return []map[string]interface{}{result}
}

func getSnowflakeConnectionDetailsFromResponse(d *schema.ResourceData, prefix string, resp *api.Secret) []map[string]interface{} {
	commonDetails := getConnectionDetailsFromResponse(d, prefix, resp)
	details := resp.Data["connection_details"]
	data, ok := details.(map[string]interface{})
	if !ok {
		return nil
	}
	result := commonDetails[0]

	if v, ok := data["username"]; ok {
		result["username"] = v.(string)
	}

	if v, ok := d.GetOk(prefix + "password"); ok {
		result["password"] = v.(string)
	} else {
		if v, ok := data["password"]; ok {
			result["password"] = v.(string)
		}
	}

	if v, ok := d.GetOk(prefix + "username_template"); ok {
		result["username_template"] = v.(string)
	} else {
		if v, ok := data["username_template"]; ok {
			result["username_template"] = v.(string)
		}
	}

	return []map[string]interface{}{result}
}

func setDatabaseConnectionData(d *schema.ResourceData, prefix string, data map[string]interface{}) {
	if v, ok := d.GetOk(prefix + "connection_url"); ok {
		data["connection_url"] = v.(string)
	}
	if v, ok := d.GetOk(prefix + "max_open_connections"); ok {
		data["max_open_connections"] = v.(int)
	}
	if v, ok := d.GetOkExists(prefix + "max_idle_connections"); ok {
		data["max_idle_connections"] = v.(int)
	}
	if v, ok := d.GetOkExists(prefix + "max_connection_lifetime"); ok {
		data["max_connection_lifetime"] = fmt.Sprintf("%ds", v)
	}
	if v, ok := d.GetOkExists(prefix + "username_template"); ok {
		data["username_template"] = v.(string)
	}
}

func setMSSQLDatabaseConnectionData(d *schema.ResourceData, prefix string, data map[string]interface{}) {
	setDatabaseConnectionData(d, prefix, data)
	if v, ok := d.GetOk(prefix + "contained_db"); ok {
		// TODO:
		//  we have to pass string value here due to an issue with the
		//  way the mssql plugin handles this field. We can probably revert this once vault-1.9.3
		//  is released.
		data["contained_db"] = strconv.FormatBool(v.(bool))
	}
}

func setMySQLDatabaseConnectionData(d *schema.ResourceData, prefix string, data map[string]interface{}) {
	setDatabaseConnectionData(d, prefix, data)
	if v, ok := d.GetOk(prefix + "tls_certificate_key"); ok {
		data["tls_certificate_key"] = v.(string)
	}
	if v, ok := d.GetOk(prefix + "tls_ca"); ok {
		data["tls_ca"] = v.(string)
	}
}

func setElasticsearchDatabaseConnectionData(d *schema.ResourceData, prefix string, data map[string]interface{}) {
	if v, ok := d.GetOk(prefix + "url"); ok {
		data["url"] = v.(string)
	}

	if v, ok := d.GetOk(prefix + "username"); ok {
		data["username"] = v.(string)
	}

	if v, ok := d.GetOk(prefix + "password"); ok {
		data["password"] = v.(string)
	}
}

func setInfluxDBDatabaseConnectionData(d *schema.ResourceData, prefix string, data map[string]interface{}) {
	if v, ok := d.GetOkExists(prefix + "host"); ok {
		data["host"] = v.(string)
	}
	if v, ok := d.GetOkExists(prefix + "port"); ok {
		data["port"] = v.(int)
	}
	if v, ok := d.GetOk(prefix + "username"); ok {
		data["username"] = v.(string)
	}
	if v, ok := d.GetOk(prefix + "password"); ok {
		data["password"] = v.(string)
	}
	if v, ok := d.GetOkExists(prefix + "tls"); ok {
		data["tls"] = v.(bool)
	}
	if v, ok := d.GetOkExists(prefix + "insecure_tls"); ok {
		data["insecure_tls"] = v.(bool)
	}
	if v, ok := d.GetOkExists(prefix + "pem_bundle"); ok {
		data["pem_bundle"] = v.(string)
	}
	if v, ok := d.GetOkExists(prefix + "pem_json"); ok {
		data["pem_json"] = v.(string)
	}
	if v, ok := d.GetOkExists(prefix + "connect_timeout"); ok {
		data["connect_timeout"] = v.(int)
	}
	if v, ok := d.GetOkExists(prefix + "username_template"); ok {
		data["username_template"] = v.(int)
	}
}

func setSnowflakeDatabaseConnectionData(d *schema.ResourceData, prefix string, data map[string]interface{}) {
	setDatabaseConnectionData(d, prefix, data)
	if v, ok := d.GetOk(prefix + "username"); ok {
		data["username"] = v.(string)
	}

	if v, ok := d.GetOk(prefix + "password"); ok {
		data["password"] = v.(string)
	}

	if v, ok := d.GetOk(prefix + "username_template"); ok {
		data["username_template"] = v.(string)
	}
}

func databaseSecretBackendConnectionCreate(d *schema.ResourceData, meta interface{}) error {
	client := meta.(*api.Client)

	backend := d.Get("backend").(string)
	name := d.Get("name").(string)

	path := databaseSecretBackendConnectionPath(backend, name)

	data, err := getDatabaseAPIData(d)
	if err != nil {
		return err
	}

	if v, ok := d.GetOkExists("verify_connection"); ok {
		data["verify_connection"] = v.(bool)
	}

	if v, ok := d.GetOkExists("allowed_roles"); ok {
		var roles []string
		for _, role := range v.([]interface{}) {
			roles = append(roles, role.(string))
		}
		data["allowed_roles"] = strings.Join(roles, ",")
	}

	if v, ok := d.GetOkExists("root_rotation_statements"); ok {
		data["root_rotation_statements"] = v
	}

	if m, ok := d.GetOkExists("data"); ok {
		for k, v := range m.(map[string]interface{}) {
			data[k] = v.(string)
		}
	}

	log.Printf("[DEBUG] Writing connection config to %q", path)
	_, err = client.Logical().Write(path, data)
	if err != nil {
		return fmt.Errorf("error configuring database connection %q: %s", path, err)
	}

	d.SetId(path)
	log.Printf("[DEBUG] Wrote database connection config %q", path)

	return databaseSecretBackendConnectionRead(d, meta)
}

func databaseSecretBackendConnectionRead(d *schema.ResourceData, meta interface{}) error {
	client := meta.(*api.Client)

	path := d.Id()

	backend, err := databaseSecretBackendConnectionBackendFromPath(path)
	if err != nil {
		return fmt.Errorf("invalid path %q for database connection: %s", path, err)
	}

	name, err := databaseSecretBackendConnectionNameFromPath(path)
	if err != nil {
		return fmt.Errorf("invalid path %q for database connection: %s", path, err)
	}

	log.Printf("[DEBUG] Reading database connection config %q", path)
	resp, err := client.Logical().Read(path)
	if err != nil {
		return fmt.Errorf("error reading database connection config %q: %s", path, err)
	}
	log.Printf("[DEBUG] Read database connection config %q", path)
	if resp == nil {
		log.Printf("[WARN] Database connection %q not found, removing it from state", path)
		d.SetId("")
		return nil
	}

	switch resp.Data["plugin_name"].(string) {
	case "cassandra-database-plugin":
		details := resp.Data["connection_details"]
		data, ok := details.(map[string]interface{})
		if ok {
			result := map[string]interface{}{}

			if v, ok := data["hosts"]; ok {
				result["hosts"] = strings.Split(v.(string), ",")
			}
			if v, ok := data["port"]; ok {
				port, err := v.(json.Number).Int64()
				if err != nil {
					return fmt.Errorf("unexpected non-number %q returned as port from Vault: %s", v, err)
				}
				result["port"] = port
			}
			if v, ok := data["username"]; ok {
				result["username"] = v.(string)
			}
			if v, ok := data["password"]; ok {
				result["password"] = v.(string)
			} else if v, ok := d.GetOk("cassandra.0.password"); ok {
				// keep the password we have in state/config if the API doesn't return one
				result["password"] = v.(string)
			}
			if v, ok := data["tls"]; ok {
				result["tls"] = v.(bool)
			}
			if v, ok := data["insecure_tls"]; ok {
				result["insecure_tls"] = v.(bool)
			}
			if v, ok := data["pem_bundle"]; ok {
				result["pem_bundle"] = v.(string)
			} else if v, ok := d.GetOk("cassandra.0.pem_bundle"); ok {
				result["pem_bundle"] = v.(string)
			}
			if v, ok := data["pem_json"]; ok {
				result["pem_json"] = v.(string)
			} else if v, ok := d.GetOk("cassandra.0.pem_json"); ok {
				result["pem_json"] = v.(string)
			}
			if v, ok := data["protocol_version"]; ok {
				protocol, err := v.(json.Number).Int64()
				if err != nil {
					return fmt.Errorf("unexpected non-number %q returned as protocol_version from Vault: %s", v, err)
				}
				result["protocol_version"] = int64(protocol)
			}
			if v, ok := data["connect_timeout"]; ok {
				timeout, err := v.(json.Number).Int64()
				if err != nil {
					return fmt.Errorf("unexpected non-number %q returned as connect_timeout from Vault: %s", v, err)
				}
				result["connect_timeout"] = timeout
			}
			d.Set("cassandra", []map[string]interface{}{result})
		}
	case "influxdb-database-plugin":
		d.Set("influxdb", getInfluxDBConnectionDetailsFromResponse(d, "influxdb.0.", resp))
	case "hana-database-plugin":
		d.Set("hana", getConnectionDetailsFromResponse(d, "hana.0.", resp))
	case "mongodb-database-plugin":
		d.Set("mongodb", getConnectionDetailsFromResponse(d, "mongodb.0.", resp))
	case "mongodbatlas-database-plugin":
		details := resp.Data["connection_details"]
		data, ok := details.(map[string]interface{})
		if ok {
			result := map[string]interface{}{}

			if v, ok := data["public_key"]; ok {
				result["public_key"] = v.(string)
			}
			if v, ok := data["private_key"]; ok {
				result["private_key"] = v.(string)
			}
			if v, ok := data["project_id"]; ok {
				result["project_id"] = v.(string)
			}
			d.Set("mongodbatlas", []map[string]interface{}{result})
		}
	case "mssql-database-plugin":
		var values []map[string]interface{}
		if values, err = getMSSQLConnectionDetailsFromResponse(d, "mssql.0.", resp); err == nil {
			// err is returned outside of the switch case
			d.Set("mssql", values)
		}
	case "mysql-database-plugin":
		d.Set("mysql", getMySQLConnectionDetailsFromResponse(d, "mysql.0.", resp))
	case "mysql-rds-database-plugin":
		d.Set("mysql_rds", getConnectionDetailsFromResponse(d, "mysql_rds.0.", resp))
	case "mysql-aurora-database-plugin":
		d.Set("mysql_aurora", getConnectionDetailsFromResponse(d, "mysql_aurora.0.", resp))
	case "mysql-legacy-database-plugin":
		d.Set("mysql_legacy", getConnectionDetailsFromResponse(d, "mysql_legacy.0.", resp))
	case "oracle-database-plugin":
		d.Set("oracle", getConnectionDetailsFromResponse(d, "oracle.0.", resp))
	case "postgresql-database-plugin":
		d.Set("postgresql", getConnectionDetailsFromResponse(d, "postgresql.0.", resp))
	case "elasticsearch-database-plugin":
		d.Set("elasticsearch", getElasticsearchConnectionDetailsFromResponse(d, "elasticsearch.0.", resp))
	case "snowflake-database-plugin":
		d.Set("snowflake", getSnowflakeConnectionDetailsFromResponse(d, "snowflake.0.", resp))
	}

	if err != nil {
		return fmt.Errorf("error reading response for %q: %w", path, err)
	}

	var roles []string
	for _, role := range resp.Data["allowed_roles"].([]interface{}) {
		roles = append(roles, role.(string))
	}

	d.Set("allowed_roles", roles)
	d.Set("backend", backend)
	d.Set("name", name)
	d.Set("root_rotation_statements", resp.Data["root_credentials_rotate_statements"])
	if v, ok := resp.Data["verify_connection"]; ok {
		d.Set("verify_connection", v.(bool))
	}

	return nil
}

func databaseSecretBackendConnectionUpdate(d *schema.ResourceData, meta interface{}) error {
	client := meta.(*api.Client)

	backend := d.Get("backend").(string)
	name := d.Get("name").(string)

	path := databaseSecretBackendConnectionPath(backend, name)

	data, err := getDatabaseAPIData(d)
	if err != nil {
		return err
	}

	if v, ok := d.GetOkExists("verify_connection"); ok {
		data["verify_connection"] = v.(bool)
	}

	if v, ok := d.GetOkExists("allowed_roles"); ok {
		var roles []string
		for _, role := range v.([]interface{}) {
			roles = append(roles, role.(string))
		}
		data["allowed_roles"] = strings.Join(roles, ",")
	}

	if v, ok := d.GetOkExists("root_rotation_statements"); ok {
		data["root_rotation_statements"] = v
	}

	if m, ok := d.GetOkExists("data"); ok {
		for k, v := range m.(map[string]interface{}) {
			// Vault does not return the password in the API. If the root credentials have been rotated, sending
			// the old password in the update request would break the connection config. Thus we only send it,
			// if it actually changed, to still support updating it for non-rotated cases.
			if k == "password" && d.HasChange(k) {
				data[k] = v.(string)
			}
		}
	}

	log.Printf("[DEBUG] Writing connection config to %q", path)
	_, err = client.Logical().Write(path, data)

	if err != nil {
		return fmt.Errorf("error configuring database connection %q: %s", path, err)
	}
	log.Printf("[DEBUG] Wrote database connection config %q", path)

	return databaseSecretBackendConnectionRead(d, meta)
}

func databaseSecretBackendConnectionDelete(d *schema.ResourceData, meta interface{}) error {
	client := meta.(*api.Client)
	path := d.Id()

	log.Printf("[DEBUG] Removing database connection config %q", path)
	_, err := client.Logical().Delete(path)
	if err != nil {
		return fmt.Errorf("error removing database connection config %q: %s", path, err)
	}
	log.Printf("[DEBUG] Removed database connection config %q", path)

	return nil
}

func databaseSecretBackendConnectionExists(d *schema.ResourceData, meta interface{}) (bool, error) {
	client := meta.(*api.Client)

	path := d.Id()

	log.Printf("[DEBUG] Checking if database connection config %q exists", path)
	resp, err := client.Logical().Read(path)
	if err != nil {
		return true, fmt.Errorf("error checking for existence of database connection config %q: %s", path, err)
	}
	log.Printf("[DEBUG] Checked if database connection config %q exists", path)
	return resp != nil, nil
}

func databaseSecretBackendConnectionPath(backend, name string) string {
	return strings.Trim(backend, "/") + "/config/" + strings.Trim(name, "/")
}

func databaseSecretBackendConnectionNameFromPath(path string) (string, error) {
	if !databaseSecretBackendConnectionNameFromPathRegex.MatchString(path) {
		return "", fmt.Errorf("no name found")
	}
	res := databaseSecretBackendConnectionNameFromPathRegex.FindStringSubmatch(path)
	if len(res) != 2 {
		return "", fmt.Errorf("unexpected number of matches (%d) for name", len(res))
	}
	return res[1], nil
}

func databaseSecretBackendConnectionBackendFromPath(path string) (string, error) {
	if !databaseSecretBackendConnectionBackendFromPathRegex.MatchString(path) {
		return "", fmt.Errorf("no backend found")
	}
	res := databaseSecretBackendConnectionBackendFromPathRegex.FindStringSubmatch(path)
	if len(res) != 2 {
		return "", fmt.Errorf("unexpected number of matches (%d) for backend", len(res))
	}
	return res[1], nil
}<|MERGE_RESOLUTION|>--- conflicted
+++ resolved
@@ -36,14 +36,12 @@
 	dbBackendPostgres      = "postgresql"
 	dbBackendOracle        = "oracle"
 	dbBackendSnowflake     = "snowflake"
+	dbBackendRedshift      = "redshift"
 )
 
 var (
 	databaseSecretBackendConnectionBackendFromPathRegex = regexp.MustCompile("^(.+)/config/.+$")
 	databaseSecretBackendConnectionNameFromPathRegex    = regexp.MustCompile("^.+/config/(.+$)")
-<<<<<<< HEAD
-	dbBackendTypes                                      = []string{"cassandra", "influxdb", "hana", "mongodb", "mssql", "mysql", "mysql_rds", "mysql_aurora", "mysql_legacy", "postgresql", "oracle", "elasticsearch", "snowflake", "redshift"}
-=======
 	dbBackendTypes                                      = []string{
 		dbBackendCassandra,
 		dbBackendElasticSearch,
@@ -59,8 +57,8 @@
 		dbBackendPostgres,
 		dbBackendOracle,
 		dbBackendSnowflake,
-	}
->>>>>>> 443069c0
+		dbBackendRedshift,
+	}
 )
 
 func databaseSecretBackendConnectionResource() *schema.Resource {
@@ -534,7 +532,7 @@
 		return "elasticsearch-database-plugin", nil
 	case len(d.Get(dbBackendSnowflake).([]interface{})) > 0:
 		return "snowflake-database-plugin", nil
-	case len(d.Get("redshift").([]interface{})) > 0:
+	case len(d.Get(dbBackendRedshift).([]interface{})) > 0:
 		return "redshift-database-plugin", nil
 	default:
 		return "", fmt.Errorf("at least one database plugin must be configured")
