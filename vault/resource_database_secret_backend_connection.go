--- conflicted
+++ resolved
@@ -488,10 +488,7 @@
 				Description: "Connection parameters for the hana-database-plugin plugin.",
 				Elem: connectionStringResource(&connectionStringConfig{
 					excludeUsernameTemplate: true,
-<<<<<<< HEAD
 					includeDisableEscaping:  true,
-=======
->>>>>>> 60260318
 					includeUserPass:         true,
 				}),
 				MaxItems:      1,
@@ -546,21 +543,13 @@
 				ConflictsWith: util.CalculateConflictsWith(dbEngineMySQLLegacy.Name(), dbEngineTypes),
 			},
 
-<<<<<<< HEAD
-			"postgresql": {
-=======
 			dbEnginePostgres.name: {
->>>>>>> 60260318
 				Type:        schema.TypeList,
 				Optional:    true,
 				Description: "Connection parameters for the postgresql-database-plugin plugin.",
 				Elem: connectionStringResource(&connectionStringConfig{
-<<<<<<< HEAD
 					includeDisableEscaping: true,
 					includeUserPass:        true,
-=======
-					includeUserPass: true,
->>>>>>> 60260318
 				}),
 				MaxItems:      1,
 				ConflictsWith: util.CalculateConflictsWith(dbEnginePostgres.Name(), dbEngineTypes),
@@ -577,21 +566,13 @@
 				ConflictsWith: util.CalculateConflictsWith(dbEngineOracle.Name(), dbEngineTypes),
 			},
 
-<<<<<<< HEAD
-			"redshift": {
-=======
 			dbEngineRedshift.name: {
->>>>>>> 60260318
 				Type:        schema.TypeList,
 				Optional:    true,
 				Description: "Connection parameters for the redshift-database-plugin plugin.",
 				Elem: connectionStringResource(&connectionStringConfig{
-<<<<<<< HEAD
 					includeUserPass:        true,
 					includeDisableEscaping: true,
-=======
-					includeUserPass: true,
->>>>>>> 60260318
 				}),
 				MaxItems:      1,
 				ConflictsWith: util.CalculateConflictsWith(dbEngineRedshift.Name(), dbEngineTypes),
@@ -701,7 +682,8 @@
 
 func mssqlConnectionStringResource() *schema.Resource {
 	r := connectionStringResource(&connectionStringConfig{
-		includeUserPass: true,
+		includeUserPass:        true,
+		includeDisableEscaping: true,
 	})
 	r.Schema["contained_db"] = &schema.Schema{
 		Type:        schema.TypeBool,
@@ -709,11 +691,6 @@
 		Description: "Set to true when the target is a Contained Database, e.g. AzureSQL.",
 	}
 
-	r.Schema["disable_escaping"] = &schema.Schema{
-		Type:        schema.TypeBool,
-		Optional:    true,
-		Description: "If set, disables escaping special characters for username and password.",
-	}
 	return r
 }
 
@@ -786,19 +763,11 @@
 		setCouchbaseDatabaseConnectionData(d, "couchbase.0.", data)
 	case dbEngineInfluxDB:
 		setInfluxDBDatabaseConnectionData(d, "influxdb.0.", data)
-<<<<<<< HEAD
-	case "hana-database-plugin":
-		setDisableEscapingConnectionData(d, "hana.0.", data)
-	case "mongodb-database-plugin":
-		setDatabaseConnectionData(d, "mongodb.0.", data)
-	case "mongodbatlas-database-plugin":
-=======
 	case dbEngineHana:
-		setDatabaseConnectionDataWithUserPass(d, "hana.0.", data)
+		setDatabaseConnectionDataWithDisableEscaping(d, "hana.0.", data)
 	case dbEngineMongoDB:
 		setDatabaseConnectionDataWithUserPass(d, "mongodb.0.", data)
 	case dbEngineMongoDBAtlas:
->>>>>>> 60260318
 		if v, ok := d.GetOk("mongodbatlas.0.public_key"); ok {
 			data["public_key"] = v.(string)
 		}
@@ -812,19 +781,6 @@
 		setMSSQLDatabaseConnectionData(d, "mssql.0.", data)
 	case dbEngineMySQL:
 		setMySQLDatabaseConnectionData(d, "mysql.0.", data)
-<<<<<<< HEAD
-	case "mysql-rds-database-plugin":
-		setDatabaseConnectionData(d, "mysql_rds.0.", data)
-	case "mysql-aurora-database-plugin":
-		setDatabaseConnectionData(d, "mysql_aurora.0.", data)
-	case "mysql-legacy-database-plugin":
-		setDatabaseConnectionData(d, "mysql_legacy.0.", data)
-	case "oracle-database-plugin":
-		setDatabaseConnectionData(d, "oracle.0.", data)
-	case "postgresql-database-plugin":
-		setDisableEscapingConnectionData(d, "postgresql.0.", data)
-	case "elasticsearch-database-plugin":
-=======
 	case dbEngineMySQLRDS:
 		setDatabaseConnectionDataWithUserPass(d, "mysql_rds.0.", data)
 	case dbEngineMySQLAurora:
@@ -834,14 +790,13 @@
 	case dbEngineOracle:
 		setDatabaseConnectionDataWithUserPass(d, "oracle.0.", data)
 	case dbEnginePostgres:
-		setDatabaseConnectionDataWithUserPass(d, "postgresql.0.", data)
+		setDatabaseConnectionDataWithDisableEscaping(d, "postgresql.0.", data)
 	case dbEngineElasticSearch:
->>>>>>> 60260318
 		setElasticsearchDatabaseConnectionData(d, "elasticsearch.0.", data)
 	case dbEngineSnowflake:
 		setDatabaseConnectionDataWithUserPass(d, "snowflake.0.", data)
 	case dbEngineRedshift:
-		setDatabaseConnectionDataWithUserPass(d, "redshift.0.", data)
+		setDatabaseConnectionDataWithDisableEscaping(d, "redshift.0.", data)
 	}
 
 	return data, nil
@@ -898,7 +853,7 @@
 }
 
 func getMSSQLConnectionDetailsFromResponse(d *schema.ResourceData, prefix string, resp *api.Secret) ([]map[string]interface{}, error) {
-	result := getConnectionDetailsFromResponseWithUserPass(d, prefix, resp)
+	result := getConnectionDetailsFromResponseWithDisableEscaping(d, prefix, resp)
 	if result == nil {
 		return nil, nil
 	}
@@ -911,24 +866,12 @@
 		}
 		result[0]["contained_db"] = containedDB
 	}
-<<<<<<< HEAD
-	if v, ok := details["disable_escaping"]; ok {
-		result[0]["disable_escaping"] = v.(bool)
-	}
-	if v, ok := details["username"]; ok {
-		result[0]["username"] = v.(string)
-	}
-	if v, ok := d.GetOk(prefix + "password"); ok {
-		result[0]["password"] = v.(string)
-	}
-=======
->>>>>>> 60260318
 
 	return result, nil
 }
 
-func getDisableEscapingConnectionDetailsFromResponse(d *schema.ResourceData, prefix string, resp *api.Secret) []map[string]interface{} {
-	result := getConnectionDetailsFromResponse(d, prefix, resp)
+func getConnectionDetailsFromResponseWithDisableEscaping(d *schema.ResourceData, prefix string, resp *api.Secret) []map[string]interface{} {
+	result := getConnectionDetailsFromResponseWithUserPass(d, prefix, resp)
 	if result == nil {
 		return nil
 	}
@@ -936,12 +879,6 @@
 	details := resp.Data["connection_details"].(map[string]interface{})
 	if v, ok := details["disable_escaping"]; ok {
 		result[0]["disable_escaping"] = v.(bool)
-	}
-	if v, ok := details["username"]; ok {
-		result[0]["username"] = v.(string)
-	}
-	if v, ok := d.GetOk(prefix + "password"); ok {
-		result[0]["password"] = v.(string)
 	}
 
 	return result
@@ -1163,21 +1100,8 @@
 	}
 }
 
-func setDisableEscapingConnectionData(d *schema.ResourceData, prefix string, data map[string]interface{}) {
-	setDatabaseConnectionData(d, prefix, data)
-	if v, ok := d.GetOkExists(prefix + "disable_escaping"); ok {
-		data["disable_escaping"] = v.(bool)
-	}
-	if v, ok := d.GetOk(prefix + "username"); ok {
-		data["username"] = v.(string)
-	}
-	if v, ok := d.GetOk(prefix + "password"); ok {
-		data["password"] = v.(string)
-	}
-}
-
 func setMSSQLDatabaseConnectionData(d *schema.ResourceData, prefix string, data map[string]interface{}) {
-	setDatabaseConnectionDataWithUserPass(d, prefix, data)
+	setDatabaseConnectionDataWithDisableEscaping(d, prefix, data)
 	if v, ok := d.GetOk(prefix + "contained_db"); ok {
 		// TODO:
 		//  we have to pass string value here due to an issue with the
@@ -1185,15 +1109,7 @@
 		//  is released.
 		data["contained_db"] = strconv.FormatBool(v.(bool))
 	}
-	if v, ok := d.GetOkExists(prefix + "disable_escaping"); ok {
-		data["disable_escaping"] = v.(bool)
-	}
-	if v, ok := d.GetOk(prefix + "username"); ok {
-		data["username"] = v.(string)
-	}
-	if v, ok := d.GetOk(prefix + "password"); ok {
-		data["password"] = v.(string)
-	}
+
 }
 
 func setMySQLDatabaseConnectionData(d *schema.ResourceData, prefix string, data map[string]interface{}) {
@@ -1292,6 +1208,11 @@
 	if v, ok := d.GetOk(prefix + "password"); ok {
 		data["password"] = v.(string)
 	}
+}
+
+func setDatabaseConnectionDataWithDisableEscaping(d *schema.ResourceData, prefix string, data map[string]interface{}) {
+	setDatabaseConnectionDataWithUserPass(d, prefix, data)
+
 	if v, ok := d.GetOk(prefix + "disable_escaping"); ok {
 		data["disable_escaping"] = v.(bool)
 	}
@@ -1438,19 +1359,11 @@
 		d.Set("couchbase", getCouchbaseConnectionDetailsFromResponse(d, "couchbase.0.", resp))
 	case dbEngineInfluxDB:
 		d.Set("influxdb", getInfluxDBConnectionDetailsFromResponse(d, "influxdb.0.", resp))
-<<<<<<< HEAD
-	case "hana-database-plugin":
-		d.Set("hana", getDisableEscapingConnectionDetailsFromResponse(d, "hana.0.", resp))
-	case "mongodb-database-plugin":
-		d.Set("mongodb", getConnectionDetailsFromResponse(d, "mongodb.0.", resp))
-	case "mongodbatlas-database-plugin":
-=======
 	case dbEngineHana:
-		d.Set("hana", getConnectionDetailsFromResponseWithUserPass(d, "hana.0.", resp))
+		d.Set("hana", getConnectionDetailsFromResponseWithDisableEscaping(d, "hana.0.", resp))
 	case dbEngineMongoDB:
 		d.Set("mongodb", getConnectionDetailsFromResponseWithUserPass(d, "mongodb.0.", resp))
 	case dbEngineMongoDBAtlas:
->>>>>>> 60260318
 		details := resp.Data["connection_details"]
 		data, ok := details.(map[string]interface{})
 		if ok {
@@ -1475,19 +1388,6 @@
 		}
 	case dbEngineMySQL:
 		d.Set("mysql", getMySQLConnectionDetailsFromResponse(d, "mysql.0.", resp))
-<<<<<<< HEAD
-	case "mysql-rds-database-plugin":
-		d.Set("mysql_rds", getConnectionDetailsFromResponse(d, "mysql_rds.0.", resp))
-	case "mysql-aurora-database-plugin":
-		d.Set("mysql_aurora", getConnectionDetailsFromResponse(d, "mysql_aurora.0.", resp))
-	case "mysql-legacy-database-plugin":
-		d.Set("mysql_legacy", getConnectionDetailsFromResponse(d, "mysql_legacy.0.", resp))
-	case "oracle-database-plugin":
-		d.Set("oracle", getConnectionDetailsFromResponse(d, "oracle.0.", resp))
-	case "postgresql-database-plugin":
-		d.Set("postgresql", getDisableEscapingConnectionDetailsFromResponse(d, "postgresql.0.", resp))
-	case "elasticsearch-database-plugin":
-=======
 	case dbEngineMySQLRDS:
 		d.Set("mysql_rds", getConnectionDetailsFromResponseWithUserPass(d, "mysql_rds.0.", resp))
 	case dbEngineMySQLAurora:
@@ -1497,20 +1397,15 @@
 	case dbEngineOracle:
 		d.Set("oracle", getConnectionDetailsFromResponseWithUserPass(d, "oracle.0.", resp))
 	case dbEnginePostgres:
-		d.Set("postgresql", getConnectionDetailsFromResponseWithUserPass(d, "postgresql.0.", resp))
+		d.Set("postgresql", getConnectionDetailsFromResponseWithDisableEscaping(d, "postgresql.0.", resp))
 	case dbEngineElasticSearch:
->>>>>>> 60260318
 		d.Set("elasticsearch", getElasticsearchConnectionDetailsFromResponse(d, "elasticsearch.0.", resp))
 	case dbEngineSnowflake:
 		d.Set("snowflake", getSnowflakeConnectionDetailsFromResponse(d, "snowflake.0.", resp))
-<<<<<<< HEAD
-
-=======
 	case dbEngineRedshift:
-		d.Set("redshift", getConnectionDetailsFromResponseWithUserPass(d, "redshift.0.", resp))
+		d.Set("redshift", getConnectionDetailsFromResponseWithDisableEscaping(d, "redshift.0.", resp))
 	default:
 		return fmt.Errorf("no response handler for dbEngine: %s", db)
->>>>>>> 60260318
 	}
 
 	if err != nil {
