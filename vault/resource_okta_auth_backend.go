--- conflicted
+++ resolved
@@ -283,7 +283,7 @@
 }
 
 func oktaAuthBackendExists(d *schema.ResourceData, meta interface{}) (bool, error) {
-	return isOktaAuthBackendPresent(meta.(*api.Client), d.Id())
+	return isOktaAuthBackendPresent(meta.(*util.Client), d.Id())
 }
 
 func oktaAuthBackendRead(d *schema.ResourceData, meta interface{}) error {
@@ -342,11 +342,9 @@
 	}
 
 	return nil
-<<<<<<< HEAD
-=======
-}
-
-func oktaReadAuthConfig(client *api.Client, path string, d *schema.ResourceData) error {
+}
+
+func oktaReadAuthConfig(client *util.Client, path string, d *schema.ResourceData) error {
 	log.Printf("[DEBUG] Reading auth config for mount %s from Vault", path)
 	config, err := client.Logical().Read(oktaConfigEndpoint(path))
 	if err != nil {
@@ -383,7 +381,6 @@
 	}
 
 	return nil
->>>>>>> e31d3f2c
 }
 
 func oktaAuthBackendUpdate(d *schema.ResourceData, meta interface{}) error {
