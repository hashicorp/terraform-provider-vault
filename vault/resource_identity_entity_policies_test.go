--- conflicted
+++ resolved
@@ -122,13 +122,8 @@
 
 		id := instanceState.ID
 
-<<<<<<< HEAD
-		path := identityEntityIDPath(id)
+		path := entity.JoinEntityID(id)
 		client := testProvider.Meta().(*ProviderMeta).GetClient()
-=======
-		path := entity.JoinEntityID(id)
-		client := testProvider.Meta().(*api.Client)
->>>>>>> 7efb37e7
 		resp, err := client.Logical().Read(path)
 		if err != nil {
 			return fmt.Errorf("%q doesn't exist", path)
@@ -222,13 +217,8 @@
 
 		id := instanceState.ID
 
-<<<<<<< HEAD
-		path := identityEntityIDPath(id)
+		path := entity.JoinEntityID(id)
 		client := testProvider.Meta().(*ProviderMeta).GetClient()
-=======
-		path := entity.JoinEntityID(id)
-		client := testProvider.Meta().(*api.Client)
->>>>>>> 7efb37e7
 		resp, err := client.Logical().Read(path)
 		if err != nil {
 			return fmt.Errorf("%q doesn't exist", path)
