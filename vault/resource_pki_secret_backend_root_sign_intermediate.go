package vault

import (
	"context"
	"encoding/pem"
	"fmt"
	"log"
	"strings"

	"github.com/hashicorp/terraform-plugin-sdk/v2/helper/schema"
	"github.com/hashicorp/terraform-plugin-sdk/v2/helper/validation"
	"github.com/hashicorp/vault/api"
)

func pkiSecretBackendRootSignIntermediateResource() *schema.Resource {
	return &schema.Resource{
		Create: pkiSecretBackendRootSignIntermediateCreate,
		Read:   pkiSecretBackendRootSignIntermediateRead,
		Update: pkiSecretBackendRootSignIntermediateUpdate,
		Delete: pkiSecretBackendCertDelete,
		StateUpgraders: []schema.StateUpgrader{
			{
				Version: 0,
				Type:    pkiSecretRootSignIntermediateRV0().CoreConfigSchema().ImpliedType(),
				Upgrade: pkiSecretRootSignIntermediateRUpgradeV0,
			},
			{
				Version: 1,
				Type:    pkiSecretSerialNumberResourceV0().CoreConfigSchema().ImpliedType(),
				Upgrade: pkiSecretSerialNumberUpgradeV0,
			},
		},
		SchemaVersion: 2,
		Schema: map[string]*schema.Schema{
			"backend": {
				Type:        schema.TypeString,
				Required:    true,
				Description: "The PKI secret backend the resource belongs to.",
				ForceNew:    true,
			},
			"csr": {
				Type:        schema.TypeString,
				Required:    true,
				Description: "The CSR.",
				ForceNew:    true,
			},
			"common_name": {
				Type:        schema.TypeString,
				Required:    true,
				Description: "CN of intermediate to create.",
				ForceNew:    true,
			},
			"alt_names": {
				Type:        schema.TypeList,
				Optional:    true,
				Description: "List of alternative names.",
				ForceNew:    true,
				Elem: &schema.Schema{
					Type: schema.TypeString,
				},
			},
			"ip_sans": {
				Type:        schema.TypeList,
				Optional:    true,
				Description: "List of alternative IPs.",
				ForceNew:    true,
				Elem: &schema.Schema{
					Type: schema.TypeString,
				},
			},
			"uri_sans": {
				Type:        schema.TypeList,
				Optional:    true,
				Description: "List of alternative URIs.",
				ForceNew:    true,
				Elem: &schema.Schema{
					Type: schema.TypeString,
				},
			},
			"other_sans": {
				Type:        schema.TypeList,
				Optional:    true,
				Description: "List of other SANs.",
				ForceNew:    true,
				Elem: &schema.Schema{
					Type: schema.TypeString,
				},
			},
			"ttl": {
				Type:        schema.TypeString,
				Optional:    true,
				ForceNew:    false,
				Description: "Time to live.",
			},
			"format": {
				Type:         schema.TypeString,
				Optional:     true,
				Description:  "The format of data.",
				ForceNew:     true,
				Default:      "pem",
				ValidateFunc: validation.StringInSlice([]string{"pem", "der", "pem_bundle"}, false),
			},
			"max_path_length": {
				Type:        schema.TypeInt,
				Optional:    true,
				Description: "The maximum path length to encode in the generated certificate.",
				ForceNew:    true,
				Default:     -1,
			},
			"exclude_cn_from_sans": {
				Type:        schema.TypeBool,
				Optional:    true,
				Description: "Flag to exclude CN from SANs.",
				ForceNew:    true,
			},
			"use_csr_values": {
				Type:        schema.TypeBool,
				Optional:    true,
				Description: "Preserve CSR values.",
				ForceNew:    true,
				Default:     false,
			},
			"permitted_dns_domains": {
				Type:        schema.TypeList,
				Optional:    true,
				Description: "List of domains for which certificates are allowed to be issued.",
				ForceNew:    true,
				Elem: &schema.Schema{
					Type: schema.TypeString,
				},
			},
			"ou": {
				Type:        schema.TypeString,
				Optional:    true,
				Description: "The organization unit.",
				ForceNew:    true,
			},
			"organization": {
				Type:        schema.TypeString,
				Optional:    true,
				Description: "The organization.",
				ForceNew:    true,
			},
			"country": {
				Type:        schema.TypeString,
				Optional:    true,
				Description: "The country.",
				ForceNew:    true,
			},
			"locality": {
				Type:        schema.TypeString,
				Optional:    true,
				Description: "The locality.",
				ForceNew:    true,
			},
			"province": {
				Type:        schema.TypeString,
				Optional:    true,
				Description: "The province.",
				ForceNew:    true,
			},
			"street_address": {
				Type:        schema.TypeString,
				Optional:    true,
				Description: "The street address.",
				ForceNew:    true,
			},
			"postal_code": {
				Type:        schema.TypeString,
				Optional:    true,
				Description: "The postal code.",
				ForceNew:    true,
			},
			"certificate": {
				Type:        schema.TypeString,
				Computed:    true,
				Description: "The signed intermediate CA certificate.",
			},
			"issuing_ca": {
				Type:        schema.TypeString,
				Computed:    true,
				Description: "The issuing CA certificate.",
			},
			"ca_chain": {
				Type:        schema.TypeList,
				Computed:    true,
				Description: "The CA chain as a list of format specific certificates",
				Elem: &schema.Schema{
					Type: schema.TypeString,
				},
			},
			"certificate_bundle": {
				Type:     schema.TypeString,
				Computed: true,
				Description: "The concatenation of the intermediate and issuing CA certificates (PEM encoded). " +
					"Requires the format to be set to any of: pem, " +
					"pem_bundle. The value will be empty for all other formats.",
			},
			"serial": {
				Type:        schema.TypeString,
				Computed:    true,
				Deprecated:  "Use serial_number instead",
				Description: "The serial number.",
			},
			"serial_number": {
				Type:        schema.TypeString,
				Computed:    true,
				Description: "The certificate's serial number, hex formatted.",
			},
			"revoke": {
				Type:        schema.TypeBool,
				Optional:    true,
				Default:     false,
				Description: "Revoke the certificate upon resource destruction.",
			},
		},
	}
}

func pkiSecretBackendRootSignIntermediateCreate(d *schema.ResourceData, meta interface{}) error {
	client, e := GetClient(d, meta)
	if e != nil {
		return e
	}

	backend := d.Get("backend").(string)

	path := pkiSecretBackendRootSignIntermediateCreatePath(backend)

	commonName := d.Get("common_name").(string)

	iAltNames := d.Get("alt_names").([]interface{})
	altNames := make([]string, 0, len(iAltNames))
	for _, iAltName := range iAltNames {
		altNames = append(altNames, iAltName.(string))
	}

	iIPSans := d.Get("ip_sans").([]interface{})
	ipSans := make([]string, 0, len(iIPSans))
	for _, iIpSan := range iIPSans {
		ipSans = append(ipSans, iIpSan.(string))
	}

	iUriSans := d.Get("uri_sans").([]interface{})
	uriSans := make([]string, 0, len(iUriSans))
	for _, iUriSan := range iUriSans {
		uriSans = append(uriSans, iUriSan.(string))
	}

	iOtherSans := d.Get("other_sans").([]interface{})
	otherSans := make([]string, 0, len(iOtherSans))
	for _, iOtherSan := range iOtherSans {
		otherSans = append(otherSans, iOtherSan.(string))
	}

	iPermittedDNSDomains := d.Get("permitted_dns_domains").([]interface{})
	permittedDNSDomains := make([]string, 0, len(iPermittedDNSDomains))
	for _, iPermittedDNSDomain := range iPermittedDNSDomains {
		permittedDNSDomains = append(permittedDNSDomains, iPermittedDNSDomain.(string))
	}

	data := map[string]interface{}{
		"csr":                  d.Get("csr").(string),
		"common_name":          d.Get("common_name").(string),
		"ttl":                  d.Get("ttl").(string),
		"format":               d.Get("format").(string),
		"max_path_length":      d.Get("max_path_length").(int),
		"exclude_cn_from_sans": d.Get("exclude_cn_from_sans").(bool),
		"use_csr_values":       d.Get("use_csr_values").(bool),
		"ou":                   d.Get("ou").(string),
		"organization":         d.Get("organization").(string),
		"country":              d.Get("country").(string),
		"locality":             d.Get("locality").(string),
		"province":             d.Get("province").(string),
		"street_address":       d.Get("street_address").(string),
		"postal_code":          d.Get("postal_code").(string),
	}

	if len(altNames) > 0 {
		data["alt_names"] = strings.Join(altNames, ",")
	}

	if len(ipSans) > 0 {
		data["ip_sans"] = strings.Join(ipSans, ",")
	}

	if len(uriSans) > 0 {
		data["uri_sans"] = strings.Join(uriSans, ",")
	}

	if len(otherSans) > 0 {
		data["other_sans"] = strings.Join(otherSans, ",")
	}

	if len(permittedDNSDomains) > 0 {
		data["permitted_dns_domains"] = strings.Join(permittedDNSDomains, ",")
	}

	log.Printf("[DEBUG] Creating root sign-intermediate on PKI secret backend %q", backend)
	resp, err := client.Logical().Write(path, data)
	if err != nil {
		return fmt.Errorf("error creating root sign-intermediate on PKI secret backend %q: %s", backend, err)
	}
	log.Printf("[DEBUG] Created root sign-intermediate on PKI secret backend %q", backend)

	d.Set("certificate", resp.Data["certificate"])
	d.Set("issuing_ca", resp.Data["issuing_ca"])
	d.Set("serial", resp.Data["serial_number"])
	d.Set("serial_number", resp.Data["serial_number"])

	if err := setCAChain(d, resp); err != nil {
		return err
	}

	if err := setCertificateBundle(d, resp); err != nil {
		return err
	}

	d.SetId(fmt.Sprintf("%s/%s", backend, commonName))

	return pkiSecretBackendRootSignIntermediateRead(d, meta)
}

func setCAChain(d *schema.ResourceData, resp *api.Secret) error {
	field := "ca_chain"
	var caChain []string
	if v, ok := resp.Data[field]; ok && v != nil {
		switch v := v.(type) {
		case []interface{}:
			for _, v := range v {
				caChain = append(caChain, v.(string))
			}
		default:
			return fmt.Errorf("response contains an unexpected type %T for %q", v, field)
		}
	}

	// provide the CAChain from the issuing_ca and the intermediate CA certificate
	var err error
	if len(caChain) == 0 {
		caChain, err = getCAChain(resp.Data, !isPEMFormat(d))
		if err != nil {
			return err
		}
	}

	return d.Set(field, caChain)
}

func getCAChain(m map[string]interface{}, literal bool) ([]string, error) {
	return parseCertChain(m, true, literal)
}

func isPEMFormat(d *schema.ResourceData) bool {
	format := d.Get("format").(string)
	switch format {
	case "pem", "pem_bundle":
		return true
	default:
		return false
	}
}

func setCertificateBundle(d *schema.ResourceData, resp *api.Secret) error {
	field := "certificate_bundle"
	if !isPEMFormat(d) {
		log.Printf("[WARN] Cannot set the %q, not in PEM format", field)
		return nil
	}

	chain, err := parseCertChain(resp.Data, false, false)
	if err != nil {
		return err
	}

	return d.Set(field, strings.Join(chain, "\n"))
}

func parseCertChain(m map[string]interface{}, asCA, literal bool) ([]string, error) {
	var chain []string
	seen := make(map[string]bool)
	parseCert := func(data string) error {
		var b *pem.Block
		rest := []byte(data)
		for {
			b, rest = pem.Decode(rest)
			if b == nil {
				break
			}

			cert := strings.Trim(string(pem.EncodeToMemory(b)), "\n")
			if _, ok := seen[cert]; !ok {
				chain = append(chain, cert)
				seen[cert] = true
			}
		}

		return nil
	}

	fields := []string{"issuing_ca", "certificate"}
	if !asCA {
		fields = []string{fields[1], fields[0]}
	}

	for _, k := range fields {
		if v, ok := m[k]; ok && v.(string) != "" {
			value := v.(string)
			if literal {
				chain = append(chain, value)
			} else if err := parseCert(value); err != nil {
				return nil, err
			}
		} else {
			return nil, fmt.Errorf("required certificate for %q is missing or empty", k)
		}
	}

	return chain, nil
}

func pkiSecretBackendRootSignIntermediateRead(d *schema.ResourceData, meta interface{}) error {
	return nil
}

func pkiSecretBackendRootSignIntermediateUpdate(d *schema.ResourceData, m interface{}) error {
	return nil
}

func pkiSecretBackendRootSignIntermediateDelete(d *schema.ResourceData, meta interface{}) error {
	return nil
}

func pkiSecretBackendRootSignIntermediateCreatePath(backend string) string {
	return strings.Trim(backend, "/") + "/root/sign-intermediate"
}

func pkiSecretRootSignIntermediateRV0() *schema.Resource {
	return &schema.Resource{
		Schema: map[string]*schema.Schema{
			"ca_chain": {
				Type:     schema.TypeString,
				Optional: true,
				Computed: true,
			},
		},
	}
}

func pkiSecretRootSignIntermediateRUpgradeV0(
	_ context.Context, rawState map[string]interface{}, _ interface{},
) (map[string]interface{}, error) {
<<<<<<< HEAD
	caChain, err := getCAChain(rawState)
=======
	caChain, err := getCAChain(rawState, false)
>>>>>>> 7efb37e7
	if err != nil {
		return nil, err
	}
	rawState["ca_chain"] = caChain

	return rawState, nil
}<|MERGE_RESOLUTION|>--- conflicted
+++ resolved
@@ -450,11 +450,7 @@
 func pkiSecretRootSignIntermediateRUpgradeV0(
 	_ context.Context, rawState map[string]interface{}, _ interface{},
 ) (map[string]interface{}, error) {
-<<<<<<< HEAD
-	caChain, err := getCAChain(rawState)
-=======
 	caChain, err := getCAChain(rawState, false)
->>>>>>> 7efb37e7
 	if err != nil {
 		return nil, err
 	}
