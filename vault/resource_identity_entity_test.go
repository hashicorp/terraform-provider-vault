--- conflicted
+++ resolved
@@ -137,25 +137,7 @@
 
 func testAccIdentityEntityCheckAttrs(resourceName string) resource.TestCheckFunc {
 	return func(s *terraform.State) error {
-<<<<<<< HEAD
-		resourceState := s.Modules[0].Resources["vault_identity_entity.entity"]
-		if resourceState == nil {
-			return fmt.Errorf("resource not found in state")
-		}
-
-		instanceState := resourceState.Primary
-		if instanceState == nil {
-			return fmt.Errorf("resource not found in state")
-		}
-
-		id := instanceState.ID
-
-		path := identityEntityIDPath(id)
-		client := testProvider.Meta().(*ProviderMeta).GetClient()
-		resp, err := client.Logical().Read(path)
-=======
 		rs, err := testGetResourceFromRootModule(s, resourceName)
->>>>>>> 7efb37e7
 		if err != nil {
 			return err
 		}
