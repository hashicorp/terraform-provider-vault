--- conflicted
+++ resolved
@@ -166,16 +166,11 @@
 	}
 }
 
-<<<<<<< HEAD
-func gcpAuthResourceCreate(d *schema.ResourceData, meta interface{}) error {
+func gcpAuthResourceCreate(ctx context.Context, d *schema.ResourceData, meta interface{}) diag.Diagnostics {
 	client, e := GetClient(d, meta)
 	if e != nil {
-		return e
-	}
-=======
-func gcpAuthResourceCreate(ctx context.Context, d *schema.ResourceData, meta interface{}) diag.Diagnostics {
-	client := meta.(*api.Client)
->>>>>>> 301c7ca9
+		return diag.FromErr(e)
+	}
 
 	backend := d.Get("backend").(string)
 	role := d.Get("role").(string)
@@ -197,17 +192,11 @@
 	return gcpAuthResourceRead(ctx, d, meta)
 }
 
-<<<<<<< HEAD
-func gcpAuthResourceUpdate(d *schema.ResourceData, meta interface{}) error {
+func gcpAuthResourceUpdate(ctx context.Context, d *schema.ResourceData, meta interface{}) diag.Diagnostics {
 	client, e := GetClient(d, meta)
 	if e != nil {
-		return e
-	}
-
-=======
-func gcpAuthResourceUpdate(ctx context.Context, d *schema.ResourceData, meta interface{}) diag.Diagnostics {
-	client := meta.(*api.Client)
->>>>>>> 301c7ca9
+		return diag.FromErr(e)
+	}
 	path := d.Id()
 
 	data := map[string]interface{}{}
@@ -223,17 +212,11 @@
 	return gcpAuthResourceRead(ctx, d, meta)
 }
 
-<<<<<<< HEAD
-func gcpAuthResourceRead(d *schema.ResourceData, meta interface{}) error {
+func gcpAuthResourceRead(_ context.Context, d *schema.ResourceData, meta interface{}) diag.Diagnostics {
 	client, e := GetClient(d, meta)
 	if e != nil {
-		return e
-	}
-
-=======
-func gcpAuthResourceRead(_ context.Context, d *schema.ResourceData, meta interface{}) diag.Diagnostics {
-	client := meta.(*api.Client)
->>>>>>> 301c7ca9
+		return diag.FromErr(e)
+	}
 	path := d.Id()
 
 	log.Printf("[DEBUG] Reading GCP role %q", path)
@@ -298,17 +281,11 @@
 	return diags
 }
 
-<<<<<<< HEAD
-func gcpAuthResourceDelete(d *schema.ResourceData, meta interface{}) error {
+func gcpAuthResourceDelete(_ context.Context, d *schema.ResourceData, meta interface{}) diag.Diagnostics {
 	client, e := GetClient(d, meta)
 	if e != nil {
-		return e
-	}
-
-=======
-func gcpAuthResourceDelete(_ context.Context, d *schema.ResourceData, meta interface{}) diag.Diagnostics {
-	client := meta.(*api.Client)
->>>>>>> 301c7ca9
+		return diag.FromErr(e)
+	}
 	path := d.Id()
 
 	log.Printf("[DEBUG] Deleting GCP role %q", path)
@@ -321,27 +298,6 @@
 	return nil
 }
 
-<<<<<<< HEAD
-func gcpAuthResourceExists(d *schema.ResourceData, meta interface{}) (bool, error) {
-	client, e := GetClient(d, meta)
-	if e != nil {
-		return false, e
-	}
-
-	path := d.Id()
-
-	log.Printf("[DEBUG] Checking if gcp auth role %q exists", path)
-	resp, err := client.Logical().Read(path)
-	if err != nil {
-		return true, fmt.Errorf("error checking for existence of gcp auth resource config %q: %s", path, err)
-	}
-	log.Printf("[DEBUG] Checked if gcp auth role %q exists", path)
-
-	return resp != nil, nil
-}
-
-=======
->>>>>>> 301c7ca9
 func gcpAuthResourceBackendFromPath(path string) (string, error) {
 	if !gcpAuthBackendFromPathRegex.MatchString(path) {
 		return "", fmt.Errorf("no backend found")
