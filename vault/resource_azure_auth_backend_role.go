--- conflicted
+++ resolved
@@ -99,16 +99,11 @@
 	}
 }
 
-<<<<<<< HEAD
-func azureAuthBackendRoleCreate(d *schema.ResourceData, meta interface{}) error {
+func azureAuthBackendRoleCreate(ctx context.Context, d *schema.ResourceData, meta interface{}) diag.Diagnostics {
 	client, e := GetClient(d, meta)
 	if e != nil {
-		return e
-	}
-=======
-func azureAuthBackendRoleCreate(ctx context.Context, d *schema.ResourceData, meta interface{}) diag.Diagnostics {
-	client := meta.(*api.Client)
->>>>>>> 301c7ca9
+		return diag.FromErr(e)
+	}
 
 	backend := d.Get("backend").(string)
 	role := d.Get("role").(string)
@@ -184,17 +179,11 @@
 	return azureAuthBackendRoleRead(ctx, d, meta)
 }
 
-<<<<<<< HEAD
-func azureAuthBackendRoleRead(d *schema.ResourceData, meta interface{}) error {
+func azureAuthBackendRoleRead(_ context.Context, d *schema.ResourceData, meta interface{}) diag.Diagnostics {
 	client, e := GetClient(d, meta)
 	if e != nil {
-		return e
-	}
-
-=======
-func azureAuthBackendRoleRead(_ context.Context, d *schema.ResourceData, meta interface{}) diag.Diagnostics {
-	client := meta.(*api.Client)
->>>>>>> 301c7ca9
+		return diag.FromErr(e)
+	}
 	path := d.Id()
 
 	backend, err := azureAuthBackendRoleBackendFromPath(path)
@@ -255,17 +244,11 @@
 	return diags
 }
 
-<<<<<<< HEAD
-func azureAuthBackendRoleUpdate(d *schema.ResourceData, meta interface{}) error {
+func azureAuthBackendRoleUpdate(ctx context.Context, d *schema.ResourceData, meta interface{}) diag.Diagnostics {
 	client, e := GetClient(d, meta)
 	if e != nil {
-		return e
-	}
-
-=======
-func azureAuthBackendRoleUpdate(ctx context.Context, d *schema.ResourceData, meta interface{}) diag.Diagnostics {
-	client := meta.(*api.Client)
->>>>>>> 301c7ca9
+		return diag.FromErr(e)
+	}
 	path := d.Id()
 
 	log.Printf("[DEBUG] Updating Azure auth backend role %q", path)
@@ -331,17 +314,11 @@
 	return azureAuthBackendRoleRead(ctx, d, meta)
 }
 
-<<<<<<< HEAD
-func azureAuthBackendRoleDelete(d *schema.ResourceData, meta interface{}) error {
+func azureAuthBackendRoleDelete(_ context.Context, d *schema.ResourceData, meta interface{}) diag.Diagnostics {
 	client, e := GetClient(d, meta)
 	if e != nil {
-		return e
-	}
-
-=======
-func azureAuthBackendRoleDelete(_ context.Context, d *schema.ResourceData, meta interface{}) diag.Diagnostics {
-	client := meta.(*api.Client)
->>>>>>> 301c7ca9
+		return diag.FromErr(e)
+	}
 	path := d.Id()
 
 	log.Printf("[DEBUG] Deleting Azure auth backend role %q", path)
@@ -354,27 +331,6 @@
 	return nil
 }
 
-<<<<<<< HEAD
-func azureAuthBackendRoleExists(d *schema.ResourceData, meta interface{}) (bool, error) {
-	client, e := GetClient(d, meta)
-	if e != nil {
-		return false, e
-	}
-
-	path := d.Id()
-	log.Printf("[DEBUG] Checking if Azure auth backend role %q exists", path)
-
-	resp, err := client.Logical().Read(path)
-	if err != nil {
-		return true, fmt.Errorf("error checking if Azure auth backend role %q exists: %s", path, err)
-	}
-	log.Printf("[DEBUG] Checked if Azure auth backend role %q exists", path)
-
-	return resp != nil, nil
-}
-
-=======
->>>>>>> 301c7ca9
 func azureAuthBackendRolePath(backend, role string) string {
 	return "auth/" + strings.Trim(backend, "/") + "/role/" + strings.Trim(role, "/")
 }
