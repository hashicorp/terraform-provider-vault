--- conflicted
+++ resolved
@@ -1,8 +1,10 @@
 package vault
 
 import (
+	"errors"
 	"fmt"
 	"regexp"
+	"strings"
 	"time"
 
 	"github.com/gosimple/slug"
@@ -69,15 +71,12 @@
 	if v == "" {
 		return fmt.Errorf("value for %q cannot be empty", k)
 	}
-<<<<<<< HEAD
 
 	if r.MatchString(v) {
 		return fmt.Errorf("invalid value %q for %q, contains leading/trailing %q", v, k, pathDelim)
 	}
 
 	return nil
-=======
-	return
 }
 
 func validateNoTrailingLeadingSlashes(i interface{}, k string) (s []string, es []error) {
@@ -96,5 +95,4 @@
 	}
 
 	return
->>>>>>> 4330724a
 }