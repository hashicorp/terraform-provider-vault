package vault

import (
	"context"
	"log"
	"strings"

	"github.com/hashicorp/terraform-plugin-sdk/v2/diag"
	"github.com/hashicorp/terraform-plugin-sdk/v2/helper/schema"

	"github.com/hashicorp/vault/api"
)

const ldapAuthType string = "ldap"

func ldapAuthBackendResource() *schema.Resource {
	fields := map[string]*schema.Schema{
		"url": {
			Type:     schema.TypeString,
			Required: true,
		},
		"starttls": {
			Type:     schema.TypeBool,
			Optional: true,
			Computed: true,
		},
		"tls_min_version": {
			Type:     schema.TypeString,
			Optional: true,
			Computed: true,
		},
		"tls_max_version": {
			Type:     schema.TypeString,
			Optional: true,
			Computed: true,
		},
		"insecure_tls": {
			Type:     schema.TypeBool,
			Optional: true,
			Computed: true,
		},
		"certificate": {
			Type:     schema.TypeString,
			Optional: true,
			Computed: true,
		},
		"binddn": {
			Type:     schema.TypeString,
			Optional: true,
			Computed: true,
		},
		"bindpass": {
			Type:      schema.TypeString,
			Optional:  true,
			Computed:  true,
			Sensitive: true,
		},
		"case_sensitive_names": {
			Type:     schema.TypeBool,
			Optional: true,
			Computed: true,
		},
		"userdn": {
			Type:     schema.TypeString,
			Optional: true,
			Computed: true,
		},
		"userattr": {
			Type:     schema.TypeString,
			Optional: true,
			Computed: true,
			StateFunc: func(v interface{}) string {
				return strings.ToLower(v.(string))
			},
		},
		"userfilter": {
			Type:     schema.TypeString,
			Optional: true,
			Computed: true,
		},
		"discoverdn": {
			Type:     schema.TypeBool,
			Optional: true,
			Computed: true,
		},
		"deny_null_bind": {
			Type:     schema.TypeBool,
			Optional: true,
			Computed: true,
		},
		"upndomain": {
			Type:     schema.TypeString,
			Optional: true,
			Computed: true,
		},
		"groupfilter": {
			Type:     schema.TypeString,
			Optional: true,
			Computed: true,
		},
		"groupdn": {
			Type:     schema.TypeString,
			Optional: true,
			Computed: true,
		},
		"groupattr": {
			Type:     schema.TypeString,
			Optional: true,
			Computed: true,
		},
		"use_token_groups": {
			Type:     schema.TypeBool,
			Optional: true,
			Computed: true,
		},

		"description": {
			Type:     schema.TypeString,
			Optional: true,
			Computed: true,
		},

		"path": {
			Type:     schema.TypeString,
			Optional: true,
			ForceNew: true,
			Default:  "ldap",
			StateFunc: func(v interface{}) string {
				return strings.Trim(v.(string), "/")
			},
		},
		"local": {
			Type:        schema.TypeBool,
			ForceNew:    true,
			Optional:    true,
			Default:     false,
			Description: "Specifies if the auth method is local only",
		},
		"accessor": {
			Type:        schema.TypeString,
			Computed:    true,
			Description: "The accessor of the LDAP auth backend",
		},
		"client_tls_cert": {
			Type:     schema.TypeString,
			Optional: true,
			Computed: true,
		},
		"client_tls_key": {
			Type:      schema.TypeString,
			Optional:  true,
			Computed:  true,
			Sensitive: true,
		},
	}

	addTokenFields(fields, &addTokenFieldsConfig{})

	return &schema.Resource{
		SchemaVersion: 1,

		CreateContext: ldapAuthBackendWrite,
		UpdateContext: ldapAuthBackendUpdate,
		ReadContext:   ldapAuthBackendRead,
		DeleteContext: ldapAuthBackendDelete,
		Importer: &schema.ResourceImporter{
			StateContext: schema.ImportStatePassthroughContext,
		},
		Schema: fields,
	}
}

func ldapAuthBackendConfigPath(path string) string {
	return "auth/" + strings.Trim(path, "/") + "/config"
}

<<<<<<< HEAD
func ldapAuthBackendWrite(d *schema.ResourceData, meta interface{}) error {
	client, e := GetClient(d, meta)
	if e != nil {
		return e
	}
=======
func ldapAuthBackendWrite(ctx context.Context, d *schema.ResourceData, meta interface{}) diag.Diagnostics {
	client := meta.(*api.Client)
>>>>>>> 301c7ca9

	path := d.Get("path").(string)
	options := &api.EnableAuthOptions{
		Type:        ldapAuthType,
		Description: d.Get("description").(string),
		Local:       d.Get("local").(bool),
	}

	log.Printf("[DEBUG] Enabling LDAP auth backend %q", path)
	err := client.Sys().EnableAuthWithOptions(path, options)
	if err != nil {
		return diag.Errorf("error enabling ldap auth backend %q: %s", path, err)
	}
	log.Printf("[DEBUG] Enabled LDAP auth backend %q", path)

	d.SetId(path)

	return ldapAuthBackendUpdate(ctx, d, meta)
}

<<<<<<< HEAD
func ldapAuthBackendUpdate(d *schema.ResourceData, meta interface{}) error {
	client, e := GetClient(d, meta)
	if e != nil {
		return e
	}
=======
func ldapAuthBackendUpdate(ctx context.Context, d *schema.ResourceData, meta interface{}) diag.Diagnostics {
	client := meta.(*api.Client)
>>>>>>> 301c7ca9

	path := ldapAuthBackendConfigPath(d.Id())
	data := map[string]interface{}{}

	if v, ok := d.GetOk("url"); ok {
		data["url"] = v.(string)
	}

	if v, ok := d.GetOkExists("starttls"); ok {
		data["starttls"] = v.(bool)
	}

	if v, ok := d.GetOk("tls_min_version"); ok {
		data["tls_min_version"] = v.(string)
	}

	if v, ok := d.GetOk("tls_max_version"); ok {
		data["tls_max_version"] = v.(string)
	}

	if v, ok := d.GetOkExists("insecure_tls"); ok {
		data["insecure_tls"] = v.(bool)
	}

	if v, ok := d.GetOk("certificate"); ok {
		data["certificate"] = v.(string)
	}

	if v, ok := d.GetOk("binddn"); ok {
		data["binddn"] = v.(string)
	}

	if v, ok := d.GetOk("bindpass"); ok {
		data["bindpass"] = v.(string)
	}

	if v, ok := d.GetOkExists("case_sensitive_names"); ok {
		data["case_sensitive_names"] = v.(bool)
	}
	if v, ok := d.GetOk("userdn"); ok {
		data["userdn"] = v.(string)
	}

	if v, ok := d.GetOk("userattr"); ok {
		data["userattr"] = v.(string)
	}

	if v, ok := d.GetOk("userfilter"); ok {
		data["userfilter"] = v.(string)
	}

	if v, ok := d.GetOkExists("discoverdn"); ok {
		data["discoverdn"] = v.(bool)
	}

	if v, ok := d.GetOkExists("deny_null_bind"); ok {
		data["deny_null_bind"] = v.(bool)
	}

	if v, ok := d.GetOk("upndomain"); ok {
		data["upndomain"] = v.(string)
	}

	if v, ok := d.GetOk("groupfilter"); ok {
		data["groupfilter"] = v.(string)
	}

	if v, ok := d.GetOk("groupdn"); ok {
		data["groupdn"] = v.(string)
	}

	if v, ok := d.GetOk("groupattr"); ok {
		data["groupattr"] = v.(string)
	}

	if v, ok := d.GetOkExists("use_token_groups"); ok {
		data["use_token_groups"] = v.(bool)
	}

	if v, ok := d.GetOk("client_tls_cert"); ok {
		data["client_tls_cert"] = v.(string)
	}

	if v, ok := d.GetOk("client_tls_key"); ok {
		data["client_tls_key"] = v.(string)
	}

	updateTokenFields(d, data, false)

	log.Printf("[DEBUG] Writing LDAP config %q", path)
	_, err := client.Logical().Write(path, data)
	if err != nil {
		d.SetId("")
		return diag.Errorf("error writing ldap config %q: %s", path, err)
	}
	log.Printf("[DEBUG] Wrote LDAP config %q", path)

	return ldapAuthBackendRead(ctx, d, meta)
}

<<<<<<< HEAD
func ldapAuthBackendRead(d *schema.ResourceData, meta interface{}) error {
	client, e := GetClient(d, meta)
	if e != nil {
		return e
	}
=======
func ldapAuthBackendRead(_ context.Context, d *schema.ResourceData, meta interface{}) diag.Diagnostics {
	client := meta.(*api.Client)
>>>>>>> 301c7ca9

	path := d.Id()
	auths, err := client.Sys().ListAuth()
	if err != nil {
		return diag.Errorf("error reading from Vault: %s", err)
	}

	d.Set("path", path)

	authMount := auths[strings.Trim(path, "/")+"/"]
	if authMount == nil {
		return diag.Errorf("auth mount %s not present", path)
	}

	d.Set("description", authMount.Description)
	d.Set("accessor", authMount.Accessor)
	d.Set("local", authMount.Local)

	path = ldapAuthBackendConfigPath(path)

	log.Printf("[DEBUG] Reading LDAP auth backend config %q", path)
	resp, err := client.Logical().Read(path)
	if err != nil {
		return diag.Errorf("error reading ldap auth backend config %q: %s", path, err)
	}
	log.Printf("[DEBUG] Read LDAP auth backend config %q", path)

	if resp == nil {
		log.Printf("[WARN] LDAP auth backend config %q not found, removing from state", path)
		d.SetId("")
		return nil
	}

	if err := readTokenFields(d, resp); err != nil {
		return diag.FromErr(err)
	}

	d.Set("url", resp.Data["url"])
	d.Set("starttls", resp.Data["starttls"])
	d.Set("tls_min_version", resp.Data["tls_min_version"])
	d.Set("tls_max_version", resp.Data["tls_max_version"])
	d.Set("insecure_tls", resp.Data["insecure_tls"])
	d.Set("certificate", resp.Data["certificate"])
	d.Set("binddn", resp.Data["binddn"])
	d.Set("case_sensitive_names", resp.Data["case_sensitive_names"])
	d.Set("userdn", resp.Data["userdn"])
	d.Set("userattr", resp.Data["userattr"])
	d.Set("userfilter", resp.Data["userfilter"])
	d.Set("discoverdn", resp.Data["discoverdn"])
	d.Set("deny_null_bind", resp.Data["deny_null_bind"])
	d.Set("upndomain", resp.Data["upndomain"])
	d.Set("groupfilter", resp.Data["groupfilter"])
	d.Set("groupdn", resp.Data["groupdn"])
	d.Set("groupattr", resp.Data["groupattr"])
	d.Set("use_token_groups", resp.Data["use_token_groups"])

	// `bindpass`, `client_tls_cert` and `client_tls_key` cannot be read out from the API
	// So... if they drift, they drift.

	diags := checkCIDRs(d, TokenFieldBoundCIDRs)

	return diags
}

<<<<<<< HEAD
func ldapAuthBackendDelete(d *schema.ResourceData, meta interface{}) error {
	client, e := GetClient(d, meta)
	if e != nil {
		return e
	}

=======
func ldapAuthBackendDelete(_ context.Context, d *schema.ResourceData, meta interface{}) diag.Diagnostics {
	client := meta.(*api.Client)
>>>>>>> 301c7ca9
	path := d.Id()

	log.Printf("[DEBUG] Deleting LDAP auth backend %q", path)
	err := client.Sys().DisableAuth(path)
	if err != nil {
		return diag.Errorf("error deleting ldap auth backend %q: %q", path, err)
	}
	log.Printf("[DEBUG] Deleted LDAP auth backend %q", path)

	return nil
<<<<<<< HEAD
}

func ldapAuthBackendExists(d *schema.ResourceData, meta interface{}) (bool, error) {
	client, e := GetClient(d, meta)
	if e != nil {
		return false, e
	}

	path := ldapAuthBackendConfigPath(d.Id())

	log.Printf("[DEBUG] Checking if LDAP auth backend %q exists", path)
	resp, err := client.Logical().Read(path)
	if err != nil {
		return true, fmt.Errorf("error checking for existence of ldap config %q: %s", path, err)
	}
	log.Printf("[DEBUG] Checked if LDAP auth backend %q exists", path)

	return resp != nil, nil
=======
>>>>>>> 301c7ca9
}<|MERGE_RESOLUTION|>--- conflicted
+++ resolved
@@ -174,16 +174,11 @@
 	return "auth/" + strings.Trim(path, "/") + "/config"
 }
 
-<<<<<<< HEAD
-func ldapAuthBackendWrite(d *schema.ResourceData, meta interface{}) error {
+func ldapAuthBackendWrite(ctx context.Context, d *schema.ResourceData, meta interface{}) diag.Diagnostics {
 	client, e := GetClient(d, meta)
 	if e != nil {
-		return e
-	}
-=======
-func ldapAuthBackendWrite(ctx context.Context, d *schema.ResourceData, meta interface{}) diag.Diagnostics {
-	client := meta.(*api.Client)
->>>>>>> 301c7ca9
+		return diag.FromErr(e)
+	}
 
 	path := d.Get("path").(string)
 	options := &api.EnableAuthOptions{
@@ -204,16 +199,11 @@
 	return ldapAuthBackendUpdate(ctx, d, meta)
 }
 
-<<<<<<< HEAD
-func ldapAuthBackendUpdate(d *schema.ResourceData, meta interface{}) error {
+func ldapAuthBackendUpdate(ctx context.Context, d *schema.ResourceData, meta interface{}) diag.Diagnostics {
 	client, e := GetClient(d, meta)
 	if e != nil {
-		return e
-	}
-=======
-func ldapAuthBackendUpdate(ctx context.Context, d *schema.ResourceData, meta interface{}) diag.Diagnostics {
-	client := meta.(*api.Client)
->>>>>>> 301c7ca9
+		return diag.FromErr(e)
+	}
 
 	path := ldapAuthBackendConfigPath(d.Id())
 	data := map[string]interface{}{}
@@ -314,16 +304,11 @@
 	return ldapAuthBackendRead(ctx, d, meta)
 }
 
-<<<<<<< HEAD
-func ldapAuthBackendRead(d *schema.ResourceData, meta interface{}) error {
+func ldapAuthBackendRead(_ context.Context, d *schema.ResourceData, meta interface{}) diag.Diagnostics {
 	client, e := GetClient(d, meta)
 	if e != nil {
-		return e
-	}
-=======
-func ldapAuthBackendRead(_ context.Context, d *schema.ResourceData, meta interface{}) diag.Diagnostics {
-	client := meta.(*api.Client)
->>>>>>> 301c7ca9
+		return diag.FromErr(e)
+	}
 
 	path := d.Id()
 	auths, err := client.Sys().ListAuth()
@@ -388,17 +373,11 @@
 	return diags
 }
 
-<<<<<<< HEAD
-func ldapAuthBackendDelete(d *schema.ResourceData, meta interface{}) error {
+func ldapAuthBackendDelete(_ context.Context, d *schema.ResourceData, meta interface{}) diag.Diagnostics {
 	client, e := GetClient(d, meta)
 	if e != nil {
-		return e
-	}
-
-=======
-func ldapAuthBackendDelete(_ context.Context, d *schema.ResourceData, meta interface{}) diag.Diagnostics {
-	client := meta.(*api.Client)
->>>>>>> 301c7ca9
+		return diag.FromErr(e)
+	}
 	path := d.Id()
 
 	log.Printf("[DEBUG] Deleting LDAP auth backend %q", path)
@@ -409,25 +388,4 @@
 	log.Printf("[DEBUG] Deleted LDAP auth backend %q", path)
 
 	return nil
-<<<<<<< HEAD
-}
-
-func ldapAuthBackendExists(d *schema.ResourceData, meta interface{}) (bool, error) {
-	client, e := GetClient(d, meta)
-	if e != nil {
-		return false, e
-	}
-
-	path := ldapAuthBackendConfigPath(d.Id())
-
-	log.Printf("[DEBUG] Checking if LDAP auth backend %q exists", path)
-	resp, err := client.Logical().Read(path)
-	if err != nil {
-		return true, fmt.Errorf("error checking for existence of ldap config %q: %s", path, err)
-	}
-	log.Printf("[DEBUG] Checked if LDAP auth backend %q exists", path)
-
-	return resp != nil, nil
-=======
->>>>>>> 301c7ca9
 }