package vault

import (
	"encoding/json"
	"fmt"
	"strconv"
	"testing"

	"github.com/hashicorp/terraform/helper/acctest"
	"github.com/hashicorp/terraform/helper/resource"
	"github.com/hashicorp/terraform/terraform"
	"github.com/hashicorp/vault/api"
)

func TestAccAWSAuthBackendRole_importInferred(t *testing.T) {
	backend := acctest.RandomWithPrefix("aws")
	role := acctest.RandomWithPrefix("test-role")
	resource.Test(t, resource.TestCase{
		PreCheck:     func() { testAccPreCheck(t) },
		Providers:    testProviders,
		CheckDestroy: testAccCheckAWSAuthBackendRoleDestroy,
		Steps: []resource.TestStep{
			{
				Config: testAccAWSAuthBackendRoleConfig_inferred(backend, role),
				Check:  testAccAWSAuthBackendRoleCheck_attrs(backend, role),
			},
			{
				ResourceName:      "vault_aws_auth_backend_role.role",
				ImportState:       true,
				ImportStateVerify: true,
			},
		},
	})
}

func TestAccAWSAuthBackendRole_importEC2(t *testing.T) {
	backend := acctest.RandomWithPrefix("aws")
	role := acctest.RandomWithPrefix("test-role")
	resource.Test(t, resource.TestCase{
		PreCheck:     func() { testAccPreCheck(t) },
		Providers:    testProviders,
		CheckDestroy: testAccCheckAWSAuthBackendRoleDestroy,
		Steps: []resource.TestStep{
			{
				Config: testAccAWSAuthBackendRoleConfig_ec2(backend, role),
				Check:  testAccAWSAuthBackendRoleCheck_attrs(backend, role),
			},
			{
				ResourceName:      "vault_aws_auth_backend_role.role",
				ImportState:       true,
				ImportStateVerify: true,
			},
		},
	})
}

func TestAccAWSAuthBackendRole_importIAM(t *testing.T) {
	backend := acctest.RandomWithPrefix("aws")
	role := acctest.RandomWithPrefix("test-role")
	resource.Test(t, resource.TestCase{
		PreCheck:     func() { testAccPreCheck(t) },
		Providers:    testProviders,
		CheckDestroy: testAccCheckAWSAuthBackendRoleDestroy,
		Steps: []resource.TestStep{
			{
				Config: testAccAWSAuthBackendRoleConfig_iam(backend, role),
				Check:  testAccAWSAuthBackendRoleCheck_attrs(backend, role),
			},
			{
				ResourceName:      "vault_aws_auth_backend_role.role",
				ImportState:       true,
				ImportStateVerify: true,
			},
		},
	})
}

func TestAccAWSAuthBackendRole_inferred(t *testing.T) {
	backend := acctest.RandomWithPrefix("aws")
	role := acctest.RandomWithPrefix("test-role")

	resource.Test(t, resource.TestCase{
		PreCheck:     func() { testAccPreCheck(t) },
		Providers:    testProviders,
		CheckDestroy: testAccCheckAWSAuthBackendRoleDestroy,
		Steps: []resource.TestStep{
			{
				Config: testAccAWSAuthBackendRoleConfig_inferred(backend, role),
				Check:  testAccAWSAuthBackendRoleCheck_attrs(backend, role),
			},
		},
	})
}

func TestAccAWSAuthBackendRole_ec2(t *testing.T) {
	backend := acctest.RandomWithPrefix("aws")
	role := acctest.RandomWithPrefix("test-role")

	resource.Test(t, resource.TestCase{
		PreCheck:     func() { testAccPreCheck(t) },
		Providers:    testProviders,
		CheckDestroy: testAccCheckAWSAuthBackendRoleDestroy,
		Steps: []resource.TestStep{
			{
				Config: testAccAWSAuthBackendRoleConfig_ec2(backend, role),
				Check:  testAccAWSAuthBackendRoleCheck_attrs(backend, role),
			},
		},
	})
}

func TestAccAWSAuthBackendRole_iam(t *testing.T) {
	backend := acctest.RandomWithPrefix("aws")
	role := acctest.RandomWithPrefix("test-role")

	resource.Test(t, resource.TestCase{
		PreCheck:     func() { testAccPreCheck(t) },
		Providers:    testProviders,
		CheckDestroy: testAccCheckAWSAuthBackendRoleDestroy,
		Steps: []resource.TestStep{
			{
				Config: testAccAWSAuthBackendRoleConfig_iam(backend, role),
				Check:  testAccAWSAuthBackendRoleCheck_attrs(backend, role),
			},
		},
	})
}

func TestAccAWSAuthBackendRole_iamUpdate(t *testing.T) {
	backend := acctest.RandomWithPrefix("aws")
	role := acctest.RandomWithPrefix("test-role")

	resource.Test(t, resource.TestCase{
		PreCheck:     func() { testAccPreCheck(t) },
		Providers:    testProviders,
		CheckDestroy: testAccCheckAWSAuthBackendRoleDestroy,
		Steps: []resource.TestStep{
			{
				Config: testAccAWSAuthBackendRoleConfig_iam(backend, role),
				Check:  testAccAWSAuthBackendRoleCheck_attrs(backend, role),
			},
			{
				Config: testAccAWSAuthBackendRoleConfig_iamUpdate(backend, role),
				Check: resource.ComposeTestCheckFunc(
					testAccAWSAuthBackendRoleCheck_attrs(backend, role),
					resource.TestCheckResourceAttr("vault_aws_auth_backend_role.role",
						"bound_iam_principal_arns.#", "1"),
					resource.TestCheckResourceAttr("vault_aws_auth_backend_role.role",
						"bound_iam_principal_arns.0", "arn:aws:iam::123456789012:role/MyRole/*"),
					resource.TestCheckResourceAttr("vault_aws_auth_backend_role.role",
						"ttl", "30"),
					resource.TestCheckResourceAttr("vault_aws_auth_backend_role.role",
						"max_ttl", "60"),
					resource.TestCheckResourceAttr("vault_aws_auth_backend_role.role",
						"policies.#", "2"),
					resource.TestCheckResourceAttr("vault_aws_auth_backend_role.role",
						"policies.0", "default"),
					resource.TestCheckResourceAttr("vault_aws_auth_backend_role.role",
						"policies.1", "dev"),
				),
			},
		},
	})
}

func testAccCheckAWSAuthBackendRoleDestroy(s *terraform.State) error {
	client := testProvider.Meta().(*api.Client)

	for _, rs := range s.RootModule().Resources {
		if rs.Type != "vault_aws_auth_backend_role" {
			continue
		}
		secret, err := client.Logical().Read(rs.Primary.ID)
		if err != nil {
			return fmt.Errorf("error checking for AWS auth backend role %q: %s", rs.Primary.ID, err)
		}
		if secret != nil {
			return fmt.Errorf("AWS auth backend role %q still exists", rs.Primary.ID)
		}
	}
	return nil
}

func testAccAWSAuthBackendRoleCheck_attrs(backend, role string) resource.TestCheckFunc {
	return func(s *terraform.State) error {
		resourceState := s.Modules[0].Resources["vault_aws_auth_backend_role.role"]
		if resourceState == nil {
			return fmt.Errorf("resource not found in state")
		}

		instanceState := resourceState.Primary
		if instanceState == nil {
			return fmt.Errorf("resource not found in state")
		}

		endpoint := instanceState.ID

		if endpoint != "auth/"+backend+"/role/"+role {
			return fmt.Errorf("expected ID to be %q, got %q instead", "auth/"+backend+"/role/"+role, endpoint)
		}

		client := testProvider.Meta().(*api.Client)
		resp, err := client.Logical().Read(endpoint)
		if err != nil {
			return fmt.Errorf("%q doesn't exist", endpoint)
		}

		attrs := map[string]string{
<<<<<<< HEAD
			"auth_type":                       "auth_type",
			"bound_ami_ids":                   "bound_ami_id",
			"bound_account_ids":               "bound_account_id",
			"bound_regions":                   "bound_region",
			"bound_vpc_ids":                   "bound_vpc_id",
			"bound_subnet_ids":                "bound_subnet_id",
			"bound_iam_role_arns":             "bound_iam_role_arn",
			"bound_iam_instance_profile_arns": "bound_iam_instance_profile_arn",
			"bound_ec2_instance_ids":          "bound_ec2_instance_id",
			"role_tag":                        "role_tag",
			"bound_iam_principal_arns":        "bound_iam_principal_arn",
			"inferred_entity_type":            "inferred_entity_type",
			"inferred_aws_region":             "inferred_aws_region",
			"resolve_aws_unique_ids":          "resolve_aws_unique_ids",
			"ttl":                             "ttl",
			"max_ttl":                         "max_ttl",
			"period":                          "period",
			"policies":                        "policies",
			"allow_instance_migration":        "allow_instance_migration",
			"disallow_reauthentication":       "disallow_reauthentication",
=======
			"auth_type":                      "auth_type",
			"bound_ami_id":                   "bound_ami_id",
			"bound_account_id":               "bound_account_id",
			"bound_region":                   "bound_region",
			"bound_vpc_id":                   "bound_vpc_id",
			"bound_subnet_id":                "bound_subnet_id",
			"bound_iam_role_arn":             "bound_iam_role_arn",
			"bound_iam_instance_profile_arn": "bound_iam_instance_profile_arn",
			"bound_ec2_instance_id":          "bound_ec2_instance_id",
			"role_tag":                       "role_tag",
			"bound_iam_principal_arn":        "bound_iam_principal_arn",
			"inferred_entity_type":           "inferred_entity_type",
			"inferred_aws_region":            "inferred_aws_region",
			"resolve_aws_unique_ids":         "resolve_aws_unique_ids",
			"ttl":                            "ttl",
			"max_ttl":                        "max_ttl",
			"period":                         "period",
			"policies":                       "policies",
			"allow_instance_migration":       "allow_instance_migration",
			"disallow_reauthentication":      "disallow_reauthentication",
>>>>>>> f98f7320
		}
		for stateAttr, apiAttr := range attrs {
			if resp.Data[apiAttr] == nil && instanceState.Attributes[stateAttr] == "" {
				continue
			}
			var match bool
			switch resp.Data[apiAttr].(type) {
			case json.Number:
				apiData, err := resp.Data[apiAttr].(json.Number).Int64()
				if err != nil {
					return fmt.Errorf("expected API field %s to be an int, was %q", apiAttr, resp.Data[apiAttr])
				}
				stateData, err := strconv.ParseInt(instanceState.Attributes[stateAttr], 10, 64)
				if err != nil {
					return fmt.Errorf("expected state field %s to be an int, was %q", stateAttr, instanceState.Attributes[stateAttr])
				}
				match = apiData == stateData
			case bool:
				if _, ok := resp.Data[apiAttr]; !ok && instanceState.Attributes[stateAttr] == "" {
					match = true
				} else {
					stateData, err := strconv.ParseBool(instanceState.Attributes[stateAttr])
					if err != nil {
						return fmt.Errorf("expected state field %s to be a bool, was %q", stateAttr, instanceState.Attributes[stateAttr])
					}
					match = resp.Data[apiAttr] == stateData
				}
			case []interface{}:
				apiData := resp.Data[apiAttr].([]interface{})
				length := instanceState.Attributes[stateAttr+".#"]
				if length == "" {
					if len(resp.Data[apiAttr].([]interface{})) != 0 {
						return fmt.Errorf("expected state field %s to have %d entries, had 0", stateAttr, len(apiData))
					}
					match = true
				} else {
					count, err := strconv.Atoi(length)
					if err != nil {
						return fmt.Errorf("expected %s.# to be a number, got %q", stateAttr, instanceState.Attributes[stateAttr+".#"])
					}
					if count != len(apiData) {
						return fmt.Errorf("expected %s to have %d entries in state, has %d", stateAttr, len(apiData), count)
					}
					for i := 0; i < count; i++ {
						stateData := instanceState.Attributes[stateAttr+"."+strconv.Itoa(i)]
						if stateData != apiData[i] {
							return fmt.Errorf("expected item %d of %s (%s in state) of %q to be %q, got %q", i, apiAttr, stateAttr, endpoint, stateData, apiData[i])
						}
					}
					match = true
				}
			default:
				match = resp.Data[apiAttr] == instanceState.Attributes[stateAttr]
			}
			if !match {
				return fmt.Errorf("expected %s (%s in state) of %q to be %q, got %q", apiAttr, stateAttr, endpoint, instanceState.Attributes[stateAttr], resp.Data[apiAttr])
			}
		}
		return nil
	}
}

func testAccAWSAuthBackendRoleConfig_inferred(backend, role string) string {
	return fmt.Sprintf(`
resource "vault_auth_backend" "aws" {
  type = "aws"
  path = "%s"
}

resource "vault_aws_auth_backend_role" "role" {
  backend = "${vault_auth_backend.aws.path}"
  role = "%s"
  auth_type = "iam"
<<<<<<< HEAD
  bound_ami_ids = ["ami-8c1be5f6"]
  bound_account_ids = ["123456789012"]
  bound_vpc_ids = ["vpc-b61106d4"]
  bound_subnet_ids = ["vpc-a33128f1"]
  bound_iam_role_arns = ["arn:aws:iam::123456789012:role/S3Access"]
  bound_iam_instance_profile_arns = ["arn:aws:iam::123456789012:instance-profile/Webserver"]
=======
  bound_ami_id = ["ami-8c1be5f6"]
  bound_account_id = ["123456789012"]
  bound_ec2_instance_id = ["i-06bb291939760ba66"]
  bound_vpc_id = ["vpc-b61106d4"]
  bound_subnet_id = ["vpc-a33128f1"]
  bound_iam_role_arn = ["arn:aws:iam::123456789012:role/S3Access"]
  bound_iam_instance_profile_arn = ["arn:aws:iam::123456789012:instance-profile/Webserver"]
>>>>>>> master
  inferred_entity_type = "ec2_instance"
  inferred_aws_region = "us-east-1"
  ttl = 60
  max_ttl = 120
  policies = ["default", "dev", "prod"]
}`, backend, role)
}

func testAccAWSAuthBackendRoleConfig_iam(backend, role string) string {
	return fmt.Sprintf(`
resource "vault_auth_backend" "aws" {
  type = "aws"
  path = "%s"
}

resource "vault_aws_auth_backend_role" "role" {
  backend = "${vault_auth_backend.aws.path}"
  role = "%s"
  auth_type = "iam"
  bound_iam_principal_arns = ["arn:aws:iam::123456789012:role/*"]
  resolve_aws_unique_ids = true
  ttl = 60
  max_ttl = 120
  policies = ["default", "dev", "prod"]
}`, backend, role)
}

func testAccAWSAuthBackendRoleConfig_iamUpdate(backend, role string) string {
	return fmt.Sprintf(`
resource "vault_auth_backend" "aws" {
  type = "aws"
  path = "%s"
}

resource "vault_aws_auth_backend_role" "role" {
  backend = "${vault_auth_backend.aws.path}"
  role = "%s"
  auth_type = "iam"
  bound_iam_principal_arns = ["arn:aws:iam::123456789012:role/MyRole/*"]
  resolve_aws_unique_ids = true
  ttl = 30
  max_ttl = 60
  policies = ["default", "dev"]
}`, backend, role)
}

func testAccAWSAuthBackendRoleConfig_ec2(backend, role string) string {
	return fmt.Sprintf(`
resource "vault_auth_backend" "aws" {
  type = "aws"
  path = "%s"
}

resource "vault_aws_auth_backend_role" "role" {
  backend = "${vault_auth_backend.aws.path}"
  role = "%s"
  auth_type = "ec2"
<<<<<<< HEAD
  bound_ami_ids = ["ami-8c1be5f6"]
  bound_account_ids = ["123456789012"]
  bound_regions = ["us-east-1"]
  bound_vpc_ids = ["vpc-b61106d4"]
  bound_subnet_ids = ["vpc-a33128f1"]
  bound_iam_role_arns = ["arn:aws:iam::123456789012:role/S3Access"]
  bound_iam_instance_profile_arns = ["arn:aws:iam::123456789012:instance-profile/Webserver"]
=======
  bound_ami_id = ["ami-8c1be5f6"]
  bound_account_id = ["123456789012"]
  bound_ec2_instance_id = ["i-06bb291939760ba66"]
  bound_region = ["us-east-1"]
  bound_vpc_id = ["vpc-b61106d4"]
  bound_subnet_id = ["vpc-a33128f1"]
  bound_iam_role_arn = ["arn:aws:iam::123456789012:role/S3Access"]
  bound_iam_instance_profile_arn = ["arn:aws:iam::123456789012:instance-profile/Webserver"]
>>>>>>> master
  role_tag = "VaultRoleTag"
  disallow_reauthentication = true
  ttl = 60
  max_ttl = 120
  policies = ["default", "dev", "prod"]
}`, backend, role)
}<|MERGE_RESOLUTION|>--- conflicted
+++ resolved
@@ -206,7 +206,6 @@
 		}
 
 		attrs := map[string]string{
-<<<<<<< HEAD
 			"auth_type":                       "auth_type",
 			"bound_ami_ids":                   "bound_ami_id",
 			"bound_account_ids":               "bound_account_id",
@@ -227,28 +226,6 @@
 			"policies":                        "policies",
 			"allow_instance_migration":        "allow_instance_migration",
 			"disallow_reauthentication":       "disallow_reauthentication",
-=======
-			"auth_type":                      "auth_type",
-			"bound_ami_id":                   "bound_ami_id",
-			"bound_account_id":               "bound_account_id",
-			"bound_region":                   "bound_region",
-			"bound_vpc_id":                   "bound_vpc_id",
-			"bound_subnet_id":                "bound_subnet_id",
-			"bound_iam_role_arn":             "bound_iam_role_arn",
-			"bound_iam_instance_profile_arn": "bound_iam_instance_profile_arn",
-			"bound_ec2_instance_id":          "bound_ec2_instance_id",
-			"role_tag":                       "role_tag",
-			"bound_iam_principal_arn":        "bound_iam_principal_arn",
-			"inferred_entity_type":           "inferred_entity_type",
-			"inferred_aws_region":            "inferred_aws_region",
-			"resolve_aws_unique_ids":         "resolve_aws_unique_ids",
-			"ttl":                            "ttl",
-			"max_ttl":                        "max_ttl",
-			"period":                         "period",
-			"policies":                       "policies",
-			"allow_instance_migration":       "allow_instance_migration",
-			"disallow_reauthentication":      "disallow_reauthentication",
->>>>>>> f98f7320
 		}
 		for stateAttr, apiAttr := range attrs {
 			if resp.Data[apiAttr] == nil && instanceState.Attributes[stateAttr] == "" {
@@ -317,27 +294,17 @@
   type = "aws"
   path = "%s"
 }
-
 resource "vault_aws_auth_backend_role" "role" {
   backend = "${vault_auth_backend.aws.path}"
   role = "%s"
   auth_type = "iam"
-<<<<<<< HEAD
   bound_ami_ids = ["ami-8c1be5f6"]
   bound_account_ids = ["123456789012"]
   bound_vpc_ids = ["vpc-b61106d4"]
   bound_subnet_ids = ["vpc-a33128f1"]
   bound_iam_role_arns = ["arn:aws:iam::123456789012:role/S3Access"]
   bound_iam_instance_profile_arns = ["arn:aws:iam::123456789012:instance-profile/Webserver"]
-=======
-  bound_ami_id = ["ami-8c1be5f6"]
-  bound_account_id = ["123456789012"]
-  bound_ec2_instance_id = ["i-06bb291939760ba66"]
-  bound_vpc_id = ["vpc-b61106d4"]
-  bound_subnet_id = ["vpc-a33128f1"]
-  bound_iam_role_arn = ["arn:aws:iam::123456789012:role/S3Access"]
-  bound_iam_instance_profile_arn = ["arn:aws:iam::123456789012:instance-profile/Webserver"]
->>>>>>> master
+  bound_ec2_instance_ids = ["i-06bb291939760ba66"]
   inferred_entity_type = "ec2_instance"
   inferred_aws_region = "us-east-1"
   ttl = 60
@@ -352,7 +319,6 @@
   type = "aws"
   path = "%s"
 }
-
 resource "vault_aws_auth_backend_role" "role" {
   backend = "${vault_auth_backend.aws.path}"
   role = "%s"
@@ -371,7 +337,6 @@
   type = "aws"
   path = "%s"
 }
-
 resource "vault_aws_auth_backend_role" "role" {
   backend = "${vault_auth_backend.aws.path}"
   role = "%s"
@@ -390,12 +355,10 @@
   type = "aws"
   path = "%s"
 }
-
 resource "vault_aws_auth_backend_role" "role" {
   backend = "${vault_auth_backend.aws.path}"
   role = "%s"
   auth_type = "ec2"
-<<<<<<< HEAD
   bound_ami_ids = ["ami-8c1be5f6"]
   bound_account_ids = ["123456789012"]
   bound_regions = ["us-east-1"]
@@ -403,16 +366,7 @@
   bound_subnet_ids = ["vpc-a33128f1"]
   bound_iam_role_arns = ["arn:aws:iam::123456789012:role/S3Access"]
   bound_iam_instance_profile_arns = ["arn:aws:iam::123456789012:instance-profile/Webserver"]
-=======
-  bound_ami_id = ["ami-8c1be5f6"]
-  bound_account_id = ["123456789012"]
-  bound_ec2_instance_id = ["i-06bb291939760ba66"]
-  bound_region = ["us-east-1"]
-  bound_vpc_id = ["vpc-b61106d4"]
-  bound_subnet_id = ["vpc-a33128f1"]
-  bound_iam_role_arn = ["arn:aws:iam::123456789012:role/S3Access"]
-  bound_iam_instance_profile_arn = ["arn:aws:iam::123456789012:instance-profile/Webserver"]
->>>>>>> master
+  bound_ec2_instance_ids = ["i-06bb291939760ba66"]
   role_tag = "VaultRoleTag"
   disallow_reauthentication = true
   ttl = 60
