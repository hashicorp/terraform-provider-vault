package vault

import (
	"encoding/json"
	"fmt"
	"strconv"
	"testing"

	"github.com/hashicorp/terraform/helper/acctest"
	"github.com/hashicorp/terraform/helper/resource"
	"github.com/hashicorp/terraform/terraform"
	"github.com/hashicorp/vault/api"
)

func TestAccAWSAuthBackendRole_importInferred(t *testing.T) {
	backend := acctest.RandomWithPrefix("aws")
	role := acctest.RandomWithPrefix("test-role")
	resource.Test(t, resource.TestCase{
		PreCheck:     func() { testAccPreCheck(t) },
		Providers:    testProviders,
		CheckDestroy: testAccCheckAWSAuthBackendRoleDestroy,
		Steps: []resource.TestStep{
			{
				Config: testAccAWSAuthBackendRoleConfig_inferred(backend, role),
				Check:  testAccAWSAuthBackendRoleCheck_attrs(backend, role),
			},
			{
				ResourceName:      "vault_aws_auth_backend_role.role",
				ImportState:       true,
				ImportStateVerify: true,
			},
		},
	})
}

func TestAccAWSAuthBackendRole_importEC2(t *testing.T) {
	backend := acctest.RandomWithPrefix("aws")
	role := acctest.RandomWithPrefix("test-role")
	resource.Test(t, resource.TestCase{
		PreCheck:     func() { testAccPreCheck(t) },
		Providers:    testProviders,
		CheckDestroy: testAccCheckAWSAuthBackendRoleDestroy,
		Steps: []resource.TestStep{
			{
				Config: testAccAWSAuthBackendRoleConfig_ec2(backend, role),
				Check:  testAccAWSAuthBackendRoleCheck_attrs(backend, role),
			},
			{
				ResourceName:      "vault_aws_auth_backend_role.role",
				ImportState:       true,
				ImportStateVerify: true,
			},
		},
	})
}

func TestAccAWSAuthBackendRole_importIAM(t *testing.T) {
	backend := acctest.RandomWithPrefix("aws")
	role := acctest.RandomWithPrefix("test-role")
	resource.Test(t, resource.TestCase{
		PreCheck:     func() { testAccPreCheck(t) },
		Providers:    testProviders,
		CheckDestroy: testAccCheckAWSAuthBackendRoleDestroy,
		Steps: []resource.TestStep{
			{
				Config: testAccAWSAuthBackendRoleConfig_iam(backend, role),
				Check:  testAccAWSAuthBackendRoleCheck_attrs(backend, role),
			},
			{
				ResourceName:      "vault_aws_auth_backend_role.role",
				ImportState:       true,
				ImportStateVerify: true,
			},
		},
	})
}

func TestAccAWSAuthBackendRole_inferred(t *testing.T) {
	backend := acctest.RandomWithPrefix("aws")
	role := acctest.RandomWithPrefix("test-role")

	resource.Test(t, resource.TestCase{
		PreCheck:     func() { testAccPreCheck(t) },
		Providers:    testProviders,
		CheckDestroy: testAccCheckAWSAuthBackendRoleDestroy,
		Steps: []resource.TestStep{
			{
				Config: testAccAWSAuthBackendRoleConfig_inferred(backend, role),
				Check:  testAccAWSAuthBackendRoleCheck_attrs(backend, role),
			},
		},
	})
}

func TestAccAWSAuthBackendRole_ec2(t *testing.T) {
	backend := acctest.RandomWithPrefix("aws")
	role := acctest.RandomWithPrefix("test-role")

	resource.Test(t, resource.TestCase{
		PreCheck:     func() { testAccPreCheck(t) },
		Providers:    testProviders,
		CheckDestroy: testAccCheckAWSAuthBackendRoleDestroy,
		Steps: []resource.TestStep{
			{
				Config: testAccAWSAuthBackendRoleConfig_ec2(backend, role),
				Check:  testAccAWSAuthBackendRoleCheck_attrs(backend, role),
			},
		},
	})
}

func TestAccAWSAuthBackendRole_iam(t *testing.T) {
	backend := acctest.RandomWithPrefix("aws")
	role := acctest.RandomWithPrefix("test-role")

	resource.Test(t, resource.TestCase{
		PreCheck:     func() { testAccPreCheck(t) },
		Providers:    testProviders,
		CheckDestroy: testAccCheckAWSAuthBackendRoleDestroy,
		Steps: []resource.TestStep{
			{
				Config: testAccAWSAuthBackendRoleConfig_iam(backend, role),
				Check:  testAccAWSAuthBackendRoleCheck_attrs(backend, role),
			},
		},
	})
}

func TestAccAWSAuthBackendRole_iamUpdate(t *testing.T) {
	backend := acctest.RandomWithPrefix("aws")
	role := acctest.RandomWithPrefix("test-role")

	resource.Test(t, resource.TestCase{
		PreCheck:     func() { testAccPreCheck(t) },
		Providers:    testProviders,
		CheckDestroy: testAccCheckAWSAuthBackendRoleDestroy,
		Steps: []resource.TestStep{
			{
				Config: testAccAWSAuthBackendRoleConfig_iam(backend, role),
				Check:  testAccAWSAuthBackendRoleCheck_attrs(backend, role),
			},
			{
				Config: testAccAWSAuthBackendRoleConfig_iamUpdate(backend, role),
				Check: resource.ComposeTestCheckFunc(
					testAccAWSAuthBackendRoleCheck_attrs(backend, role),
					resource.TestCheckResourceAttr("vault_aws_auth_backend_role.role",
						"bound_iam_principal_arn.#", "1"),
					resource.TestCheckResourceAttr("vault_aws_auth_backend_role.role",
						"bound_iam_principal_arn.0", "arn:aws:iam::123456789012:role/MyRole/*"),
					resource.TestCheckResourceAttr("vault_aws_auth_backend_role.role",
						"ttl", "30"),
					resource.TestCheckResourceAttr("vault_aws_auth_backend_role.role",
						"max_ttl", "60"),
					resource.TestCheckResourceAttr("vault_aws_auth_backend_role.role",
						"policies.#", "2"),
					resource.TestCheckResourceAttr("vault_aws_auth_backend_role.role",
						"policies.0", "default"),
					resource.TestCheckResourceAttr("vault_aws_auth_backend_role.role",
						"policies.1", "dev"),
				),
			},
		},
	})
}

func testAccCheckAWSAuthBackendRoleDestroy(s *terraform.State) error {
	client := testProvider.Meta().(*api.Client)

	for _, rs := range s.RootModule().Resources {
		if rs.Type != "vault_aws_auth_backend_role" {
			continue
		}
		secret, err := client.Logical().Read(rs.Primary.ID)
		if err != nil {
			return fmt.Errorf("error checking for AWS auth backend role %q: %s", rs.Primary.ID, err)
		}
		if secret != nil {
			return fmt.Errorf("AWS auth backend role %q still exists", rs.Primary.ID)
		}
	}
	return nil
}

func testAccAWSAuthBackendRoleCheck_attrs(backend, role string) resource.TestCheckFunc {
	return func(s *terraform.State) error {
		resourceState := s.Modules[0].Resources["vault_aws_auth_backend_role.role"]
		if resourceState == nil {
			return fmt.Errorf("resource not found in state")
		}

		instanceState := resourceState.Primary
		if instanceState == nil {
			return fmt.Errorf("resource not found in state")
		}

		endpoint := instanceState.ID

		if endpoint != "auth/"+backend+"/role/"+role {
			return fmt.Errorf("expected ID to be %q, got %q instead", "auth/"+backend+"/role/"+role, endpoint)
		}

		client := testProvider.Meta().(*api.Client)
		resp, err := client.Logical().Read(endpoint)
		if err != nil {
			return fmt.Errorf("%q doesn't exist", endpoint)
		}

		attrs := map[string]string{
			"auth_type":                      "auth_type",
			"bound_ami_id":                   "bound_ami_id",
			"bound_account_id":               "bound_account_id",
			"bound_region":                   "bound_region",
			"bound_vpc_id":                   "bound_vpc_id",
			"bound_subnet_id":                "bound_subnet_id",
			"bound_iam_role_arn":             "bound_iam_role_arn",
			"bound_iam_instance_profile_arn": "bound_iam_instance_profile_arn",
			"bound_ec2_instance_id":          "bound_ec2_instance_id",
			"role_tag":                       "role_tag",
			"bound_iam_principal_arn":        "bound_iam_principal_arn",
			"inferred_entity_type":           "inferred_entity_type",
			"inferred_aws_region":            "inferred_aws_region",
			"resolve_aws_unique_ids":         "resolve_aws_unique_ids",
			"ttl":                            "ttl",
			"max_ttl":                        "max_ttl",
			"period":                         "period",
			"policies":                       "policies",
			"allow_instance_migration":       "allow_instance_migration",
			"disallow_reauthentication":      "disallow_reauthentication",
		}
		for stateAttr, apiAttr := range attrs {
			if resp.Data[apiAttr] == nil && instanceState.Attributes[stateAttr] == "" {
				continue
			}
			var match bool
			switch resp.Data[apiAttr].(type) {
			case json.Number:
				apiData, err := resp.Data[apiAttr].(json.Number).Int64()
				if err != nil {
					return fmt.Errorf("expected API field %s to be an int, was %q", apiAttr, resp.Data[apiAttr])
				}
				stateData, err := strconv.ParseInt(instanceState.Attributes[stateAttr], 10, 64)
				if err != nil {
					return fmt.Errorf("expected state field %s to be an int, was %q", stateAttr, instanceState.Attributes[stateAttr])
				}
				match = apiData == stateData
			case bool:
				if _, ok := resp.Data[apiAttr]; !ok && instanceState.Attributes[stateAttr] == "" {
					match = true
				} else {
					stateData, err := strconv.ParseBool(instanceState.Attributes[stateAttr])
					if err != nil {
						return fmt.Errorf("expected state field %s to be a bool, was %q", stateAttr, instanceState.Attributes[stateAttr])
					}
					match = resp.Data[apiAttr] == stateData
				}
			case []interface{}:
				apiData := resp.Data[apiAttr].([]interface{})
				length := instanceState.Attributes[stateAttr+".#"]
				if length == "" {
					if len(resp.Data[apiAttr].([]interface{})) != 0 {
						return fmt.Errorf("expected state field %s to have %d entries, had 0", stateAttr, len(apiData))
					}
					match = true
				} else {
					count, err := strconv.Atoi(length)
					if err != nil {
						return fmt.Errorf("expected %s.# to be a number, got %q", stateAttr, instanceState.Attributes[stateAttr+".#"])
					}
					if count != len(apiData) {
						return fmt.Errorf("expected %s to have %d entries in state, has %d", stateAttr, len(apiData), count)
					}
					for i := 0; i < count; i++ {
						stateData := instanceState.Attributes[stateAttr+"."+strconv.Itoa(i)]
						if stateData != apiData[i] {
							return fmt.Errorf("expected item %d of %s (%s in state) of %q to be %q, got %q", i, apiAttr, stateAttr, endpoint, stateData, apiData[i])
						}
					}
					match = true
				}
			default:
				match = resp.Data[apiAttr] == instanceState.Attributes[stateAttr]
			}
			if !match {
				return fmt.Errorf("expected %s (%s in state) of %q to be %q, got %q", apiAttr, stateAttr, endpoint, instanceState.Attributes[stateAttr], resp.Data[apiAttr])
			}
		}
		return nil
	}
}

func testAccAWSAuthBackendRoleConfig_inferred(backend, role string) string {
	return fmt.Sprintf(`
resource "vault_auth_backend" "aws" {
  type = "aws"
  path = "%s"
}

resource "vault_aws_auth_backend_role" "role" {
  backend = "${vault_auth_backend.aws.path}"
  role = "%s"
  auth_type = "iam"
<<<<<<< HEAD
  bound_ami_id = "ami-8c1be5f6"
  bound_account_id = "123456789012"
  bound_vpc_id = "vpc-b61106d4"
  bound_subnet_id = "vpc-a33128f1"
  bound_iam_role_arn = "arn:aws:iam::123456789012:role/S3Access"
  bound_iam_instance_profile_arn = "arn:aws:iam::123456789012:instance-profile/Webserver"
  bound_ec2_instance_id = "i-06bb291939760ba66"
=======
  bound_ami_id = ["ami-8c1be5f6"]
  bound_account_id = ["123456789012"]
  bound_vpc_id = ["vpc-b61106d4"]
  bound_subnet_id = ["vpc-a33128f1"]
  bound_iam_role_arn = ["arn:aws:iam::123456789012:role/S3Access"]
  bound_iam_instance_profile_arn = ["arn:aws:iam::123456789012:instance-profile/Webserver"]
>>>>>>> d5b5fc24
  inferred_entity_type = "ec2_instance"
  inferred_aws_region = "us-east-1"
  ttl = 60
  max_ttl = 120
  policies = ["default", "dev", "prod"]
}`, backend, role)
}

func testAccAWSAuthBackendRoleConfig_iam(backend, role string) string {
	return fmt.Sprintf(`
resource "vault_auth_backend" "aws" {
  type = "aws"
  path = "%s"
}

resource "vault_aws_auth_backend_role" "role" {
  backend = "${vault_auth_backend.aws.path}"
  role = "%s"
  auth_type = "iam"
  bound_iam_principal_arn = ["arn:aws:iam::123456789012:role/*"]
  resolve_aws_unique_ids = true
  ttl = 60
  max_ttl = 120
  policies = ["default", "dev", "prod"]
}`, backend, role)
}

func testAccAWSAuthBackendRoleConfig_iamUpdate(backend, role string) string {
	return fmt.Sprintf(`
resource "vault_auth_backend" "aws" {
  type = "aws"
  path = "%s"
}

resource "vault_aws_auth_backend_role" "role" {
  backend = "${vault_auth_backend.aws.path}"
  role = "%s"
  auth_type = "iam"
  bound_iam_principal_arn = ["arn:aws:iam::123456789012:role/MyRole/*"]
  resolve_aws_unique_ids = true
  ttl = 30
  max_ttl = 60
  policies = ["default", "dev"]
}`, backend, role)
}

func testAccAWSAuthBackendRoleConfig_ec2(backend, role string) string {
	return fmt.Sprintf(`
resource "vault_auth_backend" "aws" {
  type = "aws"
  path = "%s"
}

resource "vault_aws_auth_backend_role" "role" {
  backend = "${vault_auth_backend.aws.path}"
  role = "%s"
  auth_type = "ec2"
<<<<<<< HEAD
  bound_ami_id = "ami-8c1be5f6"
  bound_account_id = "123456789012"
  bound_region = "us-east-1"
  bound_vpc_id = "vpc-b61106d4"
  bound_subnet_id = "vpc-a33128f1"
  bound_iam_role_arn = "arn:aws:iam::123456789012:role/S3Access"
  bound_iam_instance_profile_arn = "arn:aws:iam::123456789012:instance-profile/Webserver"
  bound_ec2_instance_id = "i-06bb291939760ba66"
=======
  bound_ami_id = ["ami-8c1be5f6"]
  bound_account_id = ["123456789012"]
  bound_region = ["us-east-1"]
  bound_vpc_id = ["vpc-b61106d4"]
  bound_subnet_id = ["vpc-a33128f1"]
  bound_iam_role_arn = ["arn:aws:iam::123456789012:role/S3Access"]
  bound_iam_instance_profile_arn = ["arn:aws:iam::123456789012:instance-profile/Webserver"]
>>>>>>> d5b5fc24
  role_tag = "VaultRoleTag"
  disallow_reauthentication = true
  ttl = 60
  max_ttl = 120
  policies = ["default", "dev", "prod"]
}`, backend, role)
}<|MERGE_RESOLUTION|>--- conflicted
+++ resolved
@@ -299,22 +299,13 @@
   backend = "${vault_auth_backend.aws.path}"
   role = "%s"
   auth_type = "iam"
-<<<<<<< HEAD
-  bound_ami_id = "ami-8c1be5f6"
-  bound_account_id = "123456789012"
-  bound_vpc_id = "vpc-b61106d4"
-  bound_subnet_id = "vpc-a33128f1"
-  bound_iam_role_arn = "arn:aws:iam::123456789012:role/S3Access"
-  bound_iam_instance_profile_arn = "arn:aws:iam::123456789012:instance-profile/Webserver"
-  bound_ec2_instance_id = "i-06bb291939760ba66"
-=======
   bound_ami_id = ["ami-8c1be5f6"]
   bound_account_id = ["123456789012"]
+	bound_ec2_instance_id = ["i-06bb291939760ba66"]
   bound_vpc_id = ["vpc-b61106d4"]
   bound_subnet_id = ["vpc-a33128f1"]
   bound_iam_role_arn = ["arn:aws:iam::123456789012:role/S3Access"]
   bound_iam_instance_profile_arn = ["arn:aws:iam::123456789012:instance-profile/Webserver"]
->>>>>>> d5b5fc24
   inferred_entity_type = "ec2_instance"
   inferred_aws_region = "us-east-1"
   ttl = 60
@@ -372,24 +363,14 @@
   backend = "${vault_auth_backend.aws.path}"
   role = "%s"
   auth_type = "ec2"
-<<<<<<< HEAD
-  bound_ami_id = "ami-8c1be5f6"
-  bound_account_id = "123456789012"
-  bound_region = "us-east-1"
-  bound_vpc_id = "vpc-b61106d4"
-  bound_subnet_id = "vpc-a33128f1"
-  bound_iam_role_arn = "arn:aws:iam::123456789012:role/S3Access"
-  bound_iam_instance_profile_arn = "arn:aws:iam::123456789012:instance-profile/Webserver"
-  bound_ec2_instance_id = "i-06bb291939760ba66"
-=======
   bound_ami_id = ["ami-8c1be5f6"]
   bound_account_id = ["123456789012"]
+	bound_ec2_instance_id = ["i-06bb291939760ba66"]
   bound_region = ["us-east-1"]
   bound_vpc_id = ["vpc-b61106d4"]
   bound_subnet_id = ["vpc-a33128f1"]
   bound_iam_role_arn = ["arn:aws:iam::123456789012:role/S3Access"]
   bound_iam_instance_profile_arn = ["arn:aws:iam::123456789012:instance-profile/Webserver"]
->>>>>>> d5b5fc24
   role_tag = "VaultRoleTag"
   disallow_reauthentication = true
   ttl = 60
