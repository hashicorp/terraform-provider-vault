// Copyright (c) HashiCorp, Inc.
// SPDX-License-Identifier: MPL-2.0

package vault

import (
	"context"
	"fmt"
	automatedrotationutil "github.com/hashicorp/terraform-provider-vault/internal/rotation"
	"log"
	"strings"

	"github.com/hashicorp/terraform-plugin-sdk/v2/diag"
	"github.com/hashicorp/terraform-plugin-sdk/v2/helper/schema"

	"github.com/hashicorp/terraform-provider-vault/internal/consts"
	"github.com/hashicorp/terraform-provider-vault/internal/provider"
)

func azureSecretBackendResource() *schema.Resource {
<<<<<<< HEAD
	resource := provider.MustAddMountMigrationSchema(&schema.Resource{
=======
	r := provider.MustAddMountMigrationSchema(&schema.Resource{
>>>>>>> 3e50041d
		CreateContext: azureSecretBackendCreate,
		ReadContext:   provider.ReadContextWrapper(azureSecretBackendRead),
		UpdateContext: azureSecretBackendUpdate,
		DeleteContext: azureSecretBackendDelete,
		Importer: &schema.ResourceImporter{
			StateContext: schema.ImportStatePassthroughContext,
		},
		CustomizeDiff: getMountCustomizeDiffFunc(consts.FieldPath),
		Schema: map[string]*schema.Schema{
			consts.FieldPath: {
				Type:        schema.TypeString,
				Optional:    true,
				Default:     "azure",
				Description: "Path to mount the backend at.",
				ValidateFunc: func(v interface{}, k string) (ws []string, errs []error) {
					value := v.(string)
					if strings.HasSuffix(value, "/") {
						errs = append(errs, fmt.Errorf("path cannot end in '/'"))
					}
					return
				},
				DiffSuppressFunc: func(k, old, new string, d *schema.ResourceData) bool {
					return old+"/" == new || new+"/" == old
				},
			},
			consts.FieldDescription: {
				Type:        schema.TypeString,
				Optional:    true,
				Description: "Human-friendly description of the mount for the backend.",
			},
			consts.FieldSubscriptionID: {
				Type:        schema.TypeString,
				ForceNew:    true,
				Required:    true,
				Sensitive:   true,
				Description: "The subscription id for the Azure Active Directory.",
			},
			consts.FieldTenantID: {
				Type:        schema.TypeString,
				Required:    true,
				Description: "The tenant id for the Azure Active Directory organization.",
				Sensitive:   true,
			},
			consts.FieldClientID: {
				Type:        schema.TypeString,
				Optional:    true,
				Description: "The client id for credentials to query the Azure APIs. Currently read permissions to query compute resources are required.",
				Sensitive:   true,
			},
			consts.FieldClientSecret: {
				Type:        schema.TypeString,
				Optional:    true,
				Description: "The client secret for credentials to query the Azure APIs",
				Sensitive:   true,
			},
			consts.FieldEnvironment: {
				Type:        schema.TypeString,
				Optional:    true,
				Default:     "AzurePublicCloud",
				Description: "The Azure cloud environment. Valid values: AzurePublicCloud, AzureUSGovernmentCloud, AzureChinaCloud, AzureGermanCloud.",
			},
			consts.FieldIdentityTokenAudience: {
				Type:        schema.TypeString,
				Optional:    true,
				Description: "The audience claim value.",
			},
			consts.FieldIdentityTokenKey: {
				Type:        schema.TypeString,
				Optional:    true,
				Description: "The key to use for signing identity tokens.",
			},
			consts.FieldIdentityTokenTTL: {
				Type:        schema.TypeInt,
				Optional:    true,
				Computed:    true,
				Description: "The TTL of generated identity tokens in seconds.",
			},
		},
	}, false)

<<<<<<< HEAD
	// Add common mount schema to the resource
	provider.MustAddSchema(resource, getMountSchema(
		consts.FieldPath,
		consts.FieldType,
		consts.FieldDescription,
		consts.FieldIdentityTokenKey,
	))
	return resource
=======
	provider.MustAddSchema(r, provider.GetAutomatedRootRotationSchema())

	return r
>>>>>>> 3e50041d
}

func azureSecretBackendCreate(ctx context.Context, d *schema.ResourceData, meta interface{}) diag.Diagnostics {
	client, e := provider.GetClient(d, meta)
	if e != nil {
		return diag.FromErr(e)
	}

	path := d.Get(consts.FieldPath).(string)
	configPath := azureSecretBackendPath(path)

	d.Partial(true)
	log.Printf("[DEBUG] Mounting Azure backend at %q", path)

<<<<<<< HEAD
	if err := createMount(ctx, d, meta, client, path, consts.MountTypeAzure); err != nil {
		return diag.FromErr(err)
=======
	mountConfig := api.MountConfigInput{}
	useAPIVer117Ent := provider.IsAPISupported(meta, provider.VaultVersion117) && provider.IsEnterpriseSupported(meta)
	if useAPIVer117Ent {
		identityTokenKey := d.Get(consts.FieldIdentityTokenKey).(string)
		if identityTokenKey != "" {
			mountConfig.IdentityTokenKey = identityTokenKey
		}
	}
	input := &api.MountInput{
		Type:        "azure",
		Description: description,
		Config:      mountConfig,
	}

	if err := client.Sys().MountWithContext(ctx, path, input); err != nil {
		return diag.Errorf("error mounting to %q: %s", path, err)
>>>>>>> 3e50041d
	}

	log.Printf("[DEBUG] Mounted Azure backend at %q", path)
	d.SetId(path)

	log.Printf("[DEBUG] Writing Azure configuration to %q", configPath)
	data := azureSecretBackendRequestData(d, meta)
	if _, err := client.Logical().WriteWithContext(ctx, configPath, data); err != nil {
		return diag.Errorf("error writing Azure configuration for %q: %s", path, err)
	}
	log.Printf("[DEBUG] Wrote Azure configuration to %q", configPath)
	d.Partial(false)

	return azureSecretBackendRead(ctx, d, meta)
}

func azureSecretBackendRead(ctx context.Context, d *schema.ResourceData, meta interface{}) diag.Diagnostics {
	client, e := provider.GetClient(d, meta)
	if e != nil {
		return diag.FromErr(e)
	}

	path := d.Id()

	log.Printf("[DEBUG] Read Azure secret Backend config %s", path)
	resp, err := client.Logical().ReadWithContext(ctx, azureSecretBackendPath(path))
	if err != nil {
		return diag.Errorf("error reading from Vault: %s", err)
	}

	for _, k := range []string{consts.FieldClientID, consts.FieldSubscriptionID, consts.FieldTenantID} {
		if v, ok := resp.Data[k]; ok {
			if err := d.Set(k, v); err != nil {
				return diag.FromErr(err)
			}
		}
	}

	if v, ok := resp.Data[consts.FieldEnvironment]; ok && v.(string) != "" {
		if err := d.Set(consts.FieldEnvironment, v); err != nil {
			return diag.FromErr(err)
		}
	} else {
		if err := d.Set(consts.FieldEnvironment, "AzurePublicCloud"); err != nil {
			return diag.FromErr(err)
		}
	}

	if err := d.Set(consts.FieldPath, path); err != nil {
		return diag.FromErr(err)
	}

	useAPIVer117Ent := provider.IsAPISupported(meta, provider.VaultVersion117) && provider.IsEnterpriseSupported(meta)
	if useAPIVer117Ent {
		if err := d.Set(consts.FieldIdentityTokenAudience, resp.Data[consts.FieldIdentityTokenAudience]); err != nil {
			return diag.FromErr(err)
		}
		if err := d.Set(consts.FieldIdentityTokenTTL, resp.Data[consts.FieldIdentityTokenTTL]); err != nil {
			return diag.FromErr(err)
		}
	}

<<<<<<< HEAD
	if err := readMount(ctx, d, meta, true); err != nil {
		return diag.FromErr(err)
=======
	useAPIVer119Ent := provider.IsAPISupported(meta, provider.VaultVersion119) && provider.IsEnterpriseSupported(meta)
	if useAPIVer119Ent {
		if err := automatedrotationutil.PopulateAutomatedRotationFields(d, resp, d.Id()); err != nil {
			return diag.FromErr(err)
		}
>>>>>>> 3e50041d
	}

	return nil
}

func azureSecretBackendUpdate(ctx context.Context, d *schema.ResourceData, meta interface{}) diag.Diagnostics {
	client, e := provider.GetClient(d, meta)
	if e != nil {
		return diag.FromErr(e)
	}

	if err := updateMount(ctx, d, meta, true); err != nil {
		return diag.FromErr(err)
	}

	path := d.Id()

	data := azureSecretBackendRequestData(d, meta)
	if len(data) > 0 {
		_, err := client.Logical().WriteWithContext(ctx, azureSecretBackendPath(path), data)
		if err != nil {
			return diag.Errorf("error writing config for %q: %s", path, err)
		}
		log.Printf("[DEBUG] Updated Azure Backend Config at %q", azureSecretBackendPath(path))
	}

	return azureSecretBackendRead(ctx, d, meta)
}

func azureSecretBackendDelete(ctx context.Context, d *schema.ResourceData, meta interface{}) diag.Diagnostics {
	client, e := provider.GetClient(d, meta)
	if e != nil {
		return diag.FromErr(e)
	}

	path := d.Id()

	log.Printf("[DEBUG] Unmounting Azure backend %q", path)
	err := client.Sys().UnmountWithContext(ctx, path)
	if err != nil {
		return diag.Errorf("error unmounting Azure backend from %q: %s", path, err)
	}
	log.Printf("[DEBUG] Unmounted Azure backend %q", path)
	return nil
}

func azureSecretBackendPath(path string) string {
	return strings.Trim(path, "/") + "/config"
}

func azureSecretBackendRequestData(d *schema.ResourceData, meta interface{}) map[string]interface{} {
	fields := []string{
		consts.FieldClientID,
		consts.FieldEnvironment,
		consts.FieldTenantID,
		consts.FieldClientSecret,
		consts.FieldSubscriptionID,
	}

	data := make(map[string]interface{})
	for _, k := range fields {
		if d.IsNewResource() {
			data[k] = d.Get(k)
		} else if d.HasChange(k) {
			data[k] = d.Get(k)
		}
	}

	useAPIVer117Ent := provider.IsAPISupported(meta, provider.VaultVersion117) && provider.IsEnterpriseSupported(meta)
	if useAPIVer117Ent {
		if v, ok := d.GetOk(consts.FieldIdentityTokenAudience); ok && v != "" {
			data[consts.FieldIdentityTokenAudience] = v.(string)
		}
		if v, ok := d.GetOk(consts.FieldIdentityTokenTTL); ok && v != 0 {
			data[consts.FieldIdentityTokenTTL] = v.(int)
		}
	}

	useAPIVer119Ent := provider.IsAPISupported(meta, provider.VaultVersion119) && provider.IsEnterpriseSupported(meta)
	if useAPIVer119Ent {
		automatedrotationutil.ParseAutomatedRotationFields(d, data)
	}

	return data
}<|MERGE_RESOLUTION|>--- conflicted
+++ resolved
@@ -18,11 +18,7 @@
 )
 
 func azureSecretBackendResource() *schema.Resource {
-<<<<<<< HEAD
-	resource := provider.MustAddMountMigrationSchema(&schema.Resource{
-=======
 	r := provider.MustAddMountMigrationSchema(&schema.Resource{
->>>>>>> 3e50041d
 		CreateContext: azureSecretBackendCreate,
 		ReadContext:   provider.ReadContextWrapper(azureSecretBackendRead),
 		UpdateContext: azureSecretBackendUpdate,
@@ -103,20 +99,17 @@
 		},
 	}, false)
 
-<<<<<<< HEAD
 	// Add common mount schema to the resource
-	provider.MustAddSchema(resource, getMountSchema(
+	provider.MustAddSchema(r, getMountSchema(
 		consts.FieldPath,
 		consts.FieldType,
 		consts.FieldDescription,
 		consts.FieldIdentityTokenKey,
 	))
-	return resource
-=======
+
 	provider.MustAddSchema(r, provider.GetAutomatedRootRotationSchema())
 
 	return r
->>>>>>> 3e50041d
 }
 
 func azureSecretBackendCreate(ctx context.Context, d *schema.ResourceData, meta interface{}) diag.Diagnostics {
@@ -131,27 +124,8 @@
 	d.Partial(true)
 	log.Printf("[DEBUG] Mounting Azure backend at %q", path)
 
-<<<<<<< HEAD
 	if err := createMount(ctx, d, meta, client, path, consts.MountTypeAzure); err != nil {
 		return diag.FromErr(err)
-=======
-	mountConfig := api.MountConfigInput{}
-	useAPIVer117Ent := provider.IsAPISupported(meta, provider.VaultVersion117) && provider.IsEnterpriseSupported(meta)
-	if useAPIVer117Ent {
-		identityTokenKey := d.Get(consts.FieldIdentityTokenKey).(string)
-		if identityTokenKey != "" {
-			mountConfig.IdentityTokenKey = identityTokenKey
-		}
-	}
-	input := &api.MountInput{
-		Type:        "azure",
-		Description: description,
-		Config:      mountConfig,
-	}
-
-	if err := client.Sys().MountWithContext(ctx, path, input); err != nil {
-		return diag.Errorf("error mounting to %q: %s", path, err)
->>>>>>> 3e50041d
 	}
 
 	log.Printf("[DEBUG] Mounted Azure backend at %q", path)
@@ -214,16 +188,8 @@
 		}
 	}
 
-<<<<<<< HEAD
 	if err := readMount(ctx, d, meta, true); err != nil {
 		return diag.FromErr(err)
-=======
-	useAPIVer119Ent := provider.IsAPISupported(meta, provider.VaultVersion119) && provider.IsEnterpriseSupported(meta)
-	if useAPIVer119Ent {
-		if err := automatedrotationutil.PopulateAutomatedRotationFields(d, resp, d.Id()); err != nil {
-			return diag.FromErr(err)
-		}
->>>>>>> 3e50041d
 	}
 
 	return nil
