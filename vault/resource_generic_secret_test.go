--- conflicted
+++ resolved
@@ -13,15 +13,10 @@
 )
 
 func TestResourceGenericSecret(t *testing.T) {
-<<<<<<< HEAD
 	mount := acctest.RandomWithPrefix("secretsv1")
 	name := acctest.RandomWithPrefix("test")
 	path := fmt.Sprintf("%s/%s", mount, name)
-=======
-	path := acctest.RandomWithPrefix("secretsv1/test")
 	resourceName := "vault_generic_secret.test"
-
->>>>>>> 301c7ca9
 	resource.Test(t, resource.TestCase{
 		Providers: testProviders,
 		PreCheck:  func() { testutil.TestAccPreCheck(t) },
@@ -71,15 +66,11 @@
 }
 
 func TestResourceGenericSecret_deleted(t *testing.T) {
-<<<<<<< HEAD
+	resourceName := "vault_generic_secret.test"
+
 	mount := acctest.RandomWithPrefix("secretsv1")
 	name := acctest.RandomWithPrefix("test")
 	path := fmt.Sprintf("%s/%s", mount, name)
-=======
-	path := acctest.RandomWithPrefix("secretsv1/test")
-	resourceName := "vault_generic_secret.test"
-
->>>>>>> 301c7ca9
 	resource.Test(t, resource.TestCase{
 		Providers: testProviders,
 		PreCheck:  func() { testutil.TestAccPreCheck(t) },
