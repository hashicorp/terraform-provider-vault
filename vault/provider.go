// Copyright (c) HashiCorp, Inc.
// SPDX-License-Identifier: MPL-2.0

package vault

import (
	"github.com/hashicorp/terraform-plugin-sdk/v2/helper/schema"

	"github.com/hashicorp/terraform-provider-vault/internal/identity/mfa"
	"github.com/hashicorp/terraform-provider-vault/internal/provider"
)

const (
	// GenericPath is used for inventorying paths that can be used for
	// multiple endpoints in Vault.
	GenericPath = "generic"

	// UnknownPath is used for inventorying paths that have no obvious
	// current endpoint they serve in Vault, and may relate to previous
	// versions of Vault.
	// We aim to deprecate items in this category.
	UnknownPath = "unknown"

	// DefaultMaxHTTPRetries is used for configuring the api.Client's MaxRetries.

	// DefaultMaxHTTPRetriesCCC is used for configuring the api.Client's MaxRetries
	// for Client Controlled Consistency related operations.
	DefaultMaxHTTPRetriesCCC = provider.DefaultMaxHTTPRetriesCCC
)

func Provider() *schema.Provider {
	// TODO: add support path inventory, probably means
	// reworking the registry init entirely.
	mfaResources, err := mfa.GetResources()
	if err != nil {
		panic(err)
	}

	return provider.NewProvider(DataSourceRegistry, ResourceRegistry, mfaResources)
}

var (
	DataSourceRegistry = map[string]*provider.Description{
		"vault_approle_auth_backend_role_id": {
			Resource:      UpdateSchemaResource(approleAuthBackendRoleIDDataSource()),
			PathInventory: []string{"/auth/approle/role/{role_name}/role-id"},
		},
		"vault_identity_entity": {
			Resource:      UpdateSchemaResource(identityEntityDataSource()),
			PathInventory: []string{"/identity/lookup/entity"},
		},
		"vault_identity_group": {
			Resource:      UpdateSchemaResource(identityGroupDataSource()),
			PathInventory: []string{"/identity/lookup/group"},
		},
		"vault_kubernetes_auth_backend_config": {
			Resource:      UpdateSchemaResource(kubernetesAuthBackendConfigDataSource()),
			PathInventory: []string{"/auth/kubernetes/config"},
		},
		"vault_kubernetes_auth_backend_role": {
			Resource:      UpdateSchemaResource(kubernetesAuthBackendRoleDataSource()),
			PathInventory: []string{"/auth/kubernetes/role/{name}"},
		},
		"vault_ldap_static_credentials": {
			Resource:      UpdateSchemaResource(ldapStaticCredDataSource()),
			PathInventory: []string{"/ldap/static-cred/{role}"},
		},
		"vault_ldap_dynamic_credentials": {
			Resource:      UpdateSchemaResource(ldapDynamicCredDataSource()),
			PathInventory: []string{"/ldap/creds/{role}"},
		},
		"vault_ad_access_credentials": {
			Resource:      UpdateSchemaResource(adAccessCredentialsDataSource()),
			PathInventory: []string{"/ad/creds/{role}"},
		},
		"vault_nomad_access_token": {
			Resource:      UpdateSchemaResource(nomadAccessCredentialsDataSource()),
			PathInventory: []string{"/nomad/creds/{role}"},
		},
		"vault_aws_access_credentials": {
			Resource:      UpdateSchemaResource(awsAccessCredentialsDataSource()),
			PathInventory: []string{"/aws/creds"},
		},
		"vault_aws_static_access_credentials": {
			Resource:      UpdateSchemaResource(awsStaticCredDataSource()),
			PathInventory: []string{"/aws/static-creds/{name}"},
		},
		"vault_azure_access_credentials": {
			Resource:      UpdateSchemaResource(azureAccessCredentialsDataSource()),
			PathInventory: []string{"/azure/creds/{role}"},
		},
		"vault_kubernetes_service_account_token": {
			Resource:      UpdateSchemaResource(kubernetesServiceAccountTokenDataSource()),
			PathInventory: []string{"/kubernetes/creds/{role}"},
		},
		"vault_generic_secret": {
			Resource:      UpdateSchemaResource(genericSecretDataSource()),
			PathInventory: []string{"/secret/data/{path}"},
		},
		"vault_policy_document": {
			Resource:      UpdateSchemaResource(policyDocumentDataSource()),
			PathInventory: []string{"/sys/policy/{name}"},
		},
		"vault_auth_backend": {
			Resource:      UpdateSchemaResource(authBackendDataSource()),
			PathInventory: []string{"/sys/auth"},
		},
		"vault_auth_backends": {
			Resource:      UpdateSchemaResource(authBackendsDataSource()),
			PathInventory: []string{"/sys/auth"},
		},
		"vault_transit_encrypt": {
			Resource:      UpdateSchemaResource(transitEncryptDataSource()),
			PathInventory: []string{"/transit/encrypt/{name}"},
		},
		"vault_transit_decrypt": {
			Resource:      UpdateSchemaResource(transitDecryptDataSource()),
			PathInventory: []string{"/transit/decrypt/{name}"},
		},
		"vault_gcp_auth_backend_role": {
			Resource:      UpdateSchemaResource(gcpAuthBackendRoleDataSource()),
			PathInventory: []string{"/auth/gcp/role/{role_name}"},
		},
		"vault_identity_oidc_client_creds": {
			Resource:      UpdateSchemaResource(identityOIDCClientCredsDataSource()),
			PathInventory: []string{"/identity/oidc/client/{name}"},
		},
		"vault_identity_oidc_public_keys": {
			Resource:      UpdateSchemaResource(identityOIDCPublicKeysDataSource()),
			PathInventory: []string{"/identity/oidc/provider/{name}/.well-known/keys"},
		},
		"vault_identity_oidc_openid_config": {
			Resource:      UpdateSchemaResource(identityOIDCOpenIDConfigDataSource()),
			PathInventory: []string{"/identity/oidc/provider/{name}/.well-known/openid-configuration"},
		},
		"vault_kv_secret": {
			Resource:      UpdateSchemaResource(kvSecretDataSource()),
			PathInventory: []string{"/secret/{path}"},
		},
		"vault_kv_secret_v2": {
			Resource:      UpdateSchemaResource(kvSecretV2DataSource()),
			PathInventory: []string{"/secret/data/{path}/?version={version}}"},
		},
		"vault_kv_secrets_list": {
			Resource:      UpdateSchemaResource(kvSecretListDataSource()),
			PathInventory: []string{"/secret/{path}/?list=true"},
		},
		"vault_kv_secrets_list_v2": {
			Resource:      UpdateSchemaResource(kvSecretListDataSourceV2()),
			PathInventory: []string{"/secret/metadata/{path}/?list=true"},
		},
		"vault_kv_secret_subkeys_v2": {
			Resource:      UpdateSchemaResource(kvSecretSubkeysV2DataSource()),
			PathInventory: []string{"/secret/subkeys/{path}"},
		},
		"vault_raft_autopilot_state": {
			Resource:      UpdateSchemaResource(raftAutopilotStateDataSource()),
			PathInventory: []string{"/sys/storage/raft/autopilot/state"},
		},
		"vault_pki_secret_backend_issuer": {
			Resource:      UpdateSchemaResource(pkiSecretBackendIssuerDataSource()),
			PathInventory: []string{"/pki/issuer/{issuer_ref}"},
		},
		"vault_pki_secret_backend_issuers": {
			Resource:      UpdateSchemaResource(pkiSecretBackendIssuersDataSource()),
			PathInventory: []string{"/pki/issuers"},
		},
		"vault_pki_secret_backend_key": {
			Resource:      UpdateSchemaResource(pkiSecretBackendKeyDataSource()),
			PathInventory: []string{"/pki/key/{key_ref}"},
		},
		"vault_pki_secret_backend_keys": {
			Resource:      UpdateSchemaResource(pkiSecretBackendKeysDataSource()),
			PathInventory: []string{"/pki/keys"},
		},
		"vault_transform_encode": {
			Resource:      UpdateSchemaResource(transformEncodeDataSource()),
			PathInventory: []string{"/transform/encode/{role_name}"},
		},
		"vault_transform_decode": {
			Resource:      UpdateSchemaResource(transformDecodeDataSource()),
			PathInventory: []string{"/transform/decode/{role_name}"},
		},
	}

	ResourceRegistry = map[string]*provider.Description{
		"vault_alicloud_auth_backend_role": {
			Resource:      UpdateSchemaResource(alicloudAuthBackendRoleResource()),
			PathInventory: []string{"/auth/alicloud/role/{name}"},
		},
		"vault_approle_auth_backend_login": {
			Resource:      UpdateSchemaResource(approleAuthBackendLoginResource()),
			PathInventory: []string{"/auth/approle/login"},
		},
		"vault_approle_auth_backend_role": {
			Resource:      UpdateSchemaResource(approleAuthBackendRoleResource()),
			PathInventory: []string{"/auth/approle/role/{role_name}"},
		},
		"vault_approle_auth_backend_role_secret_id": {
			Resource: UpdateSchemaResource(approleAuthBackendRoleSecretIDResource("vault_approle_auth_backend_role_secret_id")),
			PathInventory: []string{
				"/auth/approle/role/{role_name}/secret-id",
				"/auth/approle/role/{role_name}/custom-secret-id",
			},
		},
		"vault_auth_backend": {
			Resource:      UpdateSchemaResource(AuthBackendResource()),
			PathInventory: []string{"/sys/auth/{path}"},
		},
		"vault_token": {
			Resource: UpdateSchemaResource(tokenResource()),
			PathInventory: []string{
				"/auth/token/create",
				"/auth/token/create-orphan",
				"/auth/token/create/{role_name}",
			},
		},
		"vault_token_auth_backend_role": {
			Resource:      UpdateSchemaResource(tokenAuthBackendRoleResource()),
			PathInventory: []string{"/auth/token/roles/{role_name}"},
		},
		"vault_ad_secret_backend": {
			Resource:      UpdateSchemaResource(adSecretBackendResource()),
			PathInventory: []string{"/ad"},
		},
		"vault_ad_secret_library": {
			Resource:      UpdateSchemaResource(adSecretBackendLibraryResource()),
			PathInventory: []string{"/ad/library/{name}"},
		},
		"vault_ad_secret_role": {
			Resource:      UpdateSchemaResource(adSecretBackendRoleResource()),
			PathInventory: []string{"/ad/roles/{role}"},
		},
		"vault_aws_auth_backend_cert": {
			Resource:      UpdateSchemaResource(awsAuthBackendCertResource()),
			PathInventory: []string{"/auth/aws/config/certificate/{cert_name}"},
		},
		"vault_aws_auth_backend_client": {
			Resource:      UpdateSchemaResource(awsAuthBackendClientResource()),
			PathInventory: []string{"/auth/aws/config/client"},
		},
		"vault_aws_auth_backend_config_identity": {
			Resource:      UpdateSchemaResource(awsAuthBackendConfigIdentityResource()),
			PathInventory: []string{"/auth/aws/config/identity"},
		},
		"vault_aws_auth_backend_identity_whitelist": {
			Resource:      UpdateSchemaResource(awsAuthBackendIdentityWhitelistResource()),
			PathInventory: []string{"/auth/aws/config/tidy/identity-whitelist"},
		},
		"vault_aws_auth_backend_login": {
			Resource:      UpdateSchemaResource(awsAuthBackendLoginResource()),
			PathInventory: []string{"/auth/aws/login"},
		},
		"vault_aws_auth_backend_role": {
			Resource:      UpdateSchemaResource(awsAuthBackendRoleResource()),
			PathInventory: []string{"/auth/aws/role/{role}"},
		},
		"vault_aws_auth_backend_role_tag": {
			Resource:      UpdateSchemaResource(awsAuthBackendRoleTagResource()),
			PathInventory: []string{"/auth/aws/role/{role}/tag"},
		},
		"vault_aws_auth_backend_roletag_blacklist": {
			Resource:      UpdateSchemaResource(awsAuthBackendRoleTagBlacklistResource()),
			PathInventory: []string{"/auth/aws/config/tidy/roletag-blacklist"},
		},
		"vault_aws_auth_backend_sts_role": {
			Resource:      UpdateSchemaResource(awsAuthBackendSTSRoleResource()),
			PathInventory: []string{"/auth/aws/config/sts/{account_id}"},
		},
		"vault_aws_secret_backend": {
			Resource:      UpdateSchemaResource(awsSecretBackendResource()),
			PathInventory: []string{"/aws/config/root"},
		},
		"vault_aws_secret_backend_role": {
			Resource:      UpdateSchemaResource(awsSecretBackendRoleResource("vault_aws_secret_backend_role")),
			PathInventory: []string{"/aws/roles/{name}"},
		},
		"vault_aws_secret_backend_static_role": {
			Resource:      UpdateSchemaResource(awsSecretBackendStaticRoleResource()),
			PathInventory: []string{"/aws/static-roles/{name}"},
		},
		"vault_azure_secret_backend": {
			Resource:      UpdateSchemaResource(azureSecretBackendResource()),
			PathInventory: []string{"/azure/config"},
		},
		"vault_azure_secret_backend_role": {
			Resource:      UpdateSchemaResource(azureSecretBackendRoleResource()),
			PathInventory: []string{"/azure/roles/{name}"},
		},
		"vault_azure_auth_backend_config": {
			Resource:      UpdateSchemaResource(azureAuthBackendConfigResource()),
			PathInventory: []string{"/auth/azure/config"},
		},
		"vault_azure_auth_backend_role": {
			Resource:      UpdateSchemaResource(azureAuthBackendRoleResource()),
			PathInventory: []string{"/auth/azure/role/{name}"},
		},
		"vault_consul_secret_backend": {
			Resource:      UpdateSchemaResource(consulSecretBackendResource()),
			PathInventory: []string{"/consul/config/access"},
		},
		"vault_consul_secret_backend_role": {
			Resource:      UpdateSchemaResource(consulSecretBackendRoleResource()),
			PathInventory: []string{"/consul/roles/{name}"},
		},
		"vault_database_secrets_mount": {
			Resource:      UpdateSchemaResource(databaseSecretsMountResource()),
			PathInventory: []string{"/database/config/{name}"},
		},
		"vault_database_secret_backend_connection": {
			Resource:      UpdateSchemaResource(databaseSecretBackendConnectionResource()),
			PathInventory: []string{"/database/config/{name}"},
		},
		"vault_database_secret_backend_role": {
			Resource:      UpdateSchemaResource(databaseSecretBackendRoleResource()),
			PathInventory: []string{"/database/roles/{name}"},
		},
		"vault_database_secret_backend_static_role": {
			Resource:      UpdateSchemaResource(databaseSecretBackendStaticRoleResource()),
			PathInventory: []string{"/database/static-roles/{name}"},
		},
		"vault_github_auth_backend": {
			Resource:      UpdateSchemaResource(githubAuthBackendResource()),
			PathInventory: []string{"/auth/github/config"},
		},
		"vault_github_team": {
			Resource:      UpdateSchemaResource(githubTeamResource()),
			PathInventory: []string{"/auth/github/map/teams"},
		},
		"vault_github_user": {
			Resource:      UpdateSchemaResource(githubUserResource()),
			PathInventory: []string{"/auth/github/map/users"},
		},
		"vault_gcp_auth_backend": {
			Resource:      UpdateSchemaResource(gcpAuthBackendResource()),
			PathInventory: []string{"/auth/gcp/config"},
		},
		"vault_gcp_auth_backend_role": {
			Resource:      UpdateSchemaResource(gcpAuthBackendRoleResource()),
			PathInventory: []string{"/auth/gcp/role/{name}"},
		},
		"vault_gcp_secret_backend": {
			Resource:      UpdateSchemaResource(gcpSecretBackendResource("vault_gcp_secret_backend")),
			PathInventory: []string{"/gcp/config"},
		},
		"vault_gcp_secret_impersonated_account": {
			Resource:      UpdateSchemaResource(gcpSecretImpersonatedAccountResource()),
			PathInventory: []string{"/gcp/impersonated-account/{name}"},
		},
		"vault_gcp_secret_roleset": {
			Resource:      UpdateSchemaResource(gcpSecretRolesetResource()),
			PathInventory: []string{"/gcp/roleset/{name}"},
		},
		"vault_gcp_secret_static_account": {
			Resource:      UpdateSchemaResource(gcpSecretStaticAccountResource()),
			PathInventory: []string{"/gcp/static-account/{name}"},
		},
		"vault_cert_auth_backend_role": {
			Resource:      UpdateSchemaResource(certAuthBackendRoleResource()),
			PathInventory: []string{"/auth/cert/certs/{name}"},
		},
		"vault_generic_endpoint": {
			Resource:      UpdateSchemaResource(genericEndpointResource("vault_generic_endpoint")),
			PathInventory: []string{GenericPath},
		},
		"vault_generic_secret": {
			Resource:      UpdateSchemaResource(genericSecretResource("vault_generic_secret")),
			PathInventory: []string{GenericPath},
		},
		"vault_jwt_auth_backend": {
			Resource:      UpdateSchemaResource(jwtAuthBackendResource()),
			PathInventory: []string{"/auth/jwt/config"},
		},
		"vault_jwt_auth_backend_role": {
			Resource:      UpdateSchemaResource(jwtAuthBackendRoleResource()),
			PathInventory: []string{"/auth/jwt/role/{name}"},
		},
		"vault_kubernetes_auth_backend_config": {
			Resource:      UpdateSchemaResource(kubernetesAuthBackendConfigResource()),
			PathInventory: []string{"/auth/kubernetes/config"},
		},
		"vault_kubernetes_auth_backend_role": {
			Resource:      UpdateSchemaResource(kubernetesAuthBackendRoleResource()),
			PathInventory: []string{"/auth/kubernetes/role/{name}"},
		},
		"vault_okta_auth_backend": {
			Resource:      UpdateSchemaResource(oktaAuthBackendResource()),
			PathInventory: []string{"/auth/okta/config"},
		},
		"vault_okta_auth_backend_user": {
			Resource:      UpdateSchemaResource(oktaAuthBackendUserResource()),
			PathInventory: []string{"/auth/okta/users/{name}"},
		},
		"vault_okta_auth_backend_group": {
			Resource:      UpdateSchemaResource(oktaAuthBackendGroupResource()),
			PathInventory: []string{"/auth/okta/groups/{name}"},
		},
		"vault_ldap_auth_backend": {
			Resource:      UpdateSchemaResource(ldapAuthBackendResource()),
			PathInventory: []string{"/auth/ldap/config"},
		},
		"vault_ldap_auth_backend_user": {
			Resource:      UpdateSchemaResource(ldapAuthBackendUserResource()),
			PathInventory: []string{"/auth/ldap/users/{name}"},
		},
		"vault_ldap_auth_backend_group": {
			Resource:      UpdateSchemaResource(ldapAuthBackendGroupResource()),
			PathInventory: []string{"/auth/ldap/groups/{name}"},
		},
		"vault_ldap_secret_backend": {
			Resource:      UpdateSchemaResource(ldapSecretBackendResource()),
			PathInventory: []string{"/ldap/config"},
		},
		"vault_ldap_secret_backend_static_role": {
			Resource:      UpdateSchemaResource(ldapSecretBackendStaticRoleResource()),
			PathInventory: []string{"/ldap/static-role/{name}"},
		},
		"vault_ldap_secret_backend_dynamic_role": {
			Resource:      UpdateSchemaResource(ldapSecretBackendDynamicRoleResource()),
			PathInventory: []string{"/ldap/role/{name}"},
		},
		"vault_ldap_secret_backend_library_set": {
			Resource:      UpdateSchemaResource(ldapSecretBackendLibrarySetResource()),
			PathInventory: []string{"/ldap/library/{name}"},
		},
		"vault_nomad_secret_backend": {
			Resource: UpdateSchemaResource(nomadSecretAccessBackendResource()),
			PathInventory: []string{
				"/nomad",
				"/nomad/config/access",
				"/nomad/config/lease",
			},
		},
		"vault_nomad_secret_role": {
			Resource:      UpdateSchemaResource(nomadSecretBackendRoleResource()),
			PathInventory: []string{"/nomad/role/{role}"},
		},
		"vault_policy": {
			Resource:      UpdateSchemaResource(policyResource()),
			PathInventory: []string{"/sys/policy/{name}"},
		},
		"vault_egp_policy": {
			Resource:       UpdateSchemaResource(egpPolicyResource()),
			PathInventory:  []string{"/sys/policies/egp/{name}"},
			EnterpriseOnly: true,
		},
		"vault_rgp_policy": {
			Resource:       UpdateSchemaResource(rgpPolicyResource()),
			PathInventory:  []string{"/sys/policies/rgp/{name}"},
			EnterpriseOnly: true,
		},
		"vault_mfa_duo": {
			Resource:       UpdateSchemaResource(mfaDuoResource()),
			PathInventory:  []string{"/sys/mfa/method/duo/{name}"},
			EnterpriseOnly: true,
		},
		"vault_mfa_okta": {
			Resource:       UpdateSchemaResource(mfaOktaResource()),
			PathInventory:  []string{"/sys/mfa/method/okta/{name}"},
			EnterpriseOnly: true,
		},
		"vault_mfa_totp": {
			Resource:       UpdateSchemaResource(mfaTOTPResource()),
			PathInventory:  []string{"/sys/mfa/method/totp/{name}"},
			EnterpriseOnly: true,
		},
		"vault_mfa_pingid": {
			Resource:       UpdateSchemaResource(mfaPingIDResource()),
			PathInventory:  []string{"/sys/mfa/method/totp/{name}"},
			EnterpriseOnly: true,
		},
		"vault_mount": {
			Resource:      UpdateSchemaResource(MountResource()),
			PathInventory: []string{"/sys/mounts/{path}"},
		},
		"vault_namespace": {
			Resource:       UpdateSchemaResource(namespaceResource()),
			PathInventory:  []string{"/sys/namespaces/{path}"},
			EnterpriseOnly: true,
		},
		"vault_audit": {
			Resource:      UpdateSchemaResource(auditResource()),
			PathInventory: []string{"/sys/audit/{path}"},
		},
		"vault_audit_request_header": {
			Resource:      UpdateSchemaResource(auditRequestHeaderResource()),
			PathInventory: []string{"/sys/config/auditing/request-headers/{path}"},
		},
		"vault_ssh_secret_backend_ca": {
			Resource:      UpdateSchemaResource(sshSecretBackendCAResource()),
			PathInventory: []string{"/ssh/config/ca"},
		},
		"vault_ssh_secret_backend_role": {
			Resource:      UpdateSchemaResource(sshSecretBackendRoleResource()),
			PathInventory: []string{"/ssh/roles/{role}"},
		},
		"vault_identity_entity": {
			Resource:      UpdateSchemaResource(identityEntityResource()),
			PathInventory: []string{"/identity/entity"},
		},
		"vault_identity_entity_alias": {
			Resource:      UpdateSchemaResource(identityEntityAliasResource()),
			PathInventory: []string{"/identity/entity-alias"},
		},
		"vault_identity_entity_policies": {
			Resource:      UpdateSchemaResource(identityEntityPoliciesResource()),
			PathInventory: []string{"/identity/lookup/entity"},
		},
		"vault_identity_group": {
			Resource:      UpdateSchemaResource(identityGroupResource()),
			PathInventory: []string{"/identity/group"},
		},
		"vault_identity_group_alias": {
			Resource:      UpdateSchemaResource(identityGroupAliasResource()),
			PathInventory: []string{"/identity/group-alias"},
		},
		"vault_identity_group_member_entity_ids": {
			Resource:      UpdateSchemaResource(identityGroupMemberEntityIdsResource()),
			PathInventory: []string{"/identity/group/id/{id}"},
		},
		"vault_identity_group_member_group_ids": {
			Resource:      UpdateSchemaResource(identityGroupMemberGroupIdsResource()),
			PathInventory: []string{"/identity/group/id/{id}"},
		},
		"vault_identity_group_policies": {
			Resource:      UpdateSchemaResource(identityGroupPoliciesResource()),
			PathInventory: []string{"/identity/lookup/group"},
		},
		"vault_identity_oidc": {
			Resource:      UpdateSchemaResource(identityOidc()),
			PathInventory: []string{"/identity/oidc/config"},
		},
		"vault_identity_oidc_key": {
			Resource:      UpdateSchemaResource(identityOidcKey()),
			PathInventory: []string{"/identity/oidc/key/{name}"},
		},
		"vault_identity_oidc_key_allowed_client_id": {
			Resource:      UpdateSchemaResource(identityOidcKeyAllowedClientId()),
			PathInventory: []string{"/identity/oidc/key/{name}"},
		},
		"vault_identity_oidc_role": {
			Resource:      UpdateSchemaResource(identityOidcRole()),
			PathInventory: []string{"/identity/oidc/role/{name}"},
		},
		"vault_rabbitmq_secret_backend": {
			Resource: UpdateSchemaResource(rabbitMQSecretBackendResource()),
			PathInventory: []string{
				"/rabbitmq/config/connection",
				"/rabbitmq/config/lease",
			},
		},
		"vault_rabbitmq_secret_backend_role": {
			Resource:      UpdateSchemaResource(rabbitMQSecretBackendRoleResource()),
			PathInventory: []string{"/rabbitmq/roles/{name}"},
		},
		"vault_password_policy": {
			Resource:      UpdateSchemaResource(passwordPolicyResource()),
			PathInventory: []string{"/sys/policy/password/{name}"},
		},
		"vault_pki_secret_backend_cert": {
			Resource:      UpdateSchemaResource(pkiSecretBackendCertResource()),
			PathInventory: []string{"/pki/issue/{role}"},
		},
		"vault_pki_secret_backend_crl_config": {
			Resource:      UpdateSchemaResource(pkiSecretBackendCrlConfigResource()),
			PathInventory: []string{"/pki/config/crl"},
		},
		"vault_pki_secret_backend_config_ca": {
			Resource:      UpdateSchemaResource(pkiSecretBackendConfigCAResource()),
			PathInventory: []string{"/pki/config/ca"},
		},
		"vault_pki_secret_backend_config_urls": {
			Resource:      UpdateSchemaResource(pkiSecretBackendConfigUrlsResource()),
			PathInventory: []string{"/pki/config/urls"},
		},
		"vault_pki_secret_backend_intermediate_cert_request": {
			Resource:      UpdateSchemaResource(pkiSecretBackendIntermediateCertRequestResource()),
			PathInventory: []string{"/pki/intermediate/generate/{exported}"},
		},
		"vault_pki_secret_backend_intermediate_set_signed": {
			Resource:      UpdateSchemaResource(pkiSecretBackendIntermediateSetSignedResource()),
			PathInventory: []string{"/pki/intermediate/set-signed"},
		},
		"vault_pki_secret_backend_role": {
			Resource:      UpdateSchemaResource(pkiSecretBackendRoleResource()),
			PathInventory: []string{"/pki/roles/{name}"},
		},
		"vault_pki_secret_backend_root_cert": {
			Resource:      UpdateSchemaResource(pkiSecretBackendRootCertResource()),
			PathInventory: []string{"/pki/root/generate/{exported}"},
		},
		"vault_pki_secret_backend_root_sign_intermediate": {
			Resource:      UpdateSchemaResource(pkiSecretBackendRootSignIntermediateResource()),
			PathInventory: []string{"/pki/root/sign-intermediate"},
		},
		"vault_pki_secret_backend_sign": {
			Resource:      UpdateSchemaResource(pkiSecretBackendSignResource()),
			PathInventory: []string{"/pki/sign/{role}"},
		},
		"vault_pki_secret_backend_key": {
			Resource:      UpdateSchemaResource(pkiSecretBackendKeyResource()),
			PathInventory: []string{"/pki/key/{key_id}"},
		},
		"vault_pki_secret_backend_issuer": {
			Resource:      UpdateSchemaResource(pkiSecretBackendIssuerResource()),
			PathInventory: []string{"/pki/issuer/{issuer_ref}"},
		},
		"vault_pki_secret_backend_config_issuers": {
			Resource:      UpdateSchemaResource(pkiSecretBackendConfigIssuers()),
			PathInventory: []string{"/pki/config/issuers"},
		},
		"vault_quota_lease_count": {
			Resource:      UpdateSchemaResource(quotaLeaseCountResource()),
			PathInventory: []string{"/sys/quotas/lease-count/{name}"},
		},
		"vault_quota_rate_limit": {
			Resource:      UpdateSchemaResource(quotaRateLimitResource()),
			PathInventory: []string{"/sys/quotas/rate-limit/{name}"},
		},
		"vault_terraform_cloud_secret_backend": {
			Resource:      UpdateSchemaResource(terraformCloudSecretBackendResource()),
			PathInventory: []string{"/terraform/config"},
		},
		"vault_terraform_cloud_secret_creds": {
			Resource:      UpdateSchemaResource(terraformCloudSecretCredsResource()),
			PathInventory: []string{"/terraform/creds/{role}"},
		},
		"vault_terraform_cloud_secret_role": {
			Resource:      UpdateSchemaResource(terraformCloudSecretRoleResource()),
			PathInventory: []string{"/terraform/role/{name}"},
		},
		"vault_transit_secret_backend_key": {
			Resource:      UpdateSchemaResource(transitSecretBackendKeyResource()),
			PathInventory: []string{"/transit/keys/{name}"},
		},
		"vault_transit_secret_cache_config": {
			Resource:      UpdateSchemaResource(transitSecretBackendCacheConfig()),
			PathInventory: []string{"/transit/cache-config"},
		},
		"vault_raft_snapshot_agent_config": {
			Resource:      UpdateSchemaResource(raftSnapshotAgentConfigResource()),
			PathInventory: []string{"/sys/storage/raft/snapshot-auto/config/{name}"},
		},
		"vault_raft_autopilot": {
			Resource:      UpdateSchemaResource(raftAutopilotConfigResource()),
			PathInventory: []string{"/sys/storage/raft/autopilot/configuration"},
		},
		"vault_kmip_secret_backend": {
			Resource:      UpdateSchemaResource(kmipSecretBackendResource()),
			PathInventory: []string{"/kmip/config"},
		},
		"vault_kmip_secret_scope": {
			Resource:      UpdateSchemaResource(kmipSecretScopeResource()),
			PathInventory: []string{"/kmip/scope/{scope}"},
		},
		"vault_kmip_secret_role": {
			Resource:      UpdateSchemaResource(kmipSecretRoleResource()),
			PathInventory: []string{"/kmip/scope/{scope}/role/{role}"},
		},
		"vault_mongodbatlas_secret_backend": {
			Resource:      UpdateSchemaResource(mongodbAtlasSecretBackendResource()),
			PathInventory: []string{"/mongodbatlas/config"},
		},
		"vault_mongodbatlas_secret_role": {
			Resource:      UpdateSchemaResource(mongodbAtlasSecretRoleResource()),
			PathInventory: []string{"/mongodbatlas/roles/{name}"},
		},
		"vault_identity_oidc_scope": {
			Resource:      UpdateSchemaResource(identityOIDCScopeResource()),
			PathInventory: []string{"/identity/oidc/scope/{scope}"},
		},
		"vault_identity_oidc_assignment": {
			Resource:      UpdateSchemaResource(identityOIDCAssignmentResource()),
			PathInventory: []string{"/identity/oidc/assignment/{name}"},
		},
		"vault_identity_oidc_client": {
			Resource:      UpdateSchemaResource(identityOIDCClientResource()),
			PathInventory: []string{"/identity/oidc/client/{name}"},
		},
		"vault_identity_oidc_provider": {
			Resource:      UpdateSchemaResource(identityOIDCProviderResource()),
			PathInventory: []string{"/identity/oidc/provider/{name}"},
		},
		"vault_kv_secret_backend_v2": {
			Resource:      UpdateSchemaResource(kvSecretBackendV2Resource()),
			PathInventory: []string{"/secret/data/{path}"},
		},
		"vault_kv_secret": {
			Resource:      UpdateSchemaResource(kvSecretResource("vault_kv_secret")),
			PathInventory: []string{"/secret/{path}"},
		},
		"vault_kv_secret_v2": {
			Resource:      UpdateSchemaResource(kvSecretV2Resource("vault_kv_secret_v2")),
			PathInventory: []string{"/secret/data/{path}"},
		},
		"vault_kubernetes_secret_backend": {
			Resource:      UpdateSchemaResource(kubernetesSecretBackendResource()),
			PathInventory: []string{"/kubernetes/config"},
		},
		"vault_kubernetes_secret_backend_role": {
			Resource:      UpdateSchemaResource(kubernetesSecretBackendRoleResource()),
			PathInventory: []string{"/kubernetes/roles/{name}"},
		},
		"vault_managed_keys": {
			Resource:      UpdateSchemaResource(managedKeysResource()),
			PathInventory: []string{"/sys/managed-keys/{type}/{name}"},
		},
<<<<<<< HEAD
		"vault_saml_auth_backend": {
			Resource:      UpdateSchemaResource(samlAuthBackendResource()),
			PathInventory: []string{"/auth/saml/config"},
		},
		"vault_saml_auth_backend_role": {
			Resource:      UpdateSchemaResource(samlAuthBackendRoleResource()),
			PathInventory: []string{"/auth/saml/role/{name}"},
=======
		"vault_transform_transformation": {
			Resource:      UpdateSchemaResource(transformTransformationResource()),
			PathInventory: []string{"/transform/transformation/{name}"},
		},
		"vault_transform_template": {
			Resource:      UpdateSchemaResource(transformTemplateResource()),
			PathInventory: []string{"/transform/template/{name}"},
		},
		"vault_transform_role": {
			Resource:      UpdateSchemaResource(transformRoleResource()),
			PathInventory: []string{"/transform/role/{name}"},
		},
		"vault_transform_alphabet": {
			Resource:      UpdateSchemaResource(transformAlphabetResource()),
			PathInventory: []string{"/transform/alphabet/{name}"},
>>>>>>> be644483
		},
	}
)

func UpdateSchemaResource(r *schema.Resource) *schema.Resource {
	provider.MustAddSchema(r, provider.GetNamespaceSchema())

	return r
}<|MERGE_RESOLUTION|>--- conflicted
+++ resolved
@@ -705,7 +705,22 @@
 			Resource:      UpdateSchemaResource(managedKeysResource()),
 			PathInventory: []string{"/sys/managed-keys/{type}/{name}"},
 		},
-<<<<<<< HEAD
+		"vault_transform_transformation": {
+			Resource:      UpdateSchemaResource(transformTransformationResource()),
+			PathInventory: []string{"/transform/transformation/{name}"},
+		},
+		"vault_transform_template": {
+			Resource:      UpdateSchemaResource(transformTemplateResource()),
+			PathInventory: []string{"/transform/template/{name}"},
+		},
+		"vault_transform_role": {
+			Resource:      UpdateSchemaResource(transformRoleResource()),
+			PathInventory: []string{"/transform/role/{name}"},
+		},
+		"vault_transform_alphabet": {
+			Resource:      UpdateSchemaResource(transformAlphabetResource()),
+			PathInventory: []string{"/transform/alphabet/{name}"},
+		},
 		"vault_saml_auth_backend": {
 			Resource:      UpdateSchemaResource(samlAuthBackendResource()),
 			PathInventory: []string{"/auth/saml/config"},
@@ -713,23 +728,6 @@
 		"vault_saml_auth_backend_role": {
 			Resource:      UpdateSchemaResource(samlAuthBackendRoleResource()),
 			PathInventory: []string{"/auth/saml/role/{name}"},
-=======
-		"vault_transform_transformation": {
-			Resource:      UpdateSchemaResource(transformTransformationResource()),
-			PathInventory: []string{"/transform/transformation/{name}"},
-		},
-		"vault_transform_template": {
-			Resource:      UpdateSchemaResource(transformTemplateResource()),
-			PathInventory: []string{"/transform/template/{name}"},
-		},
-		"vault_transform_role": {
-			Resource:      UpdateSchemaResource(transformRoleResource()),
-			PathInventory: []string{"/transform/role/{name}"},
-		},
-		"vault_transform_alphabet": {
-			Resource:      UpdateSchemaResource(transformAlphabetResource()),
-			PathInventory: []string{"/transform/alphabet/{name}"},
->>>>>>> be644483
 		},
 	}
 )
