// Copyright (c) HashiCorp, Inc.
// SPDX-License-Identifier: MPL-2.0

package vault

import (
	"github.com/hashicorp/terraform-plugin-sdk/v2/helper/schema"

	"github.com/hashicorp/terraform-provider-vault/internal/identity/mfa"
	"github.com/hashicorp/terraform-provider-vault/internal/provider"
)

const (
	// GenericPath is used for inventorying paths that can be used for
	// multiple endpoints in Vault.
	GenericPath = "generic"

	// UnknownPath is used for inventorying paths that have no obvious
	// current endpoint they serve in Vault, and may relate to previous
	// versions of Vault.
	// We aim to deprecate items in this category.
	UnknownPath = "unknown"

	// DefaultMaxHTTPRetries is used for configuring the api.Client's MaxRetries.

	// DefaultMaxHTTPRetriesCCC is used for configuring the api.Client's MaxRetries
	// for Client Controlled Consistency related operations.
	DefaultMaxHTTPRetriesCCC = provider.DefaultMaxHTTPRetriesCCC
)

func Provider() *schema.Provider {
	// TODO: add support path inventory, probably means
	// reworking the registry init entirely.
	mfaResources, err := mfa.GetResources()
	if err != nil {
		panic(err)
	}

	return provider.NewProvider(DataSourceRegistry, ResourceRegistry, mfaResources)
}

var (
	DataSourceRegistry = map[string]*provider.Description{
		"vault_approle_auth_backend_role_id": {
			Resource:      UpdateSchemaResource(approleAuthBackendRoleIDDataSource()),
			PathInventory: []string{"/auth/approle/role/{role_name}/role-id"},
		},
		"vault_identity_entity": {
			Resource:      UpdateSchemaResource(identityEntityDataSource()),
			PathInventory: []string{"/identity/lookup/entity"},
		},
		"vault_identity_group": {
			Resource:      UpdateSchemaResource(identityGroupDataSource()),
			PathInventory: []string{"/identity/lookup/group"},
		},
		"vault_kubernetes_auth_backend_config": {
			Resource:      UpdateSchemaResource(kubernetesAuthBackendConfigDataSource()),
			PathInventory: []string{"/auth/kubernetes/config"},
		},
		"vault_kubernetes_auth_backend_role": {
			Resource:      UpdateSchemaResource(kubernetesAuthBackendRoleDataSource()),
			PathInventory: []string{"/auth/kubernetes/role/{name}"},
		},
		"vault_ldap_static_credentials": {
			Resource:      UpdateSchemaResource(ldapStaticCredDataSource()),
			PathInventory: []string{"/ldap/static-cred/{role}"},
		},
		"vault_ldap_dynamic_credentials": {
			Resource:      UpdateSchemaResource(ldapDynamicCredDataSource()),
			PathInventory: []string{"/ldap/creds/{role}"},
		},
		"vault_namespace": {
			Resource:       UpdateSchemaResource(namespaceDataSource()),
			PathInventory:  []string{"/sys/namespaces/{path}"},
			EnterpriseOnly: true,
		},
		"vault_ad_access_credentials": {
			Resource:      UpdateSchemaResource(adAccessCredentialsDataSource()),
			PathInventory: []string{"/ad/creds/{role}"},
		},
		"vault_namespaces": {
			Resource:       UpdateSchemaResource(namespacesDataSource()),
			PathInventory:  []string{"/sys/namespaces"},
			EnterpriseOnly: true,
		},
		"vault_nomad_access_token": {
			Resource:      UpdateSchemaResource(nomadAccessCredentialsDataSource()),
			PathInventory: []string{"/nomad/creds/{role}"},
		},
		"vault_aws_access_credentials": {
			Resource:      UpdateSchemaResource(awsAccessCredentialsDataSource()),
			PathInventory: []string{"/aws/creds"},
		},
		"vault_aws_static_access_credentials": {
			Resource:      UpdateSchemaResource(awsStaticCredDataSource()),
			PathInventory: []string{"/aws/static-creds/{name}"},
		},
		"vault_azure_access_credentials": {
			Resource:      UpdateSchemaResource(azureAccessCredentialsDataSource()),
			PathInventory: []string{"/azure/creds/{role}"},
		},
		"vault_kubernetes_service_account_token": {
			Resource:      UpdateSchemaResource(kubernetesServiceAccountTokenDataSource()),
			PathInventory: []string{"/kubernetes/creds/{role}"},
		},
		"vault_generic_secret": {
			Resource:      UpdateSchemaResource(genericSecretDataSource()),
			PathInventory: []string{"/secret/data/{path}"},
		},
		"vault_policy_document": {
			Resource:      UpdateSchemaResource(policyDocumentDataSource()),
			PathInventory: []string{"/sys/policy/{name}"},
		},
		"vault_auth_backend": {
			Resource:      UpdateSchemaResource(authBackendDataSource()),
			PathInventory: []string{"/sys/auth"},
		},
		"vault_auth_backends": {
			Resource:      UpdateSchemaResource(authBackendsDataSource()),
			PathInventory: []string{"/sys/auth"},
		},
		"vault_transit_encrypt": {
			Resource:      UpdateSchemaResource(transitEncryptDataSource()),
			PathInventory: []string{"/transit/encrypt/{name}"},
		},
		"vault_transit_decrypt": {
			Resource:      UpdateSchemaResource(transitDecryptDataSource()),
			PathInventory: []string{"/transit/decrypt/{name}"},
		},
		"vault_gcp_auth_backend_role": {
			Resource:      UpdateSchemaResource(gcpAuthBackendRoleDataSource()),
			PathInventory: []string{"/auth/gcp/role/{role_name}"},
		},
		"vault_identity_oidc_client_creds": {
			Resource:      UpdateSchemaResource(identityOIDCClientCredsDataSource()),
			PathInventory: []string{"/identity/oidc/client/{name}"},
		},
		"vault_identity_oidc_public_keys": {
			Resource:      UpdateSchemaResource(identityOIDCPublicKeysDataSource()),
			PathInventory: []string{"/identity/oidc/provider/{name}/.well-known/keys"},
		},
		"vault_identity_oidc_openid_config": {
			Resource:      UpdateSchemaResource(identityOIDCOpenIDConfigDataSource()),
			PathInventory: []string{"/identity/oidc/provider/{name}/.well-known/openid-configuration"},
		},
		"vault_kv_secret": {
			Resource:      UpdateSchemaResource(kvSecretDataSource()),
			PathInventory: []string{"/secret/{path}"},
		},
		"vault_kv_secret_v2": {
			Resource:      UpdateSchemaResource(kvSecretV2DataSource()),
			PathInventory: []string{"/secret/data/{path}/?version={version}}"},
		},
		"vault_kv_secrets_list": {
			Resource:      UpdateSchemaResource(kvSecretListDataSource()),
			PathInventory: []string{"/secret/{path}/?list=true"},
		},
		"vault_kv_secrets_list_v2": {
			Resource:      UpdateSchemaResource(kvSecretListDataSourceV2()),
			PathInventory: []string{"/secret/metadata/{path}/?list=true"},
		},
		"vault_kv_secret_subkeys_v2": {
			Resource:      UpdateSchemaResource(kvSecretSubkeysV2DataSource()),
			PathInventory: []string{"/secret/subkeys/{path}"},
		},
		"vault_raft_autopilot_state": {
			Resource:      UpdateSchemaResource(raftAutopilotStateDataSource()),
			PathInventory: []string{"/sys/storage/raft/autopilot/state"},
		},
		"vault_pki_secret_backend_issuer": {
			Resource:      UpdateSchemaResource(pkiSecretBackendIssuerDataSource()),
			PathInventory: []string{"/pki/issuer/{issuer_ref}"},
		},
		"vault_pki_secret_backend_issuers": {
			Resource:      UpdateSchemaResource(pkiSecretBackendIssuersDataSource()),
			PathInventory: []string{"/pki/issuers"},
		},
		"vault_pki_secret_backend_key": {
			Resource:      UpdateSchemaResource(pkiSecretBackendKeyDataSource()),
			PathInventory: []string{"/pki/key/{key_ref}"},
		},
		"vault_pki_secret_backend_keys": {
			Resource:      UpdateSchemaResource(pkiSecretBackendKeysDataSource()),
			PathInventory: []string{"/pki/keys"},
		},
		"vault_transform_encode": {
			Resource:      UpdateSchemaResource(transformEncodeDataSource()),
			PathInventory: []string{"/transform/encode/{role_name}"},
		},
		"vault_transform_decode": {
			Resource:      UpdateSchemaResource(transformDecodeDataSource()),
			PathInventory: []string{"/transform/decode/{role_name}"},
		},
	}

	ResourceRegistry = map[string]*provider.Description{
		"vault_alicloud_auth_backend_role": {
			Resource:      UpdateSchemaResource(alicloudAuthBackendRoleResource()),
			PathInventory: []string{"/auth/alicloud/role/{name}"},
		},
		"vault_approle_auth_backend_login": {
			Resource:      UpdateSchemaResource(approleAuthBackendLoginResource()),
			PathInventory: []string{"/auth/approle/login"},
		},
		"vault_approle_auth_backend_role": {
			Resource:      UpdateSchemaResource(approleAuthBackendRoleResource()),
			PathInventory: []string{"/auth/approle/role/{role_name}"},
		},
		"vault_approle_auth_backend_role_secret_id": {
			Resource: UpdateSchemaResource(approleAuthBackendRoleSecretIDResource("vault_approle_auth_backend_role_secret_id")),
			PathInventory: []string{
				"/auth/approle/role/{role_name}/secret-id",
				"/auth/approle/role/{role_name}/custom-secret-id",
			},
		},
		"vault_auth_backend": {
			Resource:      UpdateSchemaResource(AuthBackendResource()),
			PathInventory: []string{"/sys/auth/{path}"},
		},
		"vault_token": {
			Resource: UpdateSchemaResource(tokenResource()),
			PathInventory: []string{
				"/auth/token/create",
				"/auth/token/create-orphan",
				"/auth/token/create/{role_name}",
			},
		},
		"vault_token_auth_backend_role": {
			Resource:      UpdateSchemaResource(tokenAuthBackendRoleResource()),
			PathInventory: []string{"/auth/token/roles/{role_name}"},
		},
		"vault_ad_secret_backend": {
			Resource:      UpdateSchemaResource(adSecretBackendResource()),
			PathInventory: []string{"/ad"},
		},
		"vault_ad_secret_library": {
			Resource:      UpdateSchemaResource(adSecretBackendLibraryResource()),
			PathInventory: []string{"/ad/library/{name}"},
		},
		"vault_ad_secret_role": {
			Resource:      UpdateSchemaResource(adSecretBackendRoleResource()),
			PathInventory: []string{"/ad/roles/{role}"},
		},
		"vault_aws_auth_backend_cert": {
			Resource:      UpdateSchemaResource(awsAuthBackendCertResource()),
			PathInventory: []string{"/auth/aws/config/certificate/{cert_name}"},
		},
		"vault_aws_auth_backend_client": {
			Resource:      UpdateSchemaResource(awsAuthBackendClientResource()),
			PathInventory: []string{"/auth/aws/config/client"},
		},
		"vault_aws_auth_backend_config_identity": {
			Resource:      UpdateSchemaResource(awsAuthBackendConfigIdentityResource()),
			PathInventory: []string{"/auth/aws/config/identity"},
		},
		"vault_aws_auth_backend_identity_whitelist": {
			Resource:      UpdateSchemaResource(awsAuthBackendIdentityWhitelistResource()),
			PathInventory: []string{"/auth/aws/config/tidy/identity-whitelist"},
		},
		"vault_aws_auth_backend_login": {
			Resource:      UpdateSchemaResource(awsAuthBackendLoginResource()),
			PathInventory: []string{"/auth/aws/login"},
		},
		"vault_aws_auth_backend_role": {
			Resource:      UpdateSchemaResource(awsAuthBackendRoleResource()),
			PathInventory: []string{"/auth/aws/role/{role}"},
		},
		"vault_aws_auth_backend_role_tag": {
			Resource:      UpdateSchemaResource(awsAuthBackendRoleTagResource()),
			PathInventory: []string{"/auth/aws/role/{role}/tag"},
		},
		"vault_aws_auth_backend_roletag_blacklist": {
			Resource:      UpdateSchemaResource(awsAuthBackendRoleTagBlacklistResource()),
			PathInventory: []string{"/auth/aws/config/tidy/roletag-blacklist"},
		},
		"vault_aws_auth_backend_sts_role": {
			Resource:      UpdateSchemaResource(awsAuthBackendSTSRoleResource()),
			PathInventory: []string{"/auth/aws/config/sts/{account_id}"},
		},
		"vault_aws_secret_backend": {
			Resource:      UpdateSchemaResource(awsSecretBackendResource()),
			PathInventory: []string{"/aws/config/root"},
		},
		"vault_aws_secret_backend_role": {
			Resource:      UpdateSchemaResource(awsSecretBackendRoleResource("vault_aws_secret_backend_role")),
			PathInventory: []string{"/aws/roles/{name}"},
		},
		"vault_aws_secret_backend_static_role": {
			Resource:      UpdateSchemaResource(awsSecretBackendStaticRoleResource()),
			PathInventory: []string{"/aws/static-roles/{name}"},
		},
		"vault_azure_secret_backend": {
			Resource:      UpdateSchemaResource(azureSecretBackendResource()),
			PathInventory: []string{"/azure/config"},
		},
		"vault_azure_secret_backend_role": {
			Resource:      UpdateSchemaResource(azureSecretBackendRoleResource()),
			PathInventory: []string{"/azure/roles/{name}"},
		},
		"vault_azure_auth_backend_config": {
			Resource:      UpdateSchemaResource(azureAuthBackendConfigResource()),
			PathInventory: []string{"/auth/azure/config"},
		},
		"vault_azure_auth_backend_role": {
			Resource:      UpdateSchemaResource(azureAuthBackendRoleResource()),
			PathInventory: []string{"/auth/azure/role/{name}"},
		},
		"vault_consul_secret_backend": {
			Resource:      UpdateSchemaResource(consulSecretBackendResource()),
			PathInventory: []string{"/consul/config/access"},
		},
		"vault_consul_secret_backend_role": {
			Resource:      UpdateSchemaResource(consulSecretBackendRoleResource()),
			PathInventory: []string{"/consul/roles/{name}"},
		},
		"vault_database_secrets_mount": {
			Resource:      UpdateSchemaResource(databaseSecretsMountResource()),
			PathInventory: []string{"/database/config/{name}"},
		},
		"vault_database_secret_backend_connection": {
			Resource:      UpdateSchemaResource(databaseSecretBackendConnectionResource()),
			PathInventory: []string{"/database/config/{name}"},
		},
		"vault_database_secret_backend_role": {
			Resource:      UpdateSchemaResource(databaseSecretBackendRoleResource()),
			PathInventory: []string{"/database/roles/{name}"},
		},
		"vault_database_secret_backend_static_role": {
			Resource:      UpdateSchemaResource(databaseSecretBackendStaticRoleResource()),
			PathInventory: []string{"/database/static-roles/{name}"},
		},
		"vault_github_auth_backend": {
			Resource:      UpdateSchemaResource(githubAuthBackendResource()),
			PathInventory: []string{"/auth/github/config"},
		},
		"vault_github_team": {
			Resource:      UpdateSchemaResource(githubTeamResource()),
			PathInventory: []string{"/auth/github/map/teams"},
		},
		"vault_github_user": {
			Resource:      UpdateSchemaResource(githubUserResource()),
			PathInventory: []string{"/auth/github/map/users"},
		},
		"vault_gcp_auth_backend": {
			Resource:      UpdateSchemaResource(gcpAuthBackendResource()),
			PathInventory: []string{"/auth/gcp/config"},
		},
		"vault_gcp_auth_backend_role": {
			Resource:      UpdateSchemaResource(gcpAuthBackendRoleResource()),
			PathInventory: []string{"/auth/gcp/role/{name}"},
		},
		"vault_gcp_secret_backend": {
			Resource:      UpdateSchemaResource(gcpSecretBackendResource("vault_gcp_secret_backend")),
			PathInventory: []string{"/gcp/config"},
		},
		"vault_gcp_secret_impersonated_account": {
			Resource:      UpdateSchemaResource(gcpSecretImpersonatedAccountResource()),
			PathInventory: []string{"/gcp/impersonated-account/{name}"},
		},
		"vault_gcp_secret_roleset": {
			Resource:      UpdateSchemaResource(gcpSecretRolesetResource()),
			PathInventory: []string{"/gcp/roleset/{name}"},
		},
		"vault_gcp_secret_static_account": {
			Resource:      UpdateSchemaResource(gcpSecretStaticAccountResource()),
			PathInventory: []string{"/gcp/static-account/{name}"},
		},
		"vault_cert_auth_backend_role": {
			Resource:      UpdateSchemaResource(certAuthBackendRoleResource()),
			PathInventory: []string{"/auth/cert/certs/{name}"},
		},
		"vault_generic_endpoint": {
			Resource:      UpdateSchemaResource(genericEndpointResource("vault_generic_endpoint")),
			PathInventory: []string{GenericPath},
		},
		"vault_generic_secret": {
			Resource:      UpdateSchemaResource(genericSecretResource("vault_generic_secret")),
			PathInventory: []string{GenericPath},
		},
		"vault_jwt_auth_backend": {
			Resource:      UpdateSchemaResource(jwtAuthBackendResource()),
			PathInventory: []string{"/auth/jwt/config"},
		},
		"vault_jwt_auth_backend_role": {
			Resource:      UpdateSchemaResource(jwtAuthBackendRoleResource()),
			PathInventory: []string{"/auth/jwt/role/{name}"},
		},
		"vault_kubernetes_auth_backend_config": {
			Resource:      UpdateSchemaResource(kubernetesAuthBackendConfigResource()),
			PathInventory: []string{"/auth/kubernetes/config"},
		},
		"vault_kubernetes_auth_backend_role": {
			Resource:      UpdateSchemaResource(kubernetesAuthBackendRoleResource()),
			PathInventory: []string{"/auth/kubernetes/role/{name}"},
		},
		"vault_okta_auth_backend": {
			Resource:      UpdateSchemaResource(oktaAuthBackendResource()),
			PathInventory: []string{"/auth/okta/config"},
		},
		"vault_okta_auth_backend_user": {
			Resource:      UpdateSchemaResource(oktaAuthBackendUserResource()),
			PathInventory: []string{"/auth/okta/users/{name}"},
		},
		"vault_okta_auth_backend_group": {
			Resource:      UpdateSchemaResource(oktaAuthBackendGroupResource()),
			PathInventory: []string{"/auth/okta/groups/{name}"},
		},
		"vault_ldap_auth_backend": {
			Resource:      UpdateSchemaResource(ldapAuthBackendResource()),
			PathInventory: []string{"/auth/ldap/config"},
		},
		"vault_ldap_auth_backend_user": {
			Resource:      UpdateSchemaResource(ldapAuthBackendUserResource()),
			PathInventory: []string{"/auth/ldap/users/{name}"},
		},
		"vault_ldap_auth_backend_group": {
			Resource:      UpdateSchemaResource(ldapAuthBackendGroupResource()),
			PathInventory: []string{"/auth/ldap/groups/{name}"},
		},
		"vault_ldap_secret_backend": {
			Resource:      UpdateSchemaResource(ldapSecretBackendResource()),
			PathInventory: []string{"/ldap/config"},
		},
		"vault_ldap_secret_backend_static_role": {
			Resource:      UpdateSchemaResource(ldapSecretBackendStaticRoleResource()),
			PathInventory: []string{"/ldap/static-role/{name}"},
		},
		"vault_ldap_secret_backend_dynamic_role": {
			Resource:      UpdateSchemaResource(ldapSecretBackendDynamicRoleResource()),
			PathInventory: []string{"/ldap/role/{name}"},
		},
		"vault_ldap_secret_backend_library_set": {
			Resource:      UpdateSchemaResource(ldapSecretBackendLibrarySetResource()),
			PathInventory: []string{"/ldap/library/{name}"},
		},
		"vault_nomad_secret_backend": {
			Resource: UpdateSchemaResource(nomadSecretAccessBackendResource()),
			PathInventory: []string{
				"/nomad",
				"/nomad/config/access",
				"/nomad/config/lease",
			},
		},
		"vault_nomad_secret_role": {
			Resource:      UpdateSchemaResource(nomadSecretBackendRoleResource()),
			PathInventory: []string{"/nomad/role/{role}"},
		},
		"vault_policy": {
			Resource:      UpdateSchemaResource(policyResource()),
			PathInventory: []string{"/sys/policy/{name}"},
		},
		"vault_egp_policy": {
			Resource:       UpdateSchemaResource(egpPolicyResource()),
			PathInventory:  []string{"/sys/policies/egp/{name}"},
			EnterpriseOnly: true,
		},
		"vault_rgp_policy": {
			Resource:       UpdateSchemaResource(rgpPolicyResource()),
			PathInventory:  []string{"/sys/policies/rgp/{name}"},
			EnterpriseOnly: true,
		},
		"vault_mfa_duo": {
			Resource:       UpdateSchemaResource(mfaDuoResource()),
			PathInventory:  []string{"/sys/mfa/method/duo/{name}"},
			EnterpriseOnly: true,
		},
		"vault_mfa_okta": {
			Resource:       UpdateSchemaResource(mfaOktaResource()),
			PathInventory:  []string{"/sys/mfa/method/okta/{name}"},
			EnterpriseOnly: true,
		},
		"vault_mfa_totp": {
			Resource:       UpdateSchemaResource(mfaTOTPResource()),
			PathInventory:  []string{"/sys/mfa/method/totp/{name}"},
			EnterpriseOnly: true,
		},
		"vault_mfa_pingid": {
			Resource:       UpdateSchemaResource(mfaPingIDResource()),
			PathInventory:  []string{"/sys/mfa/method/totp/{name}"},
			EnterpriseOnly: true,
		},
		"vault_mount": {
			Resource:      UpdateSchemaResource(MountResource()),
			PathInventory: []string{"/sys/mounts/{path}"},
		},
		"vault_namespace": {
			Resource:       UpdateSchemaResource(namespaceResource()),
			PathInventory:  []string{"/sys/namespaces/{path}"},
			EnterpriseOnly: true,
		},
		"vault_audit": {
			Resource:      UpdateSchemaResource(auditResource()),
			PathInventory: []string{"/sys/audit/{path}"},
		},
		"vault_audit_request_header": {
			Resource:      UpdateSchemaResource(auditRequestHeaderResource()),
			PathInventory: []string{"/sys/config/auditing/request-headers/{path}"},
		},
		"vault_ssh_secret_backend_ca": {
			Resource:      UpdateSchemaResource(sshSecretBackendCAResource()),
			PathInventory: []string{"/ssh/config/ca"},
		},
		"vault_ssh_secret_backend_role": {
			Resource:      UpdateSchemaResource(sshSecretBackendRoleResource()),
			PathInventory: []string{"/ssh/roles/{role}"},
		},
		"vault_identity_entity": {
			Resource:      UpdateSchemaResource(identityEntityResource()),
			PathInventory: []string{"/identity/entity"},
		},
		"vault_identity_entity_alias": {
			Resource:      UpdateSchemaResource(identityEntityAliasResource()),
			PathInventory: []string{"/identity/entity-alias"},
		},
		"vault_identity_entity_policies": {
			Resource:      UpdateSchemaResource(identityEntityPoliciesResource()),
			PathInventory: []string{"/identity/lookup/entity"},
		},
		"vault_identity_group": {
			Resource:      UpdateSchemaResource(identityGroupResource()),
			PathInventory: []string{"/identity/group"},
		},
		"vault_identity_group_alias": {
			Resource:      UpdateSchemaResource(identityGroupAliasResource()),
			PathInventory: []string{"/identity/group-alias"},
		},
		"vault_identity_group_member_entity_ids": {
			Resource:      UpdateSchemaResource(identityGroupMemberEntityIdsResource()),
			PathInventory: []string{"/identity/group/id/{id}"},
		},
		"vault_identity_group_member_group_ids": {
			Resource:      UpdateSchemaResource(identityGroupMemberGroupIdsResource()),
			PathInventory: []string{"/identity/group/id/{id}"},
		},
		"vault_identity_group_policies": {
			Resource:      UpdateSchemaResource(identityGroupPoliciesResource()),
			PathInventory: []string{"/identity/lookup/group"},
		},
		"vault_identity_oidc": {
			Resource:      UpdateSchemaResource(identityOidc()),
			PathInventory: []string{"/identity/oidc/config"},
		},
		"vault_identity_oidc_key": {
			Resource:      UpdateSchemaResource(identityOidcKey()),
			PathInventory: []string{"/identity/oidc/key/{name}"},
		},
		"vault_identity_oidc_key_allowed_client_id": {
			Resource:      UpdateSchemaResource(identityOidcKeyAllowedClientId()),
			PathInventory: []string{"/identity/oidc/key/{name}"},
		},
		"vault_identity_oidc_role": {
			Resource:      UpdateSchemaResource(identityOidcRole()),
			PathInventory: []string{"/identity/oidc/role/{name}"},
		},
		"vault_rabbitmq_secret_backend": {
			Resource: UpdateSchemaResource(rabbitMQSecretBackendResource()),
			PathInventory: []string{
				"/rabbitmq/config/connection",
				"/rabbitmq/config/lease",
			},
		},
		"vault_rabbitmq_secret_backend_role": {
			Resource:      UpdateSchemaResource(rabbitMQSecretBackendRoleResource()),
			PathInventory: []string{"/rabbitmq/roles/{name}"},
		},
		"vault_password_policy": {
			Resource:      UpdateSchemaResource(passwordPolicyResource()),
			PathInventory: []string{"/sys/policy/password/{name}"},
		},
		"vault_pki_secret_backend_cert": {
			Resource:      UpdateSchemaResource(pkiSecretBackendCertResource()),
			PathInventory: []string{"/pki/issue/{role}"},
		},
		"vault_pki_secret_backend_crl_config": {
			Resource:      UpdateSchemaResource(pkiSecretBackendCrlConfigResource()),
			PathInventory: []string{"/pki/config/crl"},
		},
		"vault_pki_secret_backend_config_ca": {
			Resource:      UpdateSchemaResource(pkiSecretBackendConfigCAResource()),
			PathInventory: []string{"/pki/config/ca"},
		},
		"vault_pki_secret_backend_config_cluster": {
			Resource:      UpdateSchemaResource(pkiSecretBackendConfigClusterResource()),
			PathInventory: []string{"/pki/config/cluster"},
		},
		"vault_pki_secret_backend_config_urls": {
			Resource:      UpdateSchemaResource(pkiSecretBackendConfigUrlsResource()),
			PathInventory: []string{"/pki/config/urls"},
		},
		"vault_pki_secret_backend_intermediate_cert_request": {
			Resource:      UpdateSchemaResource(pkiSecretBackendIntermediateCertRequestResource()),
			PathInventory: []string{"/pki/intermediate/generate/{exported}"},
		},
		"vault_pki_secret_backend_intermediate_set_signed": {
			Resource:      UpdateSchemaResource(pkiSecretBackendIntermediateSetSignedResource()),
			PathInventory: []string{"/pki/intermediate/set-signed"},
		},
		"vault_pki_secret_backend_role": {
			Resource:      UpdateSchemaResource(pkiSecretBackendRoleResource()),
			PathInventory: []string{"/pki/roles/{name}"},
		},
		"vault_pki_secret_backend_root_cert": {
			Resource:      UpdateSchemaResource(pkiSecretBackendRootCertResource()),
			PathInventory: []string{"/pki/root/generate/{exported}"},
		},
		"vault_pki_secret_backend_root_sign_intermediate": {
			Resource:      UpdateSchemaResource(pkiSecretBackendRootSignIntermediateResource()),
			PathInventory: []string{"/pki/root/sign-intermediate"},
		},
		"vault_pki_secret_backend_sign": {
			Resource:      UpdateSchemaResource(pkiSecretBackendSignResource()),
			PathInventory: []string{"/pki/sign/{role}"},
		},
		"vault_pki_secret_backend_key": {
			Resource:      UpdateSchemaResource(pkiSecretBackendKeyResource()),
			PathInventory: []string{"/pki/key/{key_id}"},
		},
		"vault_pki_secret_backend_issuer": {
			Resource:      UpdateSchemaResource(pkiSecretBackendIssuerResource()),
			PathInventory: []string{"/pki/issuer/{issuer_ref}"},
		},
		"vault_pki_secret_backend_config_issuers": {
			Resource:      UpdateSchemaResource(pkiSecretBackendConfigIssuers()),
			PathInventory: []string{"/pki/config/issuers"},
		},
		"vault_quota_lease_count": {
			Resource:      UpdateSchemaResource(quotaLeaseCountResource()),
			PathInventory: []string{"/sys/quotas/lease-count/{name}"},
		},
		"vault_quota_rate_limit": {
			Resource:      UpdateSchemaResource(quotaRateLimitResource()),
			PathInventory: []string{"/sys/quotas/rate-limit/{name}"},
		},
		"vault_terraform_cloud_secret_backend": {
			Resource:      UpdateSchemaResource(terraformCloudSecretBackendResource()),
			PathInventory: []string{"/terraform/config"},
		},
		"vault_terraform_cloud_secret_creds": {
			Resource:      UpdateSchemaResource(terraformCloudSecretCredsResource()),
			PathInventory: []string{"/terraform/creds/{role}"},
		},
		"vault_terraform_cloud_secret_role": {
			Resource:      UpdateSchemaResource(terraformCloudSecretRoleResource()),
			PathInventory: []string{"/terraform/role/{name}"},
		},
		"vault_transit_secret_backend_key": {
			Resource:      UpdateSchemaResource(transitSecretBackendKeyResource()),
			PathInventory: []string{"/transit/keys/{name}"},
		},
		"vault_transit_secret_cache_config": {
			Resource:      UpdateSchemaResource(transitSecretBackendCacheConfig()),
			PathInventory: []string{"/transit/cache-config"},
		},
		"vault_raft_snapshot_agent_config": {
			Resource:      UpdateSchemaResource(raftSnapshotAgentConfigResource()),
			PathInventory: []string{"/sys/storage/raft/snapshot-auto/config/{name}"},
		},
		"vault_raft_autopilot": {
			Resource:      UpdateSchemaResource(raftAutopilotConfigResource()),
			PathInventory: []string{"/sys/storage/raft/autopilot/configuration"},
		},
		"vault_kmip_secret_backend": {
			Resource:      UpdateSchemaResource(kmipSecretBackendResource()),
			PathInventory: []string{"/kmip/config"},
		},
		"vault_kmip_secret_scope": {
			Resource:      UpdateSchemaResource(kmipSecretScopeResource()),
			PathInventory: []string{"/kmip/scope/{scope}"},
		},
		"vault_kmip_secret_role": {
			Resource:      UpdateSchemaResource(kmipSecretRoleResource()),
			PathInventory: []string{"/kmip/scope/{scope}/role/{role}"},
		},
		"vault_mongodbatlas_secret_backend": {
			Resource:      UpdateSchemaResource(mongodbAtlasSecretBackendResource()),
			PathInventory: []string{"/mongodbatlas/config"},
		},
		"vault_mongodbatlas_secret_role": {
			Resource:      UpdateSchemaResource(mongodbAtlasSecretRoleResource()),
			PathInventory: []string{"/mongodbatlas/roles/{name}"},
		},
		"vault_identity_oidc_scope": {
			Resource:      UpdateSchemaResource(identityOIDCScopeResource()),
			PathInventory: []string{"/identity/oidc/scope/{scope}"},
		},
		"vault_identity_oidc_assignment": {
			Resource:      UpdateSchemaResource(identityOIDCAssignmentResource()),
			PathInventory: []string{"/identity/oidc/assignment/{name}"},
		},
		"vault_identity_oidc_client": {
			Resource:      UpdateSchemaResource(identityOIDCClientResource()),
			PathInventory: []string{"/identity/oidc/client/{name}"},
		},
		"vault_identity_oidc_provider": {
			Resource:      UpdateSchemaResource(identityOIDCProviderResource()),
			PathInventory: []string{"/identity/oidc/provider/{name}"},
		},
		"vault_kv_secret_backend_v2": {
			Resource:      UpdateSchemaResource(kvSecretBackendV2Resource()),
			PathInventory: []string{"/secret/data/{path}"},
		},
		"vault_kv_secret": {
			Resource:      UpdateSchemaResource(kvSecretResource("vault_kv_secret")),
			PathInventory: []string{"/secret/{path}"},
		},
		"vault_kv_secret_v2": {
			Resource:      UpdateSchemaResource(kvSecretV2Resource("vault_kv_secret_v2")),
			PathInventory: []string{"/secret/data/{path}"},
		},
		"vault_kubernetes_secret_backend": {
			Resource:      UpdateSchemaResource(kubernetesSecretBackendResource()),
			PathInventory: []string{"/kubernetes/config"},
		},
		"vault_kubernetes_secret_backend_role": {
			Resource:      UpdateSchemaResource(kubernetesSecretBackendRoleResource()),
			PathInventory: []string{"/kubernetes/roles/{name}"},
		},
		"vault_managed_keys": {
			Resource:      UpdateSchemaResource(managedKeysResource()),
			PathInventory: []string{"/sys/managed-keys/{type}/{name}"},
		},
		"vault_transform_transformation": {
			Resource:      UpdateSchemaResource(transformTransformationResource()),
			PathInventory: []string{"/transform/transformation/{name}"},
		},
		"vault_transform_template": {
			Resource:      UpdateSchemaResource(transformTemplateResource()),
			PathInventory: []string{"/transform/template/{name}"},
		},
		"vault_transform_role": {
			Resource:      UpdateSchemaResource(transformRoleResource()),
			PathInventory: []string{"/transform/role/{name}"},
		},
		"vault_transform_alphabet": {
			Resource:      UpdateSchemaResource(transformAlphabetResource()),
			PathInventory: []string{"/transform/alphabet/{name}"},
		},
		"vault_saml_auth_backend": {
			Resource:      UpdateSchemaResource(samlAuthBackendResource()),
			PathInventory: []string{"/auth/saml/config"},
		},
		"vault_saml_auth_backend_role": {
			Resource:      UpdateSchemaResource(samlAuthBackendRoleResource()),
			PathInventory: []string{"/auth/saml/role/{name}"},
		},
		"vault_secrets_sync_config": {
			Resource:      UpdateSchemaResource(secretsSyncConfigResource()),
			PathInventory: []string{"/sys/sync/config"},
		},
		"vault_secrets_sync_aws_destination": {
			Resource:      UpdateSchemaResource(awsSecretsSyncDestinationResource()),
			PathInventory: []string{"/sys/sync/destinations/aws-sm/{name}"},
		},
		"vault_secrets_sync_azure_destination": {
			Resource:      UpdateSchemaResource(azureSecretsSyncDestinationResource()),
			PathInventory: []string{"/sys/sync/destinations/azure-kv/{name}"},
		},
		"vault_secrets_sync_gcp_destination": {
			Resource:      UpdateSchemaResource(gcpSecretsSyncDestinationResource()),
			PathInventory: []string{"/sys/sync/destinations/gcp-sm/{name}"},
		},
		"vault_secrets_sync_gh_destination": {
			Resource:      UpdateSchemaResource(githubSecretsSyncDestinationResource()),
			PathInventory: []string{"/sys/sync/destinations/gh/{name}"},
		},
		"vault_secrets_sync_github_apps": {
			Resource:      UpdateSchemaResource(githubAppsSecretsSyncResource()),
			PathInventory: []string{"/sys/sync/github-apps/{name}"},
		},
		"vault_secrets_sync_vercel_destination": {
			Resource:      UpdateSchemaResource(vercelSecretsSyncDestinationResource()),
			PathInventory: []string{"/sys/sync/destinations/vercel-project/{name}"},
		},
		"vault_secrets_sync_association": {
			Resource:      UpdateSchemaResource(secretsSyncAssociationResource()),
			PathInventory: []string{"/sys/sync/destinations/{type}/{name}/associations/set"},
		},
<<<<<<< HEAD
		"vault_plugin": {
			Resource:      UpdateSchemaResource(pluginResource()),
			PathInventory: []string{"/sys/plugins/catalog/{type}/{name}"},
		},
		"vault_plugin_pinned_version": {
			Resource:      UpdateSchemaResource(pluginPinnedVersionResource()),
			PathInventory: []string{"/sys/plugins/pins/{type}/{name}"},
=======
		"vault_config_ui_custom_message": {
			Resource:      UpdateSchemaResource(configUICustomMessageResource()),
			PathInventory: []string{"/sys/config/ui/custom-messages"},
>>>>>>> 6c452f05
		},
	}
)

func UpdateSchemaResource(r *schema.Resource) *schema.Resource {
	provider.MustAddSchema(r, provider.GetNamespaceSchema())

	return r
}<|MERGE_RESOLUTION|>--- conflicted
+++ resolved
@@ -775,7 +775,10 @@
 			Resource:      UpdateSchemaResource(secretsSyncAssociationResource()),
 			PathInventory: []string{"/sys/sync/destinations/{type}/{name}/associations/set"},
 		},
-<<<<<<< HEAD
+		"vault_config_ui_custom_message": {
+			Resource:      UpdateSchemaResource(configUICustomMessageResource()),
+			PathInventory: []string{"/sys/config/ui/custom-messages"},
+		},
 		"vault_plugin": {
 			Resource:      UpdateSchemaResource(pluginResource()),
 			PathInventory: []string{"/sys/plugins/catalog/{type}/{name}"},
@@ -783,11 +786,6 @@
 		"vault_plugin_pinned_version": {
 			Resource:      UpdateSchemaResource(pluginPinnedVersionResource()),
 			PathInventory: []string{"/sys/plugins/pins/{type}/{name}"},
-=======
-		"vault_config_ui_custom_message": {
-			Resource:      UpdateSchemaResource(configUICustomMessageResource()),
-			PathInventory: []string{"/sys/config/ui/custom-messages"},
->>>>>>> 6c452f05
 		},
 	}
 )
