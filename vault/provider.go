package vault

import (
	"fmt"

	"github.com/hashicorp/go-multierror"
	"github.com/hashicorp/terraform-plugin-sdk/v2/helper/schema"
	"github.com/hashicorp/vault/api"

	"github.com/hashicorp/terraform-provider-vault/helper"
	"github.com/hashicorp/terraform-provider-vault/internal/consts"
	"github.com/hashicorp/terraform-provider-vault/internal/provider"
)

const (
	// GenericPath is used for inventorying paths that can be used for
	// multiple endpoints in Vault.
	GenericPath = "generic"

	// UnknownPath is used for inventorying paths that have no obvious
	// current endpoint they serve in Vault, and may relate to previous
	// versions of Vault.
	// We aim to deprecate items in this category.
	UnknownPath = "unknown"

	// DefaultMaxHTTPRetries is used for configuring the api.Client's MaxRetries.

	// DefaultMaxHTTPRetriesCCC is used for configuring the api.Client's MaxRetries
	// for Client Controlled Consistency related operations.
	DefaultMaxHTTPRetriesCCC = 10
)

// This is a global MutexKV for use within this provider.
// Use this when you need to have multiple resources or even multiple instances
// of the same resource write to the same path in Vault.
// The key of the mutex should be the path in Vault.
var vaultMutexKV = helper.NewMutexKV()

func Provider() *schema.Provider {
	dataSourcesMap, err := parse(DataSourceRegistry)
	if err != nil {
		panic(err)
	}
	resourcesMap, err := parse(ResourceRegistry)
	if err != nil {
		panic(err)
	}
	return &schema.Provider{
		Schema: map[string]*schema.Schema{
			"address": {
				Type:        schema.TypeString,
				Required:    true,
				DefaultFunc: schema.EnvDefaultFunc(api.EnvVaultAddress, nil),
				Description: "URL of the root of the target Vault server.",
			},
			"add_address_to_env": {
				Type:        schema.TypeString,
				Optional:    true,
				Default:     false,
				Description: "If true, adds the value of the `address` argument to the Terraform process environment.",
			},
			"token": {
				Type:        schema.TypeString,
				Required:    true,
				DefaultFunc: schema.EnvDefaultFunc(api.EnvVaultToken, ""),
				Description: "Token to use to authenticate to Vault.",
			},
			"token_name": {
				Type:        schema.TypeString,
				Optional:    true,
				DefaultFunc: schema.EnvDefaultFunc("VAULT_TOKEN_NAME", ""),
				Description: "Token name to use for creating the Vault child token.",
			},
			"skip_child_token": {
				Type:        schema.TypeBool,
				Optional:    true,
				DefaultFunc: schema.EnvDefaultFunc("TERRAFORM_VAULT_SKIP_CHILD_TOKEN", false),

				// Setting to true will cause max_lease_ttl_seconds and token_name to be ignored (not used).
				// Note that this is strongly discouraged due to the potential of exposing sensitive secret data.
				Description: "Set this to true to prevent the creation of ephemeral child token used by this provider.",
			},
			"ca_cert_file": {
				Type:        schema.TypeString,
				Optional:    true,
				DefaultFunc: schema.EnvDefaultFunc("VAULT_CACERT", ""),
				Description: "Path to a CA certificate file to validate the server's certificate.",
			},
			"ca_cert_dir": {
				Type:        schema.TypeString,
				Optional:    true,
				DefaultFunc: schema.EnvDefaultFunc("VAULT_CAPATH", ""),
				Description: "Path to directory containing CA certificate files to validate the server's certificate.",
			},
			"auth_login": {
				Type:        schema.TypeList,
				Optional:    true,
				Description: "Login to vault with an existing auth method using auth/<mount>/login",
				Elem: &schema.Resource{
					Schema: map[string]*schema.Schema{
						consts.FieldPath: {
							Type:     schema.TypeString,
							Required: true,
						},
						consts.FieldNamespace: {
							Type:     schema.TypeString,
							Optional: true,
						},
						consts.FieldParameters: {
							Type:     schema.TypeMap,
							Optional: true,
							Elem: &schema.Schema{
								Type: schema.TypeString,
							},
						},
						consts.FieldMethod: {
							Type:     schema.TypeString,
							Optional: true,
						},
					},
				},
			},
			"client_auth": {
				Type:        schema.TypeList,
				Optional:    true,
				Description: "Client authentication credentials.",
				Elem: &schema.Resource{
					Schema: map[string]*schema.Schema{
						"cert_file": {
							Type:        schema.TypeString,
							Required:    true,
							DefaultFunc: schema.EnvDefaultFunc("VAULT_CLIENT_CERT", ""),
							Description: "Path to a file containing the client certificate.",
						},
						"key_file": {
							Type:        schema.TypeString,
							Required:    true,
							DefaultFunc: schema.EnvDefaultFunc("VAULT_CLIENT_KEY", ""),
							Description: "Path to a file containing the private key that the certificate was issued for.",
						},
					},
				},
			},
			"skip_tls_verify": {
				Type:        schema.TypeBool,
				Optional:    true,
				DefaultFunc: schema.EnvDefaultFunc("VAULT_SKIP_VERIFY", false),
				Description: "Set this to true only if the target Vault server is an insecure development instance.",
			},
			"tls_server_name": {
				Type:        schema.TypeString,
				Optional:    true,
				DefaultFunc: schema.EnvDefaultFunc(api.EnvVaultTLSServerName, ""),
				Description: "Name to use as the SNI host when connecting via TLS.",
			},
			"max_lease_ttl_seconds": {
				Type:     schema.TypeInt,
				Optional: true,

				// Default is 20min, which is intended to be enough time for
				// a reasonable Terraform run can complete but not
				// significantly longer, so that any leases are revoked shortly
				// after Terraform has finished running.
				DefaultFunc: schema.EnvDefaultFunc("TERRAFORM_VAULT_MAX_TTL", 1200),
				Description: "Maximum TTL for secret leases requested by this provider.",
			},
			"max_retries": {
				Type:        schema.TypeInt,
				Optional:    true,
				DefaultFunc: schema.EnvDefaultFunc("VAULT_MAX_RETRIES", provider.DefaultMaxHTTPRetries),
				Description: "Maximum number of retries when a 5xx error code is encountered.",
			},
			"max_retries_ccc": {
				Type:        schema.TypeInt,
				Optional:    true,
				DefaultFunc: schema.EnvDefaultFunc("VAULT_MAX_RETRIES_CCC", DefaultMaxHTTPRetriesCCC),
				Description: "Maximum number of retries for Client Controlled Consistency related operations",
			},
			consts.FieldNamespace: {
				Type:        schema.TypeString,
				Optional:    true,
				DefaultFunc: schema.EnvDefaultFunc("VAULT_NAMESPACE", ""),
				Description: "The namespace to use. Available only for Vault Enterprise.",
			},
			"headers": {
				Type:        schema.TypeList,
				Optional:    true,
				Sensitive:   true,
				Description: "The headers to send with each Vault request.",
				Elem: &schema.Resource{
					Schema: map[string]*schema.Schema{
						"name": {
							Type:        schema.TypeString,
							Required:    true,
							Description: "The header name",
						},
						"value": {
							Type:        schema.TypeString,
							Required:    true,
							Description: "The header value",
						},
					},
				},
			},
		},
		ConfigureFunc:  provider.NewProviderMeta,
		DataSourcesMap: dataSourcesMap,
		ResourcesMap:   resourcesMap,
	}
}

// Description is essentially a DataSource or Resource with some additional metadata
// that helps with maintaining the Terraform Vault Provider.
type Description struct {
	// PathInventory is used for taking an inventory of the supported endpoints in the
	// Terraform Vault Provider and comparing them to the endpoints noted as available in
	// Vault's OpenAPI description. A list of Vault's endpoints can be obtained by,
	// from Vault's home directory, running "$ ./scripts/gen_openapi.sh", and then by
	// drilling into the paths with "$ cat openapi.json | jq ".paths" | jq 'keys[]'".
	// Here's a short example of how paths and their path variables should be represented:
	//		"/transit/keys/{name}/config"
	//		"/transit/random"
	//		"/transit/random/{urlbytes}"
	//		"/transit/sign/{name}/{urlalgorithm}"
	PathInventory []string

	// EnterpriseOnly defaults to false, but should be marked true if a resource is enterprise only.
	EnterpriseOnly bool

	Resource *schema.Resource
}

var (
	DataSourceRegistry = map[string]*Description{
		"vault_approle_auth_backend_role_id": {
			Resource:      updateSchemaResource(approleAuthBackendRoleIDDataSource()),
			PathInventory: []string{"/auth/approle/role/{role_name}/role-id"},
		},
		"vault_identity_entity": {
			Resource:      updateSchemaResource(identityEntityDataSource()),
			PathInventory: []string{"/identity/lookup/entity"},
		},
		"vault_identity_group": {
			Resource:      updateSchemaResource(identityGroupDataSource()),
			PathInventory: []string{"/identity/lookup/group"},
		},
		"vault_kubernetes_auth_backend_config": {
			Resource:      updateSchemaResource(kubernetesAuthBackendConfigDataSource()),
			PathInventory: []string{"/auth/kubernetes/config"},
		},
		"vault_kubernetes_auth_backend_role": {
			Resource:      updateSchemaResource(kubernetesAuthBackendRoleDataSource()),
			PathInventory: []string{"/auth/kubernetes/role/{name}"},
		},
		"vault_ad_access_credentials": {
			Resource:      updateSchemaResource(adAccessCredentialsDataSource()),
			PathInventory: []string{"/ad/creds/{role}"},
		},
		"vault_nomad_access_token": {
			Resource:      updateSchemaResource(nomadAccessCredentialsDataSource()),
			PathInventory: []string{"/nomad/creds/{role}"},
		},
		"vault_aws_access_credentials": {
			Resource:      updateSchemaResource(awsAccessCredentialsDataSource()),
			PathInventory: []string{"/aws/creds"},
		},
		"vault_azure_access_credentials": {
			Resource:      updateSchemaResource(azureAccessCredentialsDataSource()),
			PathInventory: []string{"/azure/creds/{role}"},
		},
		"vault_kubernetes_service_account_token": {
			Resource:      updateSchemaResource(kubernetesServiceAccountTokenDataSource()),
			PathInventory: []string{"/kubernetes/creds/{role}"},
		},
		"vault_generic_secret": {
			Resource:      updateSchemaResource(genericSecretDataSource()),
			PathInventory: []string{"/secret/data/{path}"},
		},
		"vault_policy_document": {
			Resource:      updateSchemaResource(policyDocumentDataSource()),
			PathInventory: []string{"/sys/policy/{name}"},
		},
		"vault_auth_backend": {
			Resource:      updateSchemaResource(authBackendDataSource()),
			PathInventory: []string{"/sys/auth"},
		},
		"vault_transit_encrypt": {
			Resource:      updateSchemaResource(transitEncryptDataSource()),
			PathInventory: []string{"/transit/encrypt/{name}"},
		},
		"vault_transit_decrypt": {
			Resource:      updateSchemaResource(transitDecryptDataSource()),
			PathInventory: []string{"/transit/decrypt/{name}"},
		},
		"vault_gcp_auth_backend_role": {
			Resource:      updateSchemaResource(gcpAuthBackendRoleDataSource()),
			PathInventory: []string{"/auth/gcp/role/{role_name}"},
		},
		"vault_identity_oidc_client_creds": {
			Resource:      updateSchemaResource(identityOIDCClientCredsDataSource()),
			PathInventory: []string{"/identity/oidc/client/{name}"},
		},
		"vault_identity_oidc_public_keys": {
			Resource:      updateSchemaResource(identityOIDCPublicKeysDataSource()),
			PathInventory: []string{"/identity/oidc/provider/{name}/.well-known/keys"},
		},
		"vault_identity_oidc_openid_config": {
			Resource:      updateSchemaResource(identityOIDCOpenIDConfigDataSource()),
			PathInventory: []string{"/identity/oidc/provider/{name}/.well-known/openid-configuration"},
		},
		"vault_kv_secret": {
			Resource:      updateSchemaResource(kvSecretDataSource()),
			PathInventory: []string{"/secret/{path}"},
		},
		"vault_kv_secret_v2": {
			Resource:      updateSchemaResource(kvSecretV2DataSource()),
			PathInventory: []string{"/secret/data/{path}/?version={version}}"},
		},
		"vault_kv_secrets_list": {
			Resource:      updateSchemaResource(kvSecretListDataSource()),
			PathInventory: []string{"/secret/{path}/?list=true"},
		},
		"vault_kv_secrets_list_v2": {
			Resource:      updateSchemaResource(kvSecretListDataSourceV2()),
			PathInventory: []string{"/secret/metadata/{path}/?list=true"},
		},
		"vault_kv_secret_subkeys_v2": {
			Resource:      updateSchemaResource(kvSecretSubkeysV2DataSource()),
			PathInventory: []string{"/secret/subkeys/{path}"},
		},
	}

	ResourceRegistry = map[string]*Description{
		"vault_alicloud_auth_backend_role": {
			Resource:      updateSchemaResource(alicloudAuthBackendRoleResource()),
			PathInventory: []string{"/auth/alicloud/role/{name}"},
		},
		"vault_approle_auth_backend_login": {
			Resource:      updateSchemaResource(approleAuthBackendLoginResource()),
			PathInventory: []string{"/auth/approle/login"},
		},
		"vault_approle_auth_backend_role": {
			Resource:      updateSchemaResource(approleAuthBackendRoleResource()),
			PathInventory: []string{"/auth/approle/role/{role_name}"},
		},
		"vault_approle_auth_backend_role_secret_id": {
			Resource: updateSchemaResource(approleAuthBackendRoleSecretIDResource("vault_approle_auth_backend_role_secret_id")),
			PathInventory: []string{
				"/auth/approle/role/{role_name}/secret-id",
				"/auth/approle/role/{role_name}/custom-secret-id",
			},
		},
		"vault_auth_backend": {
			Resource:      updateSchemaResource(AuthBackendResource()),
			PathInventory: []string{"/sys/auth/{path}"},
		},
		"vault_token": {
			Resource: updateSchemaResource(tokenResource()),
			PathInventory: []string{
				"/auth/token/create",
				"/auth/token/create-orphan",
				"/auth/token/create/{role_name}",
			},
		},
		"vault_token_auth_backend_role": {
			Resource:      updateSchemaResource(tokenAuthBackendRoleResource()),
			PathInventory: []string{"/auth/token/roles/{role_name}"},
		},
		"vault_ad_secret_backend": {
			Resource:      updateSchemaResource(adSecretBackendResource()),
			PathInventory: []string{"/ad"},
		},
		"vault_ad_secret_library": {
			Resource:      updateSchemaResource(adSecretBackendLibraryResource()),
			PathInventory: []string{"/ad/library/{name}"},
		},
		"vault_ad_secret_role": {
			Resource:      updateSchemaResource(adSecretBackendRoleResource()),
			PathInventory: []string{"/ad/roles/{role}"},
		},
		"vault_aws_auth_backend_cert": {
			Resource:      updateSchemaResource(awsAuthBackendCertResource()),
			PathInventory: []string{"/auth/aws/config/certificate/{cert_name}"},
		},
		"vault_aws_auth_backend_client": {
			Resource:      updateSchemaResource(awsAuthBackendClientResource()),
			PathInventory: []string{"/auth/aws/config/client"},
		},
		"vault_aws_auth_backend_identity_whitelist": {
			Resource:      updateSchemaResource(awsAuthBackendIdentityWhitelistResource()),
			PathInventory: []string{"/auth/aws/config/tidy/identity-whitelist"},
		},
		"vault_aws_auth_backend_login": {
			Resource:      updateSchemaResource(awsAuthBackendLoginResource()),
			PathInventory: []string{"/auth/aws/login"},
		},
		"vault_aws_auth_backend_role": {
			Resource:      updateSchemaResource(awsAuthBackendRoleResource()),
			PathInventory: []string{"/auth/aws/role/{role}"},
		},
		"vault_aws_auth_backend_role_tag": {
			Resource:      updateSchemaResource(awsAuthBackendRoleTagResource()),
			PathInventory: []string{"/auth/aws/role/{role}/tag"},
		},
		"vault_aws_auth_backend_roletag_blacklist": {
			Resource:      updateSchemaResource(awsAuthBackendRoleTagBlacklistResource()),
			PathInventory: []string{"/auth/aws/config/tidy/roletag-blacklist"},
		},
		"vault_aws_auth_backend_sts_role": {
			Resource:      updateSchemaResource(awsAuthBackendSTSRoleResource()),
			PathInventory: []string{"/auth/aws/config/sts/{account_id}"},
		},
		"vault_aws_secret_backend": {
			Resource:      updateSchemaResource(awsSecretBackendResource()),
			PathInventory: []string{"/aws/config/root"},
		},
		"vault_aws_secret_backend_role": {
			Resource:      updateSchemaResource(awsSecretBackendRoleResource("vault_aws_secret_backend_role")),
			PathInventory: []string{"/aws/roles/{name}"},
		},
		"vault_azure_secret_backend": {
			Resource:      updateSchemaResource(azureSecretBackendResource()),
			PathInventory: []string{"/azure/config"},
		},
		"vault_azure_secret_backend_role": {
			Resource:      updateSchemaResource(azureSecretBackendRoleResource()),
			PathInventory: []string{"/azure/roles/{name}"},
		},
		"vault_azure_auth_backend_config": {
			Resource:      updateSchemaResource(azureAuthBackendConfigResource()),
			PathInventory: []string{"/auth/azure/config"},
		},
		"vault_azure_auth_backend_role": {
			Resource:      updateSchemaResource(azureAuthBackendRoleResource()),
			PathInventory: []string{"/auth/azure/role/{name}"},
		},
		"vault_consul_secret_backend": {
			Resource:      updateSchemaResource(consulSecretBackendResource()),
			PathInventory: []string{"/consul/config/access"},
		},
		"vault_consul_secret_backend_role": {
			Resource:      updateSchemaResource(consulSecretBackendRoleResource()),
			PathInventory: []string{"/consul/roles/{name}"},
		},
		"vault_database_secrets_mount": {
			Resource:      updateSchemaResource(databaseSecretsMountResource()),
			PathInventory: []string{"/database/config/{name}"},
		},
		"vault_database_secret_backend_connection": {
			Resource:      updateSchemaResource(databaseSecretBackendConnectionResource()),
			PathInventory: []string{"/database/config/{name}"},
		},
		"vault_database_secret_backend_role": {
			Resource:      updateSchemaResource(databaseSecretBackendRoleResource()),
			PathInventory: []string{"/database/roles/{name}"},
		},
		"vault_database_secret_backend_static_role": {
			Resource:      updateSchemaResource(databaseSecretBackendStaticRoleResource()),
			PathInventory: []string{"/database/static-roles/{name}"},
		},
		"vault_github_auth_backend": {
			Resource:      updateSchemaResource(githubAuthBackendResource()),
			PathInventory: []string{"/auth/github/config"},
		},
		"vault_github_team": {
			Resource:      updateSchemaResource(githubTeamResource()),
			PathInventory: []string{"/auth/github/map/teams"},
		},
		"vault_github_user": {
			Resource:      updateSchemaResource(githubUserResource()),
			PathInventory: []string{"/auth/github/map/users"},
		},
		"vault_gcp_auth_backend": {
			Resource:      updateSchemaResource(gcpAuthBackendResource()),
			PathInventory: []string{"/auth/gcp/config"},
		},
		"vault_gcp_auth_backend_role": {
			Resource:      updateSchemaResource(gcpAuthBackendRoleResource()),
			PathInventory: []string{"/auth/gcp/role/{name}"},
		},
		"vault_gcp_secret_backend": {
			Resource:      updateSchemaResource(gcpSecretBackendResource("vault_gcp_secret_backend")),
			PathInventory: []string{"/gcp/config"},
		},
		"vault_gcp_secret_roleset": {
			Resource:      updateSchemaResource(gcpSecretRolesetResource()),
			PathInventory: []string{"/gcp/roleset/{name}"},
		},
		"vault_gcp_secret_static_account": {
			Resource:      updateSchemaResource(gcpSecretStaticAccountResource()),
			PathInventory: []string{"/gcp/static-account/{name}"},
		},
		"vault_cert_auth_backend_role": {
			Resource:      updateSchemaResource(certAuthBackendRoleResource()),
			PathInventory: []string{"/auth/cert/certs/{name}"},
		},
		"vault_generic_endpoint": {
			Resource:      updateSchemaResource(genericEndpointResource("vault_generic_endpoint")),
			PathInventory: []string{GenericPath},
		},
		"vault_generic_secret": {
			Resource:      updateSchemaResource(genericSecretResource("vault_generic_secret")),
			PathInventory: []string{GenericPath},
		},
		"vault_jwt_auth_backend": {
			Resource:      updateSchemaResource(jwtAuthBackendResource()),
			PathInventory: []string{"/auth/jwt/config"},
		},
		"vault_jwt_auth_backend_role": {
			Resource:      updateSchemaResource(jwtAuthBackendRoleResource()),
			PathInventory: []string{"/auth/jwt/role/{name}"},
		},
		"vault_kubernetes_auth_backend_config": {
			Resource:      updateSchemaResource(kubernetesAuthBackendConfigResource()),
			PathInventory: []string{"/auth/kubernetes/config"},
		},
		"vault_kubernetes_auth_backend_role": {
			Resource:      updateSchemaResource(kubernetesAuthBackendRoleResource()),
			PathInventory: []string{"/auth/kubernetes/role/{name}"},
		},
		"vault_okta_auth_backend": {
			Resource:      updateSchemaResource(oktaAuthBackendResource()),
			PathInventory: []string{"/auth/okta/config"},
		},
		"vault_okta_auth_backend_user": {
			Resource:      updateSchemaResource(oktaAuthBackendUserResource()),
			PathInventory: []string{"/auth/okta/users/{name}"},
		},
		"vault_okta_auth_backend_group": {
			Resource:      updateSchemaResource(oktaAuthBackendGroupResource()),
			PathInventory: []string{"/auth/okta/groups/{name}"},
		},
		"vault_ldap_auth_backend": {
			Resource:      updateSchemaResource(ldapAuthBackendResource()),
			PathInventory: []string{"/auth/ldap/config"},
		},
		"vault_ldap_auth_backend_user": {
			Resource:      updateSchemaResource(ldapAuthBackendUserResource()),
			PathInventory: []string{"/auth/ldap/users/{name}"},
		},
		"vault_ldap_auth_backend_group": {
			Resource:      updateSchemaResource(ldapAuthBackendGroupResource()),
			PathInventory: []string{"/auth/ldap/groups/{name}"},
		},
		"vault_nomad_secret_backend": {
			Resource: updateSchemaResource(nomadSecretAccessBackendResource()),
			PathInventory: []string{
				"/nomad",
				"/nomad/config/access",
				"/nomad/config/lease",
			},
		},
		"vault_nomad_secret_role": {
			Resource:      updateSchemaResource(nomadSecretBackendRoleResource()),
			PathInventory: []string{"/nomad/role/{role}"},
		},
		"vault_policy": {
			Resource:      updateSchemaResource(policyResource()),
			PathInventory: []string{"/sys/policy/{name}"},
		},
		"vault_egp_policy": {
			Resource:       updateSchemaResource(egpPolicyResource()),
			PathInventory:  []string{"/sys/policies/egp/{name}"},
			EnterpriseOnly: true,
		},
		"vault_rgp_policy": {
			Resource:       updateSchemaResource(rgpPolicyResource()),
			PathInventory:  []string{"/sys/policies/rgp/{name}"},
			EnterpriseOnly: true,
		},
		"vault_mfa_duo": {
			Resource:       updateSchemaResource(mfaDuoResource()),
			PathInventory:  []string{"/sys/mfa/method/duo/{name}"},
			EnterpriseOnly: true,
		},
		"vault_mfa_okta": {
			Resource:       updateSchemaResource(mfaOktaResource()),
			PathInventory:  []string{"/sys/mfa/method/okta/{name}"},
			EnterpriseOnly: true,
		},
		"vault_mfa_totp": {
			Resource:       updateSchemaResource(mfaTOTPResource()),
			PathInventory:  []string{"/sys/mfa/method/totp/{name}"},
			EnterpriseOnly: true,
		},
		"vault_mfa_pingid": {
			Resource:       updateSchemaResource(mfaPingIDResource()),
			PathInventory:  []string{"/sys/mfa/method/totp/{name}"},
			EnterpriseOnly: true,
		},
		"vault_mount": {
			Resource:      updateSchemaResource(MountResource()),
			PathInventory: []string{"/sys/mounts/{path}"},
		},
		"vault_namespace": {
			Resource:       updateSchemaResource(namespaceResource()),
			PathInventory:  []string{"/sys/namespaces/{path}"},
			EnterpriseOnly: true,
		},
		"vault_audit": {
			Resource:      updateSchemaResource(auditResource()),
			PathInventory: []string{"/sys/audit/{path}"},
		},
		"vault_ssh_secret_backend_ca": {
			Resource:      updateSchemaResource(sshSecretBackendCAResource()),
			PathInventory: []string{"/ssh/config/ca"},
		},
		"vault_ssh_secret_backend_role": {
			Resource:      updateSchemaResource(sshSecretBackendRoleResource()),
			PathInventory: []string{"/ssh/roles/{role}"},
		},
		"vault_identity_entity": {
			Resource:      updateSchemaResource(identityEntityResource()),
			PathInventory: []string{"/identity/entity"},
		},
		"vault_identity_entity_alias": {
			Resource:      updateSchemaResource(identityEntityAliasResource()),
			PathInventory: []string{"/identity/entity-alias"},
		},
		"vault_identity_entity_policies": {
			Resource:      updateSchemaResource(identityEntityPoliciesResource()),
			PathInventory: []string{"/identity/lookup/entity"},
		},
		"vault_identity_group": {
			Resource:      updateSchemaResource(identityGroupResource()),
			PathInventory: []string{"/identity/group"},
		},
		"vault_identity_group_alias": {
			Resource:      updateSchemaResource(identityGroupAliasResource()),
			PathInventory: []string{"/identity/group-alias"},
		},
		"vault_identity_group_member_entity_ids": {
			Resource:      updateSchemaResource(identityGroupMemberEntityIdsResource()),
			PathInventory: []string{"/identity/group/id/{id}"},
		},
		"vault_identity_group_policies": {
			Resource:      updateSchemaResource(identityGroupPoliciesResource()),
			PathInventory: []string{"/identity/lookup/group"},
		},
		"vault_identity_oidc": {
			Resource:      updateSchemaResource(identityOidc()),
			PathInventory: []string{"/identity/oidc/config"},
		},
		"vault_identity_oidc_key": {
			Resource:      updateSchemaResource(identityOidcKey()),
			PathInventory: []string{"/identity/oidc/key/{name}"},
		},
		"vault_identity_oidc_key_allowed_client_id": {
			Resource:      updateSchemaResource(identityOidcKeyAllowedClientId()),
			PathInventory: []string{"/identity/oidc/key/{name}"},
		},
		"vault_identity_oidc_role": {
			Resource:      updateSchemaResource(identityOidcRole()),
			PathInventory: []string{"/identity/oidc/role/{name}"},
		},
		"vault_rabbitmq_secret_backend": {
			Resource: updateSchemaResource(rabbitMQSecretBackendResource()),
			PathInventory: []string{
				"/rabbitmq/config/connection",
				"/rabbitmq/config/lease",
			},
		},
		"vault_rabbitmq_secret_backend_role": {
			Resource:      updateSchemaResource(rabbitMQSecretBackendRoleResource()),
			PathInventory: []string{"/rabbitmq/roles/{name}"},
		},
		"vault_password_policy": {
			Resource:      updateSchemaResource(passwordPolicyResource()),
			PathInventory: []string{"/sys/policy/password/{name}"},
		},
		"vault_pki_secret_backend_cert": {
			Resource:      updateSchemaResource(pkiSecretBackendCertResource()),
			PathInventory: []string{"/pki/issue/{role}"},
		},
		"vault_pki_secret_backend_crl_config": {
			Resource:      updateSchemaResource(pkiSecretBackendCrlConfigResource()),
			PathInventory: []string{"/pki/config/crl"},
		},
		"vault_pki_secret_backend_config_ca": {
			Resource:      updateSchemaResource(pkiSecretBackendConfigCAResource()),
			PathInventory: []string{"/pki/config/ca"},
		},
		"vault_pki_secret_backend_config_urls": {
			Resource:      updateSchemaResource(pkiSecretBackendConfigUrlsResource()),
			PathInventory: []string{"/pki/config/urls"},
		},
		"vault_pki_secret_backend_intermediate_cert_request": {
			Resource:      updateSchemaResource(pkiSecretBackendIntermediateCertRequestResource()),
			PathInventory: []string{"/pki/intermediate/generate/{exported}"},
		},
		"vault_pki_secret_backend_intermediate_set_signed": {
			Resource:      updateSchemaResource(pkiSecretBackendIntermediateSetSignedResource()),
			PathInventory: []string{"/pki/intermediate/set-signed"},
		},
		"vault_pki_secret_backend_role": {
			Resource:      updateSchemaResource(pkiSecretBackendRoleResource()),
			PathInventory: []string{"/pki/roles/{name}"},
		},
		"vault_pki_secret_backend_root_cert": {
			Resource:      updateSchemaResource(pkiSecretBackendRootCertResource()),
			PathInventory: []string{"/pki/root/generate/{exported}"},
		},
		"vault_pki_secret_backend_root_sign_intermediate": {
			Resource:      updateSchemaResource(pkiSecretBackendRootSignIntermediateResource()),
			PathInventory: []string{"/pki/root/sign-intermediate"},
		},
		"vault_pki_secret_backend_sign": {
			Resource:      updateSchemaResource(pkiSecretBackendSignResource()),
			PathInventory: []string{"/pki/sign/{role}"},
		},
		"vault_quota_lease_count": {
			Resource:      updateSchemaResource(quotaLeaseCountResource()),
			PathInventory: []string{"/sys/quotas/lease-count/{name}"},
		},
		"vault_quota_rate_limit": {
			Resource:      updateSchemaResource(quotaRateLimitResource()),
			PathInventory: []string{"/sys/quotas/rate-limit/{name}"},
		},
		"vault_terraform_cloud_secret_backend": {
			Resource:      updateSchemaResource(terraformCloudSecretBackendResource()),
			PathInventory: []string{"/terraform/config"},
		},
		"vault_terraform_cloud_secret_creds": {
			Resource:      updateSchemaResource(terraformCloudSecretCredsResource()),
			PathInventory: []string{"/terraform/creds/{role}"},
		},
		"vault_terraform_cloud_secret_role": {
			Resource:      updateSchemaResource(terraformCloudSecretRoleResource()),
			PathInventory: []string{"/terraform/role/{name}"},
		},
		"vault_transit_secret_backend_key": {
			Resource:      updateSchemaResource(transitSecretBackendKeyResource()),
			PathInventory: []string{"/transit/keys/{name}"},
		},
		"vault_transit_secret_cache_config": {
			Resource:      updateSchemaResource(transitSecretBackendCacheConfig()),
			PathInventory: []string{"/transit/cache-config"},
		},
		"vault_raft_snapshot_agent_config": {
			Resource:      updateSchemaResource(raftSnapshotAgentConfigResource()),
			PathInventory: []string{"/sys/storage/raft/snapshot-auto/config/{name}"},
		},
		"vault_raft_autopilot": {
			Resource:      updateSchemaResource(raftAutopilotConfigResource()),
			PathInventory: []string{"/sys/storage/raft/autopilot/configuration"},
		},
		"vault_kmip_secret_backend": {
			Resource:      updateSchemaResource(kmipSecretBackendResource()),
			PathInventory: []string{"/kmip/config"},
		},
		"vault_kmip_secret_scope": {
			Resource:      updateSchemaResource(kmipSecretScopeResource()),
			PathInventory: []string{"/kmip/scope/{scope}"},
		},
		"vault_kmip_secret_role": {
			Resource:      updateSchemaResource(kmipSecretRoleResource()),
			PathInventory: []string{"/kmip/scope/{scope}/role/{role}"},
		},
		"vault_identity_oidc_scope": {
			Resource:      updateSchemaResource(identityOIDCScopeResource()),
			PathInventory: []string{"/identity/oidc/scope/{scope}"},
		},
		"vault_identity_oidc_assignment": {
			Resource:      updateSchemaResource(identityOIDCAssignmentResource()),
			PathInventory: []string{"/identity/oidc/assignment/{name}"},
		},
		"vault_identity_oidc_client": {
			Resource:      updateSchemaResource(identityOIDCClientResource()),
			PathInventory: []string{"/identity/oidc/client/{name}"},
		},
		"vault_identity_oidc_provider": {
			Resource:      updateSchemaResource(identityOIDCProviderResource()),
			PathInventory: []string{"/identity/oidc/provider/{name}"},
		},
		"vault_kv_secret_backend_v2": {
			Resource:      updateSchemaResource(kvSecretBackendV2Resource()),
			PathInventory: []string{"/secret/data/{path}"},
		},
		"vault_kv_secret": {
			Resource:      updateSchemaResource(kvSecretResource("vault_kv_secret")),
			PathInventory: []string{"/secret/{path}"},
		},
		"vault_kv_secret_v2": {
			Resource:      updateSchemaResource(kvSecretV2Resource("vault_kv_secret_v2")),
			PathInventory: []string{"/secret/data/{path}"},
		},
<<<<<<< HEAD
		"vault_managed_keys": {
			Resource:      updateSchemaResource(managedKeysResource()),
			PathInventory: []string{"/sys/managed-keys/{type}/{name}"},
=======
		"vault_kubernetes_secret_backend": {
			Resource:      updateSchemaResource(kubernetesSecretBackendResource()),
			PathInventory: []string{"/kubernetes/config"},
		},
		"vault_kubernetes_secret_backend_role": {
			Resource:      updateSchemaResource(kubernetesSecretBackendRoleResource()),
			PathInventory: []string{"/kubernetes/roles/{name}"},
>>>>>>> c2ae1a25
		},
	}
)

func parse(descs map[string]*Description) (map[string]*schema.Resource, error) {
	var errs error
	resourceMap := make(map[string]*schema.Resource)
	for k, desc := range descs {
		resourceMap[k] = desc.Resource
		if len(desc.PathInventory) == 0 {
			errs = multierror.Append(errs, fmt.Errorf("%q needs its paths inventoried", k))
		}
	}
	return resourceMap, errs
}

func getNamespaceSchema() map[string]*schema.Schema {
	return map[string]*schema.Schema{
		consts.FieldNamespace: {
			Type:         schema.TypeString,
			Optional:     true,
			ForceNew:     true,
			Description:  "Target namespace. (requires Enterprise)",
			ValidateFunc: validateNoLeadingTrailingSlashes,
		},
	}
}

func mustAddSchema(r *schema.Resource, m map[string]*schema.Schema) {
	for k, s := range m {
		if _, ok := r.Schema[k]; ok {
			panic(fmt.Sprintf("cannot add schema field %q,  already exists in the Schema map", k))
		}

		r.Schema[k] = s
	}
}

func updateSchemaResource(r *schema.Resource) *schema.Resource {
	mustAddSchema(r, getNamespaceSchema())

	return r
}<|MERGE_RESOLUTION|>--- conflicted
+++ resolved
@@ -784,19 +784,17 @@
 			Resource:      updateSchemaResource(kvSecretV2Resource("vault_kv_secret_v2")),
 			PathInventory: []string{"/secret/data/{path}"},
 		},
-<<<<<<< HEAD
+		"vault_kubernetes_secret_backend": {
+			Resource:      updateSchemaResource(kubernetesSecretBackendResource()),
+			PathInventory: []string{"/kubernetes/config"},
+		},
+		"vault_kubernetes_secret_backend_role": {
+			Resource:      updateSchemaResource(kubernetesSecretBackendRoleResource()),
+			PathInventory: []string{"/kubernetes/roles/{name}"},
+		},
 		"vault_managed_keys": {
 			Resource:      updateSchemaResource(managedKeysResource()),
 			PathInventory: []string{"/sys/managed-keys/{type}/{name}"},
-=======
-		"vault_kubernetes_secret_backend": {
-			Resource:      updateSchemaResource(kubernetesSecretBackendResource()),
-			PathInventory: []string{"/kubernetes/config"},
-		},
-		"vault_kubernetes_secret_backend_role": {
-			Resource:      updateSchemaResource(kubernetesSecretBackendRoleResource()),
-			PathInventory: []string{"/kubernetes/roles/{name}"},
->>>>>>> c2ae1a25
 		},
 	}
 )
