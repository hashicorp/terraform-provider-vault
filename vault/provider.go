package vault

import (
	"fmt"

	"github.com/hashicorp/go-multierror"
	"github.com/hashicorp/terraform-plugin-sdk/v2/helper/schema"

	"github.com/hashicorp/terraform-provider-vault/helper"
	"github.com/hashicorp/terraform-provider-vault/vault/consts"
)

const (
	// GenericPath is used for inventorying paths that can be used for
	// multiple endpoints in Vault.
	GenericPath = "generic"

	// UnknownPath is used for inventorying paths that have no obvious
	// current endpoint they serve in Vault, and may relate to previous
	// versions of Vault.
	// We aim to deprecate items in this category.
	UnknownPath = "unknown"

	// DefaultMaxHTTPRetries is used for configuring the api.Client's MaxRetries.
	DefaultMaxHTTPRetries = 2

	// DefaultMaxHTTPRetriesCCC is used for configuring the api.Client's MaxRetries
	// for Client Controlled Consistency related operations.
	DefaultMaxHTTPRetriesCCC = 10
)

var maxHTTPRetriesCCC int

// This is a global MutexKV for use within this provider.
// Use this when you need to have multiple resources or even multiple instances
// of the same resource write to the same path in Vault.
// The key of the mutex should be the path in Vault.
var vaultMutexKV = helper.NewMutexKV()

func Provider() *schema.Provider {
	dataSourcesMap, err := parse(DataSourceRegistry)
	if err != nil {
		panic(err)
	}
	resourcesMap, err := parse(ResourceRegistry)
	if err != nil {
		panic(err)
	}
	return &schema.Provider{
		Schema: map[string]*schema.Schema{
			"address": {
				Type:        schema.TypeString,
				Required:    true,
				DefaultFunc: schema.EnvDefaultFunc("VAULT_ADDR", nil),
				Description: "URL of the root of the target Vault server.",
			},
			"add_address_to_env": {
				Type:        schema.TypeString,
				Optional:    true,
				Default:     false,
				Description: "If true, adds the value of the `address` argument to the Terraform process environment.",
			},
			"token": {
				Type:        schema.TypeString,
				Required:    true,
				DefaultFunc: schema.EnvDefaultFunc("VAULT_TOKEN", ""),
				Description: "Token to use to authenticate to Vault.",
			},
			"token_name": {
				Type:        schema.TypeString,
				Optional:    true,
				DefaultFunc: schema.EnvDefaultFunc("VAULT_TOKEN_NAME", ""),
				Description: "Token name to use for creating the Vault child token.",
			},
			"skip_child_token": {
				Type:        schema.TypeBool,
				Optional:    true,
				DefaultFunc: schema.EnvDefaultFunc("TERRAFORM_VAULT_SKIP_CHILD_TOKEN", false),

				// Setting to true will cause max_lease_ttl_seconds and token_name to be ignored (not used).
				// Note that this is strongly discouraged due to the potential of exposing sensitive secret data.
				Description: "Set this to true to prevent the creation of ephemeral child token used by this provider.",
			},
			"ca_cert_file": {
				Type:        schema.TypeString,
				Optional:    true,
				DefaultFunc: schema.EnvDefaultFunc("VAULT_CACERT", ""),
				Description: "Path to a CA certificate file to validate the server's certificate.",
			},
			"ca_cert_dir": {
				Type:        schema.TypeString,
				Optional:    true,
				DefaultFunc: schema.EnvDefaultFunc("VAULT_CAPATH", ""),
				Description: "Path to directory containing CA certificate files to validate the server's certificate.",
			},
			"auth_login": {
				Type:        schema.TypeList,
				Optional:    true,
				Description: "Login to vault with an existing auth method using auth/<mount>/login",
				Elem: &schema.Resource{
					Schema: map[string]*schema.Schema{
						consts.FieldPath: {
							Type:     schema.TypeString,
							Required: true,
						},
						consts.FieldNamespace: {
							Type:     schema.TypeString,
							Optional: true,
						},
						consts.FieldParameters: {
							Type:     schema.TypeMap,
							Optional: true,
							Elem: &schema.Schema{
								Type: schema.TypeString,
							},
						},
						consts.FieldMethod: {
							Type:     schema.TypeString,
							Optional: true,
						},
					},
				},
			},
			"client_auth": {
				Type:        schema.TypeList,
				Optional:    true,
				Description: "Client authentication credentials.",
				Elem: &schema.Resource{
					Schema: map[string]*schema.Schema{
						"cert_file": {
							Type:        schema.TypeString,
							Required:    true,
							DefaultFunc: schema.EnvDefaultFunc("VAULT_CLIENT_CERT", ""),
							Description: "Path to a file containing the client certificate.",
						},
						"key_file": {
							Type:        schema.TypeString,
							Required:    true,
							DefaultFunc: schema.EnvDefaultFunc("VAULT_CLIENT_KEY", ""),
							Description: "Path to a file containing the private key that the certificate was issued for.",
						},
					},
				},
			},
			"skip_tls_verify": {
				Type:        schema.TypeBool,
				Optional:    true,
				DefaultFunc: schema.EnvDefaultFunc("VAULT_SKIP_VERIFY", false),
				Description: "Set this to true only if the target Vault server is an insecure development instance.",
			},
			"tls_server_name": {
				Type:        schema.TypeString,
				Optional:    true,
				DefaultFunc: schema.EnvDefaultFunc(api.EnvVaultTLSServerName, ""),
				Description: "Name to use as the SNI host when connecting via TLS.",
			},
			"max_lease_ttl_seconds": {
				Type:     schema.TypeInt,
				Optional: true,

				// Default is 20min, which is intended to be enough time for
				// a reasonable Terraform run can complete but not
				// significantly longer, so that any leases are revoked shortly
				// after Terraform has finished running.
				DefaultFunc: schema.EnvDefaultFunc("TERRAFORM_VAULT_MAX_TTL", 1200),
				Description: "Maximum TTL for secret leases requested by this provider.",
			},
			"max_retries": {
				Type:        schema.TypeInt,
				Optional:    true,
				DefaultFunc: schema.EnvDefaultFunc("VAULT_MAX_RETRIES", DefaultMaxHTTPRetries),
				Description: "Maximum number of retries when a 5xx error code is encountered.",
			},
			"max_retries_ccc": {
				Type:        schema.TypeInt,
				Optional:    true,
				DefaultFunc: schema.EnvDefaultFunc("VAULT_MAX_RETRIES_CCC", DefaultMaxHTTPRetriesCCC),
				Description: "Maximum number of retries for Client Controlled Consistency related operations",
			},
			consts.FieldNamespace: {
				Type:        schema.TypeString,
				Optional:    true,
				DefaultFunc: schema.EnvDefaultFunc("VAULT_NAMESPACE", ""),
				Description: "The namespace to use. Available only for Vault Enterprise.",
			},
			"headers": {
				Type:        schema.TypeList,
				Optional:    true,
				Sensitive:   true,
				Description: "The headers to send with each Vault request.",
				Elem: &schema.Resource{
					Schema: map[string]*schema.Schema{
						"name": {
							Type:        schema.TypeString,
							Required:    true,
							Description: "The header name",
						},
						"value": {
							Type:        schema.TypeString,
							Required:    true,
							Description: "The header value",
						},
					},
				},
			},
		},
		ConfigureFunc:  NewProviderMeta,
		DataSourcesMap: dataSourcesMap,
		ResourcesMap:   resourcesMap,
	}
}

// Description is essentially a DataSource or Resource with some additional metadata
// that helps with maintaining the Terraform Vault Provider.
type Description struct {
	// PathInventory is used for taking an inventory of the supported endpoints in the
	// Terraform Vault Provider and comparing them to the endpoints noted as available in
	// Vault's OpenAPI description. A list of Vault's endpoints can be obtained by,
	// from Vault's home directory, running "$ ./scripts/gen_openapi.sh", and then by
	// drilling into the paths with "$ cat openapi.json | jq ".paths" | jq 'keys[]'".
	// Here's a short example of how paths and their path variables should be represented:
	//		"/transit/keys/{name}/config"
	//		"/transit/random"
	//		"/transit/random/{urlbytes}"
	//		"/transit/sign/{name}/{urlalgorithm}"
	PathInventory []string

	// EnterpriseOnly defaults to false, but should be marked true if a resource is enterprise only.
	EnterpriseOnly bool

	Resource *schema.Resource
}

var (
	DataSourceRegistry = map[string]*Description{
		"vault_approle_auth_backend_role_id": {
			Resource:      updateSchemaResource(approleAuthBackendRoleIDDataSource()),
			PathInventory: []string{"/auth/approle/role/{role_name}/role-id"},
		},
		"vault_identity_entity": {
			Resource:      updateSchemaResource(identityEntityDataSource()),
			PathInventory: []string{"/identity/lookup/entity"},
		},
		"vault_identity_group": {
			Resource:      updateSchemaResource(identityGroupDataSource()),
			PathInventory: []string{"/identity/lookup/group"},
		},
		"vault_kubernetes_auth_backend_config": {
			Resource:      updateSchemaResource(kubernetesAuthBackendConfigDataSource()),
			PathInventory: []string{"/auth/kubernetes/config"},
		},
		"vault_kubernetes_auth_backend_role": {
			Resource:      updateSchemaResource(kubernetesAuthBackendRoleDataSource()),
			PathInventory: []string{"/auth/kubernetes/role/{name}"},
		},
		"vault_ad_access_credentials": {
			Resource:      updateSchemaResource(adAccessCredentialsDataSource()),
			PathInventory: []string{"/ad/creds/{role}"},
		},
		"vault_nomad_access_token": {
			Resource:      updateSchemaResource(nomadAccessCredentialsDataSource()),
			PathInventory: []string{"/nomad/creds/{role}"},
		},
		"vault_aws_access_credentials": {
			Resource:      updateSchemaResource(awsAccessCredentialsDataSource()),
			PathInventory: []string{"/aws/creds"},
		},
		"vault_azure_access_credentials": {
			Resource:      updateSchemaResource(azureAccessCredentialsDataSource()),
			PathInventory: []string{"/azure/creds/{role}"},
		},
		"vault_generic_secret": {
			Resource:      updateSchemaResource(genericSecretDataSource()),
			PathInventory: []string{"/secret/data/{path}"},
		},
		"vault_policy_document": {
			Resource:      updateSchemaResource(policyDocumentDataSource()),
			PathInventory: []string{"/sys/policy/{name}"},
		},
		"vault_auth_backend": {
			Resource:      updateSchemaResource(authBackendDataSource()),
			PathInventory: []string{"/sys/auth"},
		},
		"vault_transit_encrypt": {
			Resource:      updateSchemaResource(transitEncryptDataSource()),
			PathInventory: []string{"/transit/encrypt/{name}"},
		},
		"vault_transit_decrypt": {
			Resource:      updateSchemaResource(transitDecryptDataSource()),
			PathInventory: []string{"/transit/decrypt/{name}"},
		},
		"vault_gcp_auth_backend_role": {
			Resource:      updateSchemaResource(gcpAuthBackendRoleDataSource()),
			PathInventory: []string{"/auth/gcp/role/{role_name}"},
		},
		"vault_identity_oidc_client_creds": {
			Resource:      updateSchemaResource(identityOIDCClientCredsDataSource()),
			PathInventory: []string{"/identity/oidc/client/{name}"},
		},
		"vault_identity_oidc_public_keys": {
			Resource:      updateSchemaResource(identityOIDCPublicKeysDataSource()),
			PathInventory: []string{"/identity/oidc/provider/{name}/.well-known/keys"},
		},
		"vault_identity_oidc_openid_config": {
			Resource:      updateSchemaResource(identityOIDCOpenIDConfigDataSource()),
			PathInventory: []string{"/identity/oidc/provider/{name}/.well-known/openid-configuration"},
		},
	}

	ResourceRegistry = map[string]*Description{
		"vault_alicloud_auth_backend_role": {
			Resource:      updateSchemaResource(alicloudAuthBackendRoleResource()),
			PathInventory: []string{"/auth/alicloud/role/{name}"},
		},
		"vault_approle_auth_backend_login": {
			Resource:      updateSchemaResource(approleAuthBackendLoginResource()),
			PathInventory: []string{"/auth/approle/login"},
		},
		"vault_approle_auth_backend_role": {
			Resource:      updateSchemaResource(approleAuthBackendRoleResource()),
			PathInventory: []string{"/auth/approle/role/{role_name}"},
		},
		"vault_approle_auth_backend_role_secret_id": {
			Resource: updateSchemaResource(approleAuthBackendRoleSecretIDResource("vault_approle_auth_backend_role_secret_id")),
			PathInventory: []string{
				"/auth/approle/role/{role_name}/secret-id",
				"/auth/approle/role/{role_name}/custom-secret-id",
			},
		},
		"vault_auth_backend": {
			Resource:      updateSchemaResource(AuthBackendResource()),
			PathInventory: []string{"/sys/auth/{path}"},
		},
		"vault_token": {
			Resource: updateSchemaResource(tokenResource()),
			PathInventory: []string{
				"/auth/token/create",
				"/auth/token/create-orphan",
				"/auth/token/create/{role_name}",
			},
		},
		"vault_token_auth_backend_role": {
			Resource:      updateSchemaResource(tokenAuthBackendRoleResource()),
			PathInventory: []string{"/auth/token/roles/{role_name}"},
		},
		"vault_ad_secret_backend": {
			Resource:      updateSchemaResource(adSecretBackendResource()),
			PathInventory: []string{"/ad"},
		},
		"vault_ad_secret_library": {
			Resource:      updateSchemaResource(adSecretBackendLibraryResource()),
			PathInventory: []string{"/ad/library/{name}"},
		},
		"vault_ad_secret_role": {
			Resource:      updateSchemaResource(adSecretBackendRoleResource()),
			PathInventory: []string{"/ad/roles/{role}"},
		},
		"vault_aws_auth_backend_cert": {
			Resource:      updateSchemaResource(awsAuthBackendCertResource()),
			PathInventory: []string{"/auth/aws/config/certificate/{cert_name}"},
		},
		"vault_aws_auth_backend_client": {
			Resource:      updateSchemaResource(awsAuthBackendClientResource()),
			PathInventory: []string{"/auth/aws/config/client"},
		},
		"vault_aws_auth_backend_identity_whitelist": {
			Resource:      updateSchemaResource(awsAuthBackendIdentityWhitelistResource()),
			PathInventory: []string{"/auth/aws/config/tidy/identity-whitelist"},
		},
		"vault_aws_auth_backend_login": {
			Resource:      updateSchemaResource(awsAuthBackendLoginResource()),
			PathInventory: []string{"/auth/aws/login"},
		},
		"vault_aws_auth_backend_role": {
			Resource:      updateSchemaResource(awsAuthBackendRoleResource()),
			PathInventory: []string{"/auth/aws/role/{role}"},
		},
		"vault_aws_auth_backend_role_tag": {
			Resource:      updateSchemaResource(awsAuthBackendRoleTagResource()),
			PathInventory: []string{"/auth/aws/role/{role}/tag"},
		},
		"vault_aws_auth_backend_roletag_blacklist": {
			Resource:      updateSchemaResource(awsAuthBackendRoleTagBlacklistResource()),
			PathInventory: []string{"/auth/aws/config/tidy/roletag-blacklist"},
		},
		"vault_aws_auth_backend_sts_role": {
			Resource:      updateSchemaResource(awsAuthBackendSTSRoleResource()),
			PathInventory: []string{"/auth/aws/config/sts/{account_id}"},
		},
		"vault_aws_secret_backend": {
			Resource:      updateSchemaResource(awsSecretBackendResource()),
			PathInventory: []string{"/aws/config/root"},
		},
		"vault_aws_secret_backend_role": {
			Resource:      updateSchemaResource(awsSecretBackendRoleResource("vault_aws_secret_backend_role")),
			PathInventory: []string{"/aws/roles/{name}"},
		},
		"vault_azure_secret_backend": {
			Resource:      updateSchemaResource(azureSecretBackendResource()),
			PathInventory: []string{"/azure/config"},
		},
		"vault_azure_secret_backend_role": {
			Resource:      updateSchemaResource(azureSecretBackendRoleResource()),
			PathInventory: []string{"/azure/roles/{name}"},
		},
		"vault_azure_auth_backend_config": {
			Resource:      updateSchemaResource(azureAuthBackendConfigResource()),
			PathInventory: []string{"/auth/azure/config"},
		},
		"vault_azure_auth_backend_role": {
			Resource:      updateSchemaResource(azureAuthBackendRoleResource()),
			PathInventory: []string{"/auth/azure/role/{name}"},
		},
		"vault_consul_secret_backend": {
			Resource:      updateSchemaResource(consulSecretBackendResource()),
			PathInventory: []string{"/consul/config/access"},
		},
		"vault_consul_secret_backend_role": {
			Resource:      updateSchemaResource(consulSecretBackendRoleResource()),
			PathInventory: []string{"/consul/roles/{name}"},
		},
		"vault_database_secrets_mount": {
			Resource:      updateSchemaResource(databaseSecretsMountResource()),
			PathInventory: []string{"/database/config/{name}"},
		},
		"vault_database_secret_backend_connection": {
			Resource:      updateSchemaResource(databaseSecretBackendConnectionResource()),
			PathInventory: []string{"/database/config/{name}"},
		},
		"vault_database_secret_backend_role": {
			Resource:      updateSchemaResource(databaseSecretBackendRoleResource()),
			PathInventory: []string{"/database/roles/{name}"},
		},
		"vault_database_secret_backend_static_role": {
			Resource:      updateSchemaResource(databaseSecretBackendStaticRoleResource()),
			PathInventory: []string{"/database/static-roles/{name}"},
		},
		"vault_github_auth_backend": {
			Resource:      updateSchemaResource(githubAuthBackendResource()),
			PathInventory: []string{"/auth/github/config"},
		},
		"vault_github_team": {
			Resource:      updateSchemaResource(githubTeamResource()),
			PathInventory: []string{"/auth/github/map/teams"},
		},
		"vault_github_user": {
			Resource:      updateSchemaResource(githubUserResource()),
			PathInventory: []string{"/auth/github/map/users"},
		},
		"vault_gcp_auth_backend": {
			Resource:      updateSchemaResource(gcpAuthBackendResource()),
			PathInventory: []string{"/auth/gcp/config"},
		},
		"vault_gcp_auth_backend_role": {
			Resource:      updateSchemaResource(gcpAuthBackendRoleResource()),
			PathInventory: []string{"/auth/gcp/role/{name}"},
		},
		"vault_gcp_secret_backend": {
			Resource:      updateSchemaResource(gcpSecretBackendResource("vault_gcp_secret_backend")),
			PathInventory: []string{"/gcp/config"},
		},
		"vault_gcp_secret_roleset": {
			Resource:      updateSchemaResource(gcpSecretRolesetResource()),
			PathInventory: []string{"/gcp/roleset/{name}"},
		},
		"vault_gcp_secret_static_account": {
			Resource:      updateSchemaResource(gcpSecretStaticAccountResource()),
			PathInventory: []string{"/gcp/static-account/{name}"},
		},
		"vault_cert_auth_backend_role": {
			Resource:      updateSchemaResource(certAuthBackendRoleResource()),
			PathInventory: []string{"/auth/cert/certs/{name}"},
		},
		"vault_generic_endpoint": {
			Resource:      updateSchemaResource(genericEndpointResource("vault_generic_endpoint")),
			PathInventory: []string{GenericPath},
		},
		"vault_generic_secret": {
			Resource:      updateSchemaResource(genericSecretResource("vault_generic_secret")),
			PathInventory: []string{GenericPath},
		},
		"vault_jwt_auth_backend": {
			Resource:      updateSchemaResource(jwtAuthBackendResource()),
			PathInventory: []string{"/auth/jwt/config"},
		},
		"vault_jwt_auth_backend_role": {
			Resource:      updateSchemaResource(jwtAuthBackendRoleResource()),
			PathInventory: []string{"/auth/jwt/role/{name}"},
		},
		"vault_kubernetes_auth_backend_config": {
			Resource:      updateSchemaResource(kubernetesAuthBackendConfigResource()),
			PathInventory: []string{"/auth/kubernetes/config"},
		},
		"vault_kubernetes_auth_backend_role": {
			Resource:      updateSchemaResource(kubernetesAuthBackendRoleResource()),
			PathInventory: []string{"/auth/kubernetes/role/{name}"},
		},
		"vault_okta_auth_backend": {
			Resource:      updateSchemaResource(oktaAuthBackendResource()),
			PathInventory: []string{"/auth/okta/config"},
		},
		"vault_okta_auth_backend_user": {
			Resource:      updateSchemaResource(oktaAuthBackendUserResource()),
			PathInventory: []string{"/auth/okta/users/{name}"},
		},
		"vault_okta_auth_backend_group": {
			Resource:      updateSchemaResource(oktaAuthBackendGroupResource()),
			PathInventory: []string{"/auth/okta/groups/{name}"},
		},
		"vault_ldap_auth_backend": {
			Resource:      updateSchemaResource(ldapAuthBackendResource()),
			PathInventory: []string{"/auth/ldap/config"},
		},
		"vault_ldap_auth_backend_user": {
			Resource:      updateSchemaResource(ldapAuthBackendUserResource()),
			PathInventory: []string{"/auth/ldap/users/{name}"},
		},
		"vault_ldap_auth_backend_group": {
			Resource:      updateSchemaResource(ldapAuthBackendGroupResource()),
			PathInventory: []string{"/auth/ldap/groups/{name}"},
		},
		"vault_nomad_secret_backend": {
			Resource: updateSchemaResource(nomadSecretAccessBackendResource()),
			PathInventory: []string{
				"/nomad",
				"/nomad/config/access",
				"/nomad/config/lease",
			},
		},
		"vault_nomad_secret_role": {
			Resource:      updateSchemaResource(nomadSecretBackendRoleResource()),
			PathInventory: []string{"/nomad/role/{role}"},
		},
		"vault_policy": {
			Resource:      updateSchemaResource(policyResource()),
			PathInventory: []string{"/sys/policy/{name}"},
		},
		"vault_egp_policy": {
			Resource:       updateSchemaResource(egpPolicyResource()),
			PathInventory:  []string{"/sys/policies/egp/{name}"},
			EnterpriseOnly: true,
		},
		"vault_rgp_policy": {
			Resource:       updateSchemaResource(rgpPolicyResource()),
			PathInventory:  []string{"/sys/policies/rgp/{name}"},
			EnterpriseOnly: true,
		},
		"vault_mfa_duo": {
			Resource:       updateSchemaResource(mfaDuoResource()),
			PathInventory:  []string{"/sys/mfa/method/duo/{name}"},
			EnterpriseOnly: true,
		},
		"vault_mfa_okta": {
			Resource:       updateSchemaResource(mfaOktaResource()),
			PathInventory:  []string{"/sys/mfa/method/okta/{name}"},
			EnterpriseOnly: true,
		},
		"vault_mfa_totp": {
			Resource:       updateSchemaResource(mfaTOTPResource()),
			PathInventory:  []string{"/sys/mfa/method/totp/{name}"},
			EnterpriseOnly: true,
		},
		"vault_mfa_pingid": {
			Resource:       updateSchemaResource(mfaPingIDResource()),
			PathInventory:  []string{"/sys/mfa/method/totp/{name}"},
			EnterpriseOnly: true,
		},
		"vault_mount": {
			Resource:      updateSchemaResource(MountResource()),
			PathInventory: []string{"/sys/mounts/{path}"},
		},
		"vault_namespace": {
			Resource:       updateSchemaResource(namespaceResource()),
			PathInventory:  []string{"/sys/namespaces/{path}"},
			EnterpriseOnly: true,
		},
		"vault_audit": {
			Resource:      updateSchemaResource(auditResource()),
			PathInventory: []string{"/sys/audit/{path}"},
		},
		"vault_ssh_secret_backend_ca": {
			Resource:      updateSchemaResource(sshSecretBackendCAResource()),
			PathInventory: []string{"/ssh/config/ca"},
		},
		"vault_ssh_secret_backend_role": {
			Resource:      updateSchemaResource(sshSecretBackendRoleResource()),
			PathInventory: []string{"/ssh/roles/{role}"},
		},
		"vault_identity_entity": {
			Resource:      updateSchemaResource(identityEntityResource()),
			PathInventory: []string{"/identity/entity"},
		},
		"vault_identity_entity_alias": {
			Resource:      updateSchemaResource(identityEntityAliasResource()),
			PathInventory: []string{"/identity/entity-alias"},
		},
		"vault_identity_entity_policies": {
			Resource:      updateSchemaResource(identityEntityPoliciesResource()),
			PathInventory: []string{"/identity/lookup/entity"},
		},
		"vault_identity_group": {
			Resource:      updateSchemaResource(identityGroupResource()),
			PathInventory: []string{"/identity/group"},
		},
		"vault_identity_group_alias": {
			Resource:      updateSchemaResource(identityGroupAliasResource()),
			PathInventory: []string{"/identity/group-alias"},
		},
		"vault_identity_group_member_entity_ids": {
			Resource:      updateSchemaResource(identityGroupMemberEntityIdsResource()),
			PathInventory: []string{"/identity/group/id/{id}"},
		},
		"vault_identity_group_policies": {
			Resource:      updateSchemaResource(identityGroupPoliciesResource()),
			PathInventory: []string{"/identity/lookup/group"},
		},
		"vault_identity_oidc": {
			Resource:      updateSchemaResource(identityOidc()),
			PathInventory: []string{"/identity/oidc/config"},
		},
		"vault_identity_oidc_key": {
			Resource:      updateSchemaResource(identityOidcKey()),
			PathInventory: []string{"/identity/oidc/key/{name}"},
		},
		"vault_identity_oidc_key_allowed_client_id": {
			Resource:      updateSchemaResource(identityOidcKeyAllowedClientId()),
			PathInventory: []string{"/identity/oidc/key/{name}"},
		},
		"vault_identity_oidc_role": {
			Resource:      updateSchemaResource(identityOidcRole()),
			PathInventory: []string{"/identity/oidc/role/{name}"},
		},
		"vault_rabbitmq_secret_backend": {
			Resource: updateSchemaResource(rabbitMQSecretBackendResource()),
			PathInventory: []string{
				"/rabbitmq/config/connection",
				"/rabbitmq/config/lease",
			},
		},
		"vault_rabbitmq_secret_backend_role": {
			Resource:      updateSchemaResource(rabbitMQSecretBackendRoleResource()),
			PathInventory: []string{"/rabbitmq/roles/{name}"},
		},
		"vault_password_policy": {
			Resource:      updateSchemaResource(passwordPolicyResource()),
			PathInventory: []string{"/sys/policy/password/{name}"},
		},
		"vault_pki_secret_backend_cert": {
			Resource:      updateSchemaResource(pkiSecretBackendCertResource()),
			PathInventory: []string{"/pki/issue/{role}"},
		},
		"vault_pki_secret_backend_crl_config": {
			Resource:      updateSchemaResource(pkiSecretBackendCrlConfigResource()),
			PathInventory: []string{"/pki/config/crl"},
		},
		"vault_pki_secret_backend_config_ca": {
			Resource:      updateSchemaResource(pkiSecretBackendConfigCAResource()),
			PathInventory: []string{"/pki/config/ca"},
		},
		"vault_pki_secret_backend_config_urls": {
			Resource:      updateSchemaResource(pkiSecretBackendConfigUrlsResource()),
			PathInventory: []string{"/pki/config/urls"},
		},
		"vault_pki_secret_backend_intermediate_cert_request": {
			Resource:      updateSchemaResource(pkiSecretBackendIntermediateCertRequestResource()),
			PathInventory: []string{"/pki/intermediate/generate/{exported}"},
		},
		"vault_pki_secret_backend_intermediate_set_signed": {
			Resource:      updateSchemaResource(pkiSecretBackendIntermediateSetSignedResource()),
			PathInventory: []string{"/pki/intermediate/set-signed"},
		},
		"vault_pki_secret_backend_role": {
			Resource:      updateSchemaResource(pkiSecretBackendRoleResource()),
			PathInventory: []string{"/pki/roles/{name}"},
		},
		"vault_pki_secret_backend_root_cert": {
			Resource:      updateSchemaResource(pkiSecretBackendRootCertResource()),
			PathInventory: []string{"/pki/root/generate/{exported}"},
		},
		"vault_pki_secret_backend_root_sign_intermediate": {
			Resource:      updateSchemaResource(pkiSecretBackendRootSignIntermediateResource()),
			PathInventory: []string{"/pki/root/sign-intermediate"},
		},
		"vault_pki_secret_backend_sign": {
			Resource:      updateSchemaResource(pkiSecretBackendSignResource()),
			PathInventory: []string{"/pki/sign/{role}"},
		},
		"vault_quota_lease_count": {
			Resource:      updateSchemaResource(quotaLeaseCountResource()),
			PathInventory: []string{"/sys/quotas/lease-count/{name}"},
		},
		"vault_quota_rate_limit": {
			Resource:      updateSchemaResource(quotaRateLimitResource()),
			PathInventory: []string{"/sys/quotas/rate-limit/{name}"},
		},
		"vault_terraform_cloud_secret_backend": {
			Resource:      updateSchemaResource(terraformCloudSecretBackendResource()),
			PathInventory: []string{"/terraform/config"},
		},
		"vault_terraform_cloud_secret_creds": {
			Resource:      updateSchemaResource(terraformCloudSecretCredsResource()),
			PathInventory: []string{"/terraform/creds/{role}"},
		},
		"vault_terraform_cloud_secret_role": {
			Resource:      updateSchemaResource(terraformCloudSecretRoleResource()),
			PathInventory: []string{"/terraform/role/{name}"},
		},
		"vault_transit_secret_backend_key": {
			Resource:      updateSchemaResource(transitSecretBackendKeyResource()),
			PathInventory: []string{"/transit/keys/{name}"},
		},
		"vault_transit_secret_cache_config": {
			Resource:      updateSchemaResource(transitSecretBackendCacheConfig()),
			PathInventory: []string{"/transit/cache-config"},
		},
		"vault_raft_snapshot_agent_config": {
			Resource:      updateSchemaResource(raftSnapshotAgentConfigResource()),
			PathInventory: []string{"/sys/storage/raft/snapshot-auto/config/{name}"},
		},
		"vault_raft_autopilot": {
			Resource:      updateSchemaResource(raftAutopilotConfigResource()),
			PathInventory: []string{"/sys/storage/raft/autopilot/configuration"},
		},
		"vault_kmip_secret_backend": {
			Resource:      updateSchemaResource(kmipSecretBackendResource()),
			PathInventory: []string{"/kmip/config"},
		},
		"vault_kmip_secret_scope": {
			Resource:      updateSchemaResource(kmipSecretScopeResource()),
			PathInventory: []string{"/kmip/scope/{scope}"},
		},
		"vault_kmip_secret_role": {
			Resource:      updateSchemaResource(kmipSecretRoleResource()),
			PathInventory: []string{"/kmip/scope/{scope}/role/{role}"},
		},
		"vault_identity_oidc_scope": {
			Resource:      updateSchemaResource(identityOIDCScopeResource()),
			PathInventory: []string{"/identity/oidc/scope/{scope}"},
		},
		"vault_identity_oidc_assignment": {
			Resource:      updateSchemaResource(identityOIDCAssignmentResource()),
			PathInventory: []string{"/identity/oidc/assignment/{name}"},
		},
		"vault_identity_oidc_client": {
			Resource:      updateSchemaResource(identityOIDCClientResource()),
			PathInventory: []string{"/identity/oidc/client/{name}"},
		},
		"vault_identity_oidc_provider": {
			Resource:      updateSchemaResource(identityOIDCProviderResource()),
			PathInventory: []string{"/identity/oidc/provider/{name}"},
		},
	}
)

<<<<<<< HEAD
=======
func providerToken(d *schema.ResourceData) (string, error) {
	if token := d.Get("token").(string); token != "" {
		return token, nil
	}

	if addAddr := d.Get("add_address_to_env").(string); addAddr == "true" {
		if addr := d.Get("address").(string); addr != "" {
			if current, exists := os.LookupEnv("VAULT_ADDR"); exists {
				defer func() {
					os.Setenv("VAULT_ADDR", current)
				}()
			} else {
				defer func() {
					os.Unsetenv("VAULT_ADDR")
				}()
			}
			os.Setenv("VAULT_ADDR", addr)
		}
	}

	// Use ~/.vault-token, or the configured token helper.
	tokenHelper, err := config.DefaultTokenHelper()
	if err != nil {
		return "", fmt.Errorf("error getting token helper: %s", err)
	}
	token, err := tokenHelper.Get()
	if err != nil {
		return "", fmt.Errorf("error getting token: %s", err)
	}
	return strings.TrimSpace(token), nil
}

func providerConfigure(d *schema.ResourceData) (interface{}, error) {
	clientConfig := api.DefaultConfig()
	addr := d.Get("address").(string)
	if addr != "" {
		clientConfig.Address = addr
	}

	clientAuthI := d.Get("client_auth").([]interface{})
	if len(clientAuthI) > 1 {
		return nil, fmt.Errorf("client_auth block may appear only once")
	}

	clientAuthCert := ""
	clientAuthKey := ""
	if len(clientAuthI) == 1 {
		clientAuth := clientAuthI[0].(map[string]interface{})
		clientAuthCert = clientAuth["cert_file"].(string)
		clientAuthKey = clientAuth["key_file"].(string)
	}

	err := clientConfig.ConfigureTLS(&api.TLSConfig{
		CACert:        d.Get("ca_cert_file").(string),
		CAPath:        d.Get("ca_cert_dir").(string),
		Insecure:      d.Get("skip_tls_verify").(bool),
		TLSServerName: d.Get("tls_server_name").(string),

		ClientCert: clientAuthCert,
		ClientKey:  clientAuthKey,
	})
	if err != nil {
		return nil, fmt.Errorf("failed to configure TLS for Vault API: %s", err)
	}

	clientConfig.HttpClient.Transport = helper.NewTransport(
		"Vault",
		clientConfig.HttpClient.Transport,
		helper.DefaultTransportOptions(),
	)

	// enable ReadYourWrites to support read-after-write on Vault Enterprise
	clientConfig.ReadYourWrites = true

	// set default MaxRetries
	clientConfig.MaxRetries = DefaultMaxHTTPRetries

	client, err := api.NewClient(clientConfig)
	if err != nil {
		return nil, fmt.Errorf("failed to configure Vault API: %s", err)
	}

	// setting this is critical for proper namespace handling
	client.SetCloneHeaders(true)

	// setting this is critical for proper client cloning
	client.SetCloneToken(true)

	// Set headers if provided
	headers := d.Get("headers").([]interface{})
	parsedHeaders := client.Headers().Clone()

	if parsedHeaders == nil {
		parsedHeaders = make(http.Header)
	}

	for _, h := range headers {
		header := h.(map[string]interface{})
		if name, ok := header["name"]; ok {
			parsedHeaders.Add(name.(string), header["value"].(string))
		}
	}
	client.SetHeaders(parsedHeaders)

	client.SetMaxRetries(d.Get("max_retries").(int))

	maxHTTPRetriesCCC = d.Get("max_retries_ccc").(int)

	// Try an get the token from the config or token helper
	token, err := providerToken(d)
	if err != nil {
		return nil, err
	}

	// Attempt to use auth/<mount>login if 'auth_login' is provided in provider config
	authLoginI := d.Get("auth_login").([]interface{})
	if len(authLoginI) > 1 {
		return "", fmt.Errorf("auth_login block may appear only once")
	}

	if len(authLoginI) == 1 {
		authLogin := authLoginI[0].(map[string]interface{})
		authLoginPath := authLogin["path"].(string)
		authLoginNamespace := ""
		if authLoginNamespaceI, ok := authLogin["namespace"]; ok {
			authLoginNamespace = authLoginNamespaceI.(string)
			client.SetNamespace(authLoginNamespace)
		}
		authLoginParameters := authLogin["parameters"].(map[string]interface{})

		method := authLogin["method"].(string)
		if method == "aws" {
			logger := hclog.Default()
			if logging.IsDebugOrHigher() {
				logger.SetLevel(hclog.Debug)
			} else {
				logger.SetLevel(hclog.Error)
			}
			if err := signAWSLogin(authLoginParameters, logger); err != nil {
				return nil, fmt.Errorf("error signing AWS login request: %s", err)
			}
		}

		secret, err := client.Logical().Write(authLoginPath, authLoginParameters)
		if err != nil {
			return nil, err
		}
		token = secret.Auth.ClientToken
	}
	if token != "" {
		client.SetToken(token)
	}
	if client.Token() == "" {
		return nil, errors.New("no vault token found")
	}

	skipChildToken := d.Get("skip_child_token").(bool)
	if !skipChildToken {
		err := setChildToken(d, client)
		if err != nil {
			return nil, err
		}
	}

	// Set the namespace to the requested namespace, if provided
	namespace := d.Get("namespace").(string)
	if namespace != "" {
		client.SetNamespace(namespace)
	}
	return client, nil
}

func setChildToken(d *schema.ResourceData, c *api.Client) error {
	tokenName := d.Get("token_name").(string)
	if tokenName == "" {
		tokenName = "terraform"
	}

	// In order to enforce our relatively-short lease TTL, we derive a
	// temporary child token that inherits all of the policies of the
	// token we were given but expires after max_lease_ttl_seconds.
	//
	// The intent here is that Terraform will need to re-fetch any
	// secrets on each run and so we limit the exposure risk of secrets
	// that end up stored in the Terraform state, assuming that they are
	// credentials that Vault is able to revoke.
	//
	// Caution is still required with state files since not all secrets
	// can explicitly be revoked, and this limited scope won't apply to
	// any secrets that are *written* by Terraform to Vault.

	// Set the namespace to the token's namespace only for the
	// child token creation
	tokenInfo, err := c.Auth().Token().LookupSelf()
	if err != nil {
		return err
	}
	if tokenNamespaceRaw, ok := tokenInfo.Data["namespace_path"]; ok {
		tokenNamespace := tokenNamespaceRaw.(string)
		if tokenNamespace != "" {
			c.SetNamespace(tokenNamespace)
		}
	}

	renewable := false
	childTokenLease, err := c.Auth().Token().Create(&api.TokenCreateRequest{
		DisplayName:    tokenName,
		TTL:            fmt.Sprintf("%ds", d.Get("max_lease_ttl_seconds").(int)),
		ExplicitMaxTTL: fmt.Sprintf("%ds", d.Get("max_lease_ttl_seconds").(int)),
		Renewable:      &renewable,
	})
	if err != nil {
		return fmt.Errorf("failed to create limited child token: %s", err)
	}

	childToken := childTokenLease.Auth.ClientToken
	policies := childTokenLease.Auth.Policies

	log.Printf("[INFO] Using Vault token with the following policies: %s", strings.Join(policies, ", "))

	// Set the token to the generated child token
	c.SetToken(childToken)

	return nil
}

>>>>>>> 7efb37e7
func parse(descs map[string]*Description) (map[string]*schema.Resource, error) {
	var errs error
	resourceMap := make(map[string]*schema.Resource)
	for k, desc := range descs {
		resourceMap[k] = desc.Resource
		if len(desc.PathInventory) == 0 {
			errs = multierror.Append(errs, fmt.Errorf("%q needs its paths inventoried", k))
		}
	}
	return resourceMap, errs
}

func addCommonSchemaFields(m map[string]*schema.Schema) map[string]*schema.Schema {
	m[consts.FieldNamespace] = &schema.Schema{
		Type:         schema.TypeString,
		Optional:     true,
		ForceNew:     true,
		Description:  "Target namespace. (requires Enterprise)",
		ValidateFunc: validateNoLeadingTrailingSlashes,
	}

	return m
}

// TODO: temporary solution for adding common schema fields to the current code base.
func updateSchemaResource(r *schema.Resource) *schema.Resource {
	addCommonSchemaFields(r.Schema)
	return r
}<|MERGE_RESOLUTION|>--- conflicted
+++ resolved
@@ -5,6 +5,7 @@
 
 	"github.com/hashicorp/go-multierror"
 	"github.com/hashicorp/terraform-plugin-sdk/v2/helper/schema"
+	"github.com/hashicorp/vault/api"
 
 	"github.com/hashicorp/terraform-provider-vault/helper"
 	"github.com/hashicorp/terraform-provider-vault/vault/consts"
@@ -752,235 +753,6 @@
 	}
 )
 
-<<<<<<< HEAD
-=======
-func providerToken(d *schema.ResourceData) (string, error) {
-	if token := d.Get("token").(string); token != "" {
-		return token, nil
-	}
-
-	if addAddr := d.Get("add_address_to_env").(string); addAddr == "true" {
-		if addr := d.Get("address").(string); addr != "" {
-			if current, exists := os.LookupEnv("VAULT_ADDR"); exists {
-				defer func() {
-					os.Setenv("VAULT_ADDR", current)
-				}()
-			} else {
-				defer func() {
-					os.Unsetenv("VAULT_ADDR")
-				}()
-			}
-			os.Setenv("VAULT_ADDR", addr)
-		}
-	}
-
-	// Use ~/.vault-token, or the configured token helper.
-	tokenHelper, err := config.DefaultTokenHelper()
-	if err != nil {
-		return "", fmt.Errorf("error getting token helper: %s", err)
-	}
-	token, err := tokenHelper.Get()
-	if err != nil {
-		return "", fmt.Errorf("error getting token: %s", err)
-	}
-	return strings.TrimSpace(token), nil
-}
-
-func providerConfigure(d *schema.ResourceData) (interface{}, error) {
-	clientConfig := api.DefaultConfig()
-	addr := d.Get("address").(string)
-	if addr != "" {
-		clientConfig.Address = addr
-	}
-
-	clientAuthI := d.Get("client_auth").([]interface{})
-	if len(clientAuthI) > 1 {
-		return nil, fmt.Errorf("client_auth block may appear only once")
-	}
-
-	clientAuthCert := ""
-	clientAuthKey := ""
-	if len(clientAuthI) == 1 {
-		clientAuth := clientAuthI[0].(map[string]interface{})
-		clientAuthCert = clientAuth["cert_file"].(string)
-		clientAuthKey = clientAuth["key_file"].(string)
-	}
-
-	err := clientConfig.ConfigureTLS(&api.TLSConfig{
-		CACert:        d.Get("ca_cert_file").(string),
-		CAPath:        d.Get("ca_cert_dir").(string),
-		Insecure:      d.Get("skip_tls_verify").(bool),
-		TLSServerName: d.Get("tls_server_name").(string),
-
-		ClientCert: clientAuthCert,
-		ClientKey:  clientAuthKey,
-	})
-	if err != nil {
-		return nil, fmt.Errorf("failed to configure TLS for Vault API: %s", err)
-	}
-
-	clientConfig.HttpClient.Transport = helper.NewTransport(
-		"Vault",
-		clientConfig.HttpClient.Transport,
-		helper.DefaultTransportOptions(),
-	)
-
-	// enable ReadYourWrites to support read-after-write on Vault Enterprise
-	clientConfig.ReadYourWrites = true
-
-	// set default MaxRetries
-	clientConfig.MaxRetries = DefaultMaxHTTPRetries
-
-	client, err := api.NewClient(clientConfig)
-	if err != nil {
-		return nil, fmt.Errorf("failed to configure Vault API: %s", err)
-	}
-
-	// setting this is critical for proper namespace handling
-	client.SetCloneHeaders(true)
-
-	// setting this is critical for proper client cloning
-	client.SetCloneToken(true)
-
-	// Set headers if provided
-	headers := d.Get("headers").([]interface{})
-	parsedHeaders := client.Headers().Clone()
-
-	if parsedHeaders == nil {
-		parsedHeaders = make(http.Header)
-	}
-
-	for _, h := range headers {
-		header := h.(map[string]interface{})
-		if name, ok := header["name"]; ok {
-			parsedHeaders.Add(name.(string), header["value"].(string))
-		}
-	}
-	client.SetHeaders(parsedHeaders)
-
-	client.SetMaxRetries(d.Get("max_retries").(int))
-
-	maxHTTPRetriesCCC = d.Get("max_retries_ccc").(int)
-
-	// Try an get the token from the config or token helper
-	token, err := providerToken(d)
-	if err != nil {
-		return nil, err
-	}
-
-	// Attempt to use auth/<mount>login if 'auth_login' is provided in provider config
-	authLoginI := d.Get("auth_login").([]interface{})
-	if len(authLoginI) > 1 {
-		return "", fmt.Errorf("auth_login block may appear only once")
-	}
-
-	if len(authLoginI) == 1 {
-		authLogin := authLoginI[0].(map[string]interface{})
-		authLoginPath := authLogin["path"].(string)
-		authLoginNamespace := ""
-		if authLoginNamespaceI, ok := authLogin["namespace"]; ok {
-			authLoginNamespace = authLoginNamespaceI.(string)
-			client.SetNamespace(authLoginNamespace)
-		}
-		authLoginParameters := authLogin["parameters"].(map[string]interface{})
-
-		method := authLogin["method"].(string)
-		if method == "aws" {
-			logger := hclog.Default()
-			if logging.IsDebugOrHigher() {
-				logger.SetLevel(hclog.Debug)
-			} else {
-				logger.SetLevel(hclog.Error)
-			}
-			if err := signAWSLogin(authLoginParameters, logger); err != nil {
-				return nil, fmt.Errorf("error signing AWS login request: %s", err)
-			}
-		}
-
-		secret, err := client.Logical().Write(authLoginPath, authLoginParameters)
-		if err != nil {
-			return nil, err
-		}
-		token = secret.Auth.ClientToken
-	}
-	if token != "" {
-		client.SetToken(token)
-	}
-	if client.Token() == "" {
-		return nil, errors.New("no vault token found")
-	}
-
-	skipChildToken := d.Get("skip_child_token").(bool)
-	if !skipChildToken {
-		err := setChildToken(d, client)
-		if err != nil {
-			return nil, err
-		}
-	}
-
-	// Set the namespace to the requested namespace, if provided
-	namespace := d.Get("namespace").(string)
-	if namespace != "" {
-		client.SetNamespace(namespace)
-	}
-	return client, nil
-}
-
-func setChildToken(d *schema.ResourceData, c *api.Client) error {
-	tokenName := d.Get("token_name").(string)
-	if tokenName == "" {
-		tokenName = "terraform"
-	}
-
-	// In order to enforce our relatively-short lease TTL, we derive a
-	// temporary child token that inherits all of the policies of the
-	// token we were given but expires after max_lease_ttl_seconds.
-	//
-	// The intent here is that Terraform will need to re-fetch any
-	// secrets on each run and so we limit the exposure risk of secrets
-	// that end up stored in the Terraform state, assuming that they are
-	// credentials that Vault is able to revoke.
-	//
-	// Caution is still required with state files since not all secrets
-	// can explicitly be revoked, and this limited scope won't apply to
-	// any secrets that are *written* by Terraform to Vault.
-
-	// Set the namespace to the token's namespace only for the
-	// child token creation
-	tokenInfo, err := c.Auth().Token().LookupSelf()
-	if err != nil {
-		return err
-	}
-	if tokenNamespaceRaw, ok := tokenInfo.Data["namespace_path"]; ok {
-		tokenNamespace := tokenNamespaceRaw.(string)
-		if tokenNamespace != "" {
-			c.SetNamespace(tokenNamespace)
-		}
-	}
-
-	renewable := false
-	childTokenLease, err := c.Auth().Token().Create(&api.TokenCreateRequest{
-		DisplayName:    tokenName,
-		TTL:            fmt.Sprintf("%ds", d.Get("max_lease_ttl_seconds").(int)),
-		ExplicitMaxTTL: fmt.Sprintf("%ds", d.Get("max_lease_ttl_seconds").(int)),
-		Renewable:      &renewable,
-	})
-	if err != nil {
-		return fmt.Errorf("failed to create limited child token: %s", err)
-	}
-
-	childToken := childTokenLease.Auth.ClientToken
-	policies := childTokenLease.Auth.Policies
-
-	log.Printf("[INFO] Using Vault token with the following policies: %s", strings.Join(policies, ", "))
-
-	// Set the token to the generated child token
-	c.SetToken(childToken)
-
-	return nil
-}
-
->>>>>>> 7efb37e7
 func parse(descs map[string]*Description) (map[string]*schema.Resource, error) {
 	var errs error
 	resourceMap := make(map[string]*schema.Resource)
