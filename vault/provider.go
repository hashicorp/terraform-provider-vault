--- conflicted
+++ resolved
@@ -90,26 +90,13 @@
 		},
 
 		ResourcesMap: map[string]*schema.Resource{
-<<<<<<< HEAD
-			"vault_auth_backend":              authBackendResource(),
-			"vault_aws_auth_backend_cert":     awsAuthBackendCertResource(),
-			"vault_aws_auth_backend_client":   awsAuthBackendClientResource(),
-			"vault_aws_auth_backend_login":    awsAuthBackendLoginResource(),
-			"vault_aws_auth_backend_role":     awsAuthBackendRoleResource(),
-			"vault_aws_auth_backend_role_tag": awsAuthBackendRoleTagResource(),
-			"vault_aws_auth_backend_sts_role": awsAuthBackendSTSRoleResource(),
-			"vault_aws_secret_backend":        awsSecretBackendResource(),
-			"vault_aws_secret_backend_role":   awsSecretBackendRoleResource(),
-			"vault_generic_secret":            genericSecretResource(),
-			"vault_policy":                    policyResource(),
-			"vault_mount":                     mountResource(),
-=======
 			"vault_approle_auth_backend_role":          approleAuthBackendRoleResource(),
 			"vault_auth_backend":                       authBackendResource(),
 			"vault_aws_auth_backend_cert":              awsAuthBackendCertResource(),
 			"vault_aws_auth_backend_client":            awsAuthBackendClientResource(),
 			"vault_aws_auth_backend_login":             awsAuthBackendLoginResource(),
 			"vault_aws_auth_backend_role":              awsAuthBackendRoleResource(),
+      "vault_aws_auth_backend_role_tag":          awsAuthBackendRoleTagResource(),
 			"vault_aws_auth_backend_sts_role":          awsAuthBackendSTSRoleResource(),
 			"vault_aws_secret_backend":                 awsSecretBackendResource(),
 			"vault_aws_secret_backend_role":            awsSecretBackendRoleResource(),
@@ -118,7 +105,6 @@
 			"vault_generic_secret":                     genericSecretResource(),
 			"vault_policy":                             policyResource(),
 			"vault_mount":                              mountResource(),
->>>>>>> fb343550
 		},
 	}
 }
