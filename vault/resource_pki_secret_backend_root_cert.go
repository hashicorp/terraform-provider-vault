--- conflicted
+++ resolved
@@ -12,13 +12,10 @@
 
 	"github.com/hashicorp/terraform-plugin-sdk/v2/helper/schema"
 	"github.com/hashicorp/terraform-plugin-sdk/v2/helper/validation"
-<<<<<<< HEAD
-=======
 	"github.com/hashicorp/vault/api"
 	"github.com/hashicorp/vault/sdk/helper/certutil"
 
 	"github.com/hashicorp/terraform-provider-vault/util"
->>>>>>> 7efb37e7
 )
 
 func pkiSecretBackendRootCertResource() *schema.Resource {
@@ -45,7 +42,11 @@
 				return nil
 			}
 
-			client := meta.(*api.Client)
+			client, e := GetClient(d, meta)
+			if e != nil {
+				return e
+			}
+
 			cert, err := getCACertificate(client, d.Get("backend").(string))
 			if err != nil {
 				return err
