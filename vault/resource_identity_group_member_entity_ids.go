--- conflicted
+++ resolved
@@ -5,12 +5,6 @@
 	"log"
 
 	"github.com/hashicorp/terraform-plugin-sdk/v2/helper/schema"
-<<<<<<< HEAD
-
-	"github.com/hashicorp/terraform-provider-vault/util"
-=======
-	"github.com/hashicorp/vault/api"
->>>>>>> 4330724a
 )
 
 func identityGroupMemberEntityIdsResource() *schema.Resource {
@@ -54,25 +48,15 @@
 }
 
 func identityGroupMemberEntityIdsUpdate(d *schema.ResourceData, meta interface{}) error {
-<<<<<<< HEAD
+	gid := d.Get("group_id").(string)
+	path := identityGroupIDPath(gid)
+	vaultMutexKV.Lock(path)
+	defer vaultMutexKV.Unlock(path)
+
 	client, e := GetClient(d, meta)
 	if e != nil {
 		return e
 	}
-
-	id := d.Get("group_id").(string)
-
-	log.Printf("[DEBUG] Updating IdentityGroupMemberEntityIds %q", id)
-	path := identityGroupIDPath(id)
-
-=======
-	gid := d.Get("group_id").(string)
-	path := identityGroupIDPath(gid)
->>>>>>> 4330724a
-	vaultMutexKV.Lock(path)
-	defer vaultMutexKV.Unlock(path)
-
-	client := meta.(*api.Client)
 
 	log.Printf("[DEBUG] Updating IdentityGroupMemberEntityIds %q", gid)
 
@@ -191,20 +175,15 @@
 }
 
 func identityGroupMemberEntityIdsDelete(d *schema.ResourceData, meta interface{}) error {
-<<<<<<< HEAD
-	client, e := GetClient(d, meta)
-	if e != nil {
-		return e
-	}
-
-=======
->>>>>>> 4330724a
 	id := d.Get("group_id").(string)
 	path := identityGroupIDPath(id)
 	vaultMutexKV.Lock(path)
 	defer vaultMutexKV.Unlock(path)
 
-	client := meta.(*api.Client)
+	client, e := GetClient(d, meta)
+	if e != nil {
+		return e
+	}
 
 	log.Printf("[DEBUG] Deleting IdentityGroupMemberEntityIds %q", id)
 
