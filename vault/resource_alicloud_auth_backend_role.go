package vault

import (
	"context"
	"fmt"
	"log"
	"strings"

	"github.com/hashicorp/terraform-plugin-sdk/v2/diag"
	"github.com/hashicorp/terraform-plugin-sdk/v2/helper/schema"
)

func alicloudAuthBackendRoleResource() *schema.Resource {
	fields := map[string]*schema.Schema{
		"role": {
			Type:        schema.TypeString,
			Required:    true,
			ForceNew:    true,
			Description: "Name of the role. Must correspond with the name of the role reflected in the arn.",
		},
		"arn": {
			Type:        schema.TypeString,
			Required:    true,
			Description: "The role's arn.",
		},
		"backend": {
			Type:        schema.TypeString,
			Optional:    true,
			ForceNew:    true,
			Default:     "alicloud",
			Description: "Auth backend.",
			StateFunc: func(v interface{}) string {
				return strings.Trim(v.(string), "/")
			},
		},
	}

	addTokenFields(fields, &addTokenFieldsConfig{})

	return &schema.Resource{
		CreateContext: alicloudAuthBackendRoleCreate,
		UpdateContext: alicloudAuthBackendRoleUpdate,
		ReadContext:   alicloudAuthBackendRoleRead,
		DeleteContext: alicloudAuthBackendRoleDelete,
		Importer: &schema.ResourceImporter{
			StateContext: schema.ImportStatePassthroughContext,
		},
		Schema: fields,
	}
}

func alicloudAuthBackendRolePath(backend, role string) string {
	return "auth/" + strings.Trim(backend, "/") + "/role/" + strings.Trim(role, "/")
}

func alicloudAuthBackendFromPath(path string) (string, error) {
	parts := strings.Split(path, "/")
	if len(parts) != 4 {
		return "", fmt.Errorf("expected 4 parts in path '%s'", path)
	}
	return parts[1], nil
}

func alicloudAuthRoleFromPath(path string) (string, error) {
	parts := strings.Split(path, "/")
	if len(parts) != 4 {
		return "", fmt.Errorf("expected 4 parts in path '%s'", path)
	}
	return parts[3], nil
}

func alicloudAuthBackendRoleUpdateFields(d *schema.ResourceData, data map[string]interface{}, create bool) {
	updateTokenFields(d, data, create)

	if v, ok := d.GetOk("role"); ok {
		data["role"] = v
	}

	if v, ok := d.GetOk("arn"); ok {
		data["arn"] = v
	}
}

<<<<<<< HEAD
func alicloudAuthBackendRoleCreate(d *schema.ResourceData, meta interface{}) error {
	client, e := GetClient(d, meta)
	if e != nil {
		return e
	}
=======
func alicloudAuthBackendRoleCreate(ctx context.Context, d *schema.ResourceData, meta interface{}) diag.Diagnostics {
	client := meta.(*api.Client)
>>>>>>> 301c7ca9

	backend := d.Get("backend").(string)
	role := d.Get("role").(string)

	path := alicloudAuthBackendRolePath(backend, role)

	data := map[string]interface{}{}
	alicloudAuthBackendRoleUpdateFields(d, data, true)

	log.Printf("[DEBUG] Writing role %q to AliCloud auth backend", path)
	d.SetId(path)
	_, err := client.Logical().Write(path, data)
	if err != nil {
		d.SetId("")
		return diag.Errorf("error writing AliCloud auth role %q: %s", path, err)
	}
	log.Printf("[DEBUG] Wrote role %q to AliCloud auth backend", path)

	return alicloudAuthBackendRoleRead(ctx, d, meta)
}

<<<<<<< HEAD
func alicloudAuthBackendRoleUpdate(d *schema.ResourceData, meta interface{}) error {
	client, e := GetClient(d, meta)
	if e != nil {
		return e
	}

=======
func alicloudAuthBackendRoleUpdate(ctx context.Context, d *schema.ResourceData, meta interface{}) diag.Diagnostics {
	client := meta.(*api.Client)
>>>>>>> 301c7ca9
	path := d.Id()

	data := map[string]interface{}{}
	alicloudAuthBackendRoleUpdateFields(d, data, false)

	log.Printf("[DEBUG] Updating role %q in AliCloud auth backend", path)
	_, err := client.Logical().Write(path, data)
	if err != nil {
		return diag.Errorf("error updating AliCloud auth role %q: %s", path, err)
	}
	log.Printf("[DEBUG] Updated role %q to AliCloud auth backend", path)

	return alicloudAuthBackendRoleRead(ctx, d, meta)
}

<<<<<<< HEAD
func alicloudAuthBackendRoleRead(d *schema.ResourceData, meta interface{}) error {
	client, e := GetClient(d, meta)
	if e != nil {
		return e
	}

=======
func alicloudAuthBackendRoleRead(_ context.Context, d *schema.ResourceData, meta interface{}) diag.Diagnostics {
	client := meta.(*api.Client)
>>>>>>> 301c7ca9
	path := d.Id()

	log.Printf("[DEBUG] Reading AliCloud role %q", path)
	resp, err := client.Logical().Read(path)
	if err != nil {
		return diag.Errorf("error reading AliCloud role %q: %s", path, err)
	}
	log.Printf("[DEBUG] Read AliCloud role %q", path)

	if resp == nil {
		log.Printf("[WARN] AliCloud role %q not found, removing from state", path)
		d.SetId("")
		return nil
	}

	backend, err := alicloudAuthBackendFromPath(path)
	if err != nil {
		return diag.Errorf("invalid path %q for AliCloud auth backend role: %s", path, err)
	}
	d.Set("backend", backend)
	role, err := alicloudAuthRoleFromPath(path)
	if err != nil {
		return diag.Errorf("invalid path %q for AliCloud auth backend role: %s", path, err)
	}
	d.Set("role", role)

	if err := readTokenFields(d, resp); err != nil {
		return diag.FromErr(err)
	}

	for _, k := range []string{"arn"} {
		if v, ok := resp.Data[k]; ok {
			if err := d.Set(k, v); err != nil {
				return diag.Errorf("error reading %s for AliCloud Auth Backend Role %q: %q", k, path, err)
			}
		}
	}

	diags := checkCIDRs(d, TokenFieldBoundCIDRs)

	return diags
}

<<<<<<< HEAD
func alicloudAuthBackendRoleDelete(d *schema.ResourceData, meta interface{}) error {
	client, e := GetClient(d, meta)
	if e != nil {
		return e
	}

=======
func alicloudAuthBackendRoleDelete(_ context.Context, d *schema.ResourceData, meta interface{}) diag.Diagnostics {
	client := meta.(*api.Client)
>>>>>>> 301c7ca9
	path := d.Id()

	log.Printf("[DEBUG] Deleting AliCloud role %q", path)
	_, err := client.Logical().Delete(path)
	if err != nil {
		return diag.Errorf("error deleting AliCloud role %q", path)
	}
	log.Printf("[DEBUG] Deleted AliCloud role %q", path)

	return nil
}

func alicloudAuthBackendRoleExists(d *schema.ResourceData, meta interface{}) (bool, error) {
	client, e := GetClient(d, meta)
	if e != nil {
		return false, e
	}

	path := d.Id()

	log.Printf("[DEBUG] Checking if AliCloud Auth Backend role %q exists", path)
	resp, err := client.Logical().Read(path)
	if err != nil {
		return true, fmt.Errorf("error checking for existence of AliCloud Auth Backend resource config %q: %s", path, err)
	}
	log.Printf("[DEBUG] Checked if AliCloud Auth Backend role %q exists", path)

	return resp != nil, nil
}<|MERGE_RESOLUTION|>--- conflicted
+++ resolved
@@ -81,16 +81,11 @@
 	}
 }
 
-<<<<<<< HEAD
-func alicloudAuthBackendRoleCreate(d *schema.ResourceData, meta interface{}) error {
+func alicloudAuthBackendRoleCreate(ctx context.Context, d *schema.ResourceData, meta interface{}) diag.Diagnostics {
 	client, e := GetClient(d, meta)
 	if e != nil {
-		return e
+		return diag.FromErr(e)
 	}
-=======
-func alicloudAuthBackendRoleCreate(ctx context.Context, d *schema.ResourceData, meta interface{}) diag.Diagnostics {
-	client := meta.(*api.Client)
->>>>>>> 301c7ca9
 
 	backend := d.Get("backend").(string)
 	role := d.Get("role").(string)
@@ -112,17 +107,12 @@
 	return alicloudAuthBackendRoleRead(ctx, d, meta)
 }
 
-<<<<<<< HEAD
-func alicloudAuthBackendRoleUpdate(d *schema.ResourceData, meta interface{}) error {
+func alicloudAuthBackendRoleUpdate(ctx context.Context, d *schema.ResourceData, meta interface{}) diag.Diagnostics {
 	client, e := GetClient(d, meta)
 	if e != nil {
-		return e
+		return diag.FromErr(e)
 	}
 
-=======
-func alicloudAuthBackendRoleUpdate(ctx context.Context, d *schema.ResourceData, meta interface{}) diag.Diagnostics {
-	client := meta.(*api.Client)
->>>>>>> 301c7ca9
 	path := d.Id()
 
 	data := map[string]interface{}{}
@@ -138,17 +128,12 @@
 	return alicloudAuthBackendRoleRead(ctx, d, meta)
 }
 
-<<<<<<< HEAD
-func alicloudAuthBackendRoleRead(d *schema.ResourceData, meta interface{}) error {
+func alicloudAuthBackendRoleRead(_ context.Context, d *schema.ResourceData, meta interface{}) diag.Diagnostics {
 	client, e := GetClient(d, meta)
 	if e != nil {
-		return e
+		return diag.FromErr(e)
 	}
 
-=======
-func alicloudAuthBackendRoleRead(_ context.Context, d *schema.ResourceData, meta interface{}) diag.Diagnostics {
-	client := meta.(*api.Client)
->>>>>>> 301c7ca9
 	path := d.Id()
 
 	log.Printf("[DEBUG] Reading AliCloud role %q", path)
@@ -192,17 +177,12 @@
 	return diags
 }
 
-<<<<<<< HEAD
-func alicloudAuthBackendRoleDelete(d *schema.ResourceData, meta interface{}) error {
+func alicloudAuthBackendRoleDelete(_ context.Context, d *schema.ResourceData, meta interface{}) diag.Diagnostics {
 	client, e := GetClient(d, meta)
 	if e != nil {
-		return e
+		return diag.FromErr(e)
 	}
 
-=======
-func alicloudAuthBackendRoleDelete(_ context.Context, d *schema.ResourceData, meta interface{}) diag.Diagnostics {
-	client := meta.(*api.Client)
->>>>>>> 301c7ca9
 	path := d.Id()
 
 	log.Printf("[DEBUG] Deleting AliCloud role %q", path)
@@ -213,22 +193,4 @@
 	log.Printf("[DEBUG] Deleted AliCloud role %q", path)
 
 	return nil
-}
-
-func alicloudAuthBackendRoleExists(d *schema.ResourceData, meta interface{}) (bool, error) {
-	client, e := GetClient(d, meta)
-	if e != nil {
-		return false, e
-	}
-
-	path := d.Id()
-
-	log.Printf("[DEBUG] Checking if AliCloud Auth Backend role %q exists", path)
-	resp, err := client.Logical().Read(path)
-	if err != nil {
-		return true, fmt.Errorf("error checking for existence of AliCloud Auth Backend resource config %q: %s", path, err)
-	}
-	log.Printf("[DEBUG] Checked if AliCloud Auth Backend role %q exists", path)
-
-	return resp != nil, nil
 }