--- conflicted
+++ resolved
@@ -123,13 +123,8 @@
 				Config:  testAccJWTAuthBackendConfig(invalidPath),
 				Destroy: false,
 				ExpectError: regexp.MustCompile(
-<<<<<<< HEAD
-					fmt.Sprintf(`invalid value "%s" for "%s", contains leading/trailing "%s"`,
-						invalidPath, consts.FieldPath, pathDelim)),
-=======
 					fmt.Sprintf(`invalid value "%s" for "path", contains leading/trailing "%s"`,
 						invalidPath, consts.PathDelim)),
->>>>>>> c5200613
 			},
 			{
 				Config: fmt.Sprintf(`resource "vault_jwt_auth_backend" "jwt" {
