// Copyright (c) HashiCorp, Inc.
// SPDX-License-Identifier: MPL-2.0

package vault

import (
	"fmt"
	"regexp"
	"strings"
	"testing"

	"github.com/hashicorp/terraform-plugin-sdk/v2/helper/acctest"
	"github.com/hashicorp/terraform-plugin-sdk/v2/helper/resource"

	"github.com/hashicorp/terraform-provider-vault/internal/consts"
	"github.com/hashicorp/terraform-provider-vault/testutil"
)

func TestAccJWTAuthBackend(t *testing.T) {
	t.Parallel()
	path := acctest.RandomWithPrefix("jwt")
	resourceType := "vault_jwt_auth_backend"
	resourceName := resourceType + ".jwt"

	getSteps := func(path, ns string) []resource.TestStep {
		var commonChecks []resource.TestCheckFunc
		if ns != "" {
			commonChecks = append(commonChecks,
				resource.TestCheckResourceAttr(resourceName, consts.FieldNamespace, ns),
			)
		}

		steps := []resource.TestStep{
			{
				Config: testAccJWTAuthBackendConfig(path, ns, false),
				Check: resource.ComposeTestCheckFunc(
					append(commonChecks,
						resource.TestCheckResourceAttr(resourceName, "description", "JWT backend"),
						resource.TestCheckResourceAttr(resourceName, "oidc_discovery_url", "https://myco.auth0.com/"),
						resource.TestCheckResourceAttr(resourceName, "path", path),
						resource.TestCheckResourceAttrSet(resourceName, "accessor"),
						resource.TestCheckResourceAttr(resourceName, "bound_issuer", ""),
						resource.TestCheckResourceAttr(resourceName, "type", "jwt"),
						resource.TestCheckResourceAttr(resourceName, "local", "false"),
					)...,
				),
			},
			{
				Config: testAccJWTAuthBackendConfig(path, ns, true),
				Check: resource.ComposeTestCheckFunc(
					append(commonChecks,
						resource.TestCheckResourceAttr(resourceName, "description", "JWT backend"),
						resource.TestCheckResourceAttr(resourceName, "oidc_discovery_url", "https://myco.auth0.com/"),
						resource.TestCheckResourceAttr(resourceName, "path", path),
						resource.TestCheckResourceAttrSet(resourceName, "accessor"),
						resource.TestCheckResourceAttr(resourceName, "bound_issuer", ""),
						resource.TestCheckResourceAttr(resourceName, "type", "jwt"),
						resource.TestCheckResourceAttr(resourceName, "local", "true"),
					)...,
				),
			},
			{
				Config: testAccJWTAuthBackendConfigFullOIDC(path, "https://myco.auth0.com/", "api://default", "\"RS512\"", ns),
				Check: resource.ComposeTestCheckFunc(
					append(commonChecks,
						resource.TestCheckResourceAttr(resourceName, "oidc_discovery_url", "https://myco.auth0.com/"),
						resource.TestCheckResourceAttr(resourceName, "bound_issuer", "api://default"),
						resource.TestCheckResourceAttr(resourceName, "jwt_supported_algs.#", "1"),
						resource.TestCheckResourceAttr(resourceName, "type", "jwt"),
					)...,
				),
			},
			{
				Config: testAccJWTAuthBackendConfigFullOIDC(path, "https://myco.auth0.com/", "api://default", "\"RS256\",\"RS512\"", ns),
				Check: resource.ComposeTestCheckFunc(
					append(commonChecks,
						resource.TestCheckResourceAttr(resourceName, "oidc_discovery_url", "https://myco.auth0.com/"),
						resource.TestCheckResourceAttr(resourceName, "bound_issuer", "api://default"),
						resource.TestCheckResourceAttr(resourceName, "jwt_supported_algs.#", "2"),
						resource.TestCheckResourceAttr(resourceName, "type", "jwt"),
					)...,
				),
			},
		}

		return steps
	}

	t.Run("basic", func(t *testing.T) {
		t.Parallel()
		resource.Test(t, resource.TestCase{
			PreCheck:          func() { testutil.TestAccPreCheck(t) },
			ProviderFactories: providerFactories,
			CheckDestroy:      testCheckMountDestroyed(resourceType, consts.MountTypeJWT, consts.FieldPath),
			Steps:             getSteps(path, ""),
		})
	},
	)

	t.Run("ns", func(t *testing.T) {
		t.Parallel()
		ns := acctest.RandomWithPrefix("ns")
		path := acctest.RandomWithPrefix("jwt")
		resource.Test(t, resource.TestCase{
			PreCheck:          func() { testutil.TestEntPreCheck(t) },
			ProviderFactories: providerFactories,
			CheckDestroy:      testCheckMountDestroyed(resourceType, consts.MountTypeJWT, consts.FieldPath),
			Steps:             getSteps(path, ns),
		})
	},
	)
}

func TestAccJWTAuthBackendProviderConfig(t *testing.T) {
	t.Parallel()
	path := acctest.RandomWithPrefix("oidc")
	resourceType := "vault_jwt_auth_backend"
	resourceName := resourceType + ".oidc"
	getSteps := func(path, ns string) []resource.TestStep {
		var commonChecks []resource.TestCheckFunc
		if ns != "" {
			commonChecks = append(commonChecks,
				resource.TestCheckResourceAttr(resourceName, consts.FieldNamespace, ns),
			)
		}
		steps := []resource.TestStep{
			{
				Config: testAccJWTAuthBackendProviderConfig(path, ns),
				Check: resource.ComposeTestCheckFunc(
					append(commonChecks,
						resource.TestCheckResourceAttr(resourceName, "oidc_discovery_url", "https://myco.auth0.com/"),
						resource.TestCheckResourceAttr(resourceName, "type", "oidc"),
						resource.TestCheckResourceAttr(resourceName, "provider_config.provider", "azure"),
						resource.TestCheckResourceAttr(resourceName, "provider_config.groups_recurse_max_depth", "1"),
					)...,
				),
			},
		}

		return steps
	}

	t.Run("basic", func(t *testing.T) {
		t.Parallel()
		resource.Test(t, resource.TestCase{
			PreCheck:          func() { testutil.TestAccPreCheck(t) },
			ProviderFactories: providerFactories,
			CheckDestroy:      testCheckMountDestroyed(resourceType, consts.MountTypeJWT, consts.FieldPath),
			Steps:             getSteps(path, ""),
		})
	},
	)

	t.Run("ns", func(t *testing.T) {
		t.Parallel()
		ns := acctest.RandomWithPrefix("ns")
		path := acctest.RandomWithPrefix("jwt")
		resource.Test(t, resource.TestCase{
			PreCheck:          func() { testutil.TestEntPreCheck(t) },
			ProviderFactories: providerFactories,
			CheckDestroy:      testCheckMountDestroyed(resourceType, consts.MountTypeJWT, consts.FieldPath),
			Steps:             getSteps(path, ns),
		})
	},
	)
}

func TestAccJWTAuthBackend_OIDC(t *testing.T) {
	t.Parallel()
	resourceType := "vault_jwt_auth_backend"
	resourceName := resourceType + ".oidc"
	getSteps := func(path, ns string) []resource.TestStep {
		var commonChecks []resource.TestCheckFunc
		if ns != "" {
			commonChecks = append(commonChecks,
				resource.TestCheckResourceAttr(resourceName, consts.FieldNamespace, ns),
			)
		}
		steps := []resource.TestStep{
			{
				Config: testAccJWTAuthBackendConfigOIDC(path, ns),
				Check: resource.ComposeTestCheckFunc(
					append(commonChecks,
						resource.TestCheckResourceAttr(resourceName, "oidc_discovery_url", "https://myco.auth0.com/"),
						resource.TestCheckResourceAttr(resourceName, "bound_issuer", "api://default"),
						resource.TestCheckResourceAttr(resourceName, "oidc_client_id", "client"),
						resource.TestCheckResourceAttr(resourceName, "oidc_client_secret", "secret"),
						resource.TestCheckResourceAttr(resourceName, "oidc_response_mode", "query"),
						resource.TestCheckResourceAttr(resourceName, "oidc_response_types.#", "1"),
						resource.TestCheckResourceAttr(resourceName, "oidc_response_types.0", "code"),
						resource.TestCheckResourceAttr(resourceName, "type", "oidc"),
						resource.TestCheckResourceAttr(resourceName, "default_role", "api"),
					)...,
				),
			},
		}

		return steps
	}

	t.Run("basic", func(t *testing.T) {
		t.Parallel()
		path := acctest.RandomWithPrefix("oidc")
		resource.Test(t, resource.TestCase{
			PreCheck:          func() { testutil.TestAccPreCheck(t) },
			ProviderFactories: providerFactories,
			CheckDestroy:      testCheckMountDestroyed(resourceType, consts.MountTypeJWT, consts.FieldPath),
			Steps:             getSteps(path, ""),
		})
	},
	)

	t.Run("ns", func(t *testing.T) {
		t.Parallel()
		ns := acctest.RandomWithPrefix("ns")
		path := acctest.RandomWithPrefix("oidc")
		resource.Test(t, resource.TestCase{
<<<<<<< HEAD
			PreCheck:     func() { testutil.TestEntPreCheck(t) },
			Providers:    testProviders,
			CheckDestroy: testCheckMountDestroyed(resourceType, consts.MountTypeJWT, consts.FieldPath),
			Steps:        getSteps(path, ns),
=======
			PreCheck:          func() { testutil.TestAccPreCheck(t) },
			ProviderFactories: providerFactories,
			CheckDestroy:      testCheckMountDestroyed(resourceType, consts.MountTypeJWT, consts.FieldPath),
			Steps:             getSteps(path, ns),
>>>>>>> 0c313957
		})
	},
	)
}

func TestAccJWTAuthBackend_invalid(t *testing.T) {
	t.Parallel()
	path := acctest.RandomWithPrefix("jwt")
	invalidPath := path + consts.PathDelim
	resource.Test(t, resource.TestCase{
		PreCheck:          func() { testutil.TestAccPreCheck(t) },
		ProviderFactories: providerFactories,
		Steps: []resource.TestStep{
			{
				Config:  testAccJWTAuthBackendConfig(invalidPath, "", false),
				Destroy: false,
				ExpectError: regexp.MustCompile(
					fmt.Sprintf(`value "%s" for "path" contains leading/trailing "%s"`,
						invalidPath, consts.PathDelim)),
			},
			{
				Config: fmt.Sprintf(`resource "vault_jwt_auth_backend" "jwt" {
				  description = "JWT backend"
				  oidc_discovery_url = "%s"
				  jwt_validation_pubkeys = [%s]
				  bound_issuer = "%s"
				  jwt_supported_algs = [%s]
				  path = "%s"
				}`, "https://myco.auth0.com/", "\"key\"", "api://default", "", path),
				Destroy:     false,
				ExpectError: regexp.MustCompile("Error: Conflicting configuration arguments"),
			},
		},
	})
}

func TestJWTAuthBackend_remount(t *testing.T) {
	t.Parallel()
	path := acctest.RandomWithPrefix("tf-test-auth-jwt")
	updatedPath := acctest.RandomWithPrefix("tf-test-auth-jwt-updated")

	resourceName := "vault_jwt_auth_backend.jwt"

	resource.Test(t, resource.TestCase{
		ProviderFactories: providerFactories,
		PreCheck:          func() { testutil.TestAccPreCheck(t) },
		Steps: []resource.TestStep{
			{
				Config: testAccJWTAuthBackendConfig(path, "", false),
				Check: resource.ComposeTestCheckFunc(
					resource.TestCheckResourceAttr(resourceName, "path", path),
					resource.TestCheckResourceAttr(resourceName, "description", "JWT backend"),
					resource.TestCheckResourceAttr(resourceName, "oidc_discovery_url", "https://myco.auth0.com/"),
					resource.TestCheckResourceAttrSet(resourceName, "accessor"),
					resource.TestCheckResourceAttr(resourceName, "bound_issuer", ""),
					resource.TestCheckResourceAttr(resourceName, "type", "jwt"),
					resource.TestCheckResourceAttr(resourceName, "local", "false"),
				),
			},
			{
				Config: testAccJWTAuthBackendConfig(updatedPath, "", false),
				Check: resource.ComposeTestCheckFunc(
					resource.TestCheckResourceAttr(resourceName, "path", updatedPath),
					resource.TestCheckResourceAttr(resourceName, "description", "JWT backend"),
					resource.TestCheckResourceAttr(resourceName, "oidc_discovery_url", "https://myco.auth0.com/"),
					resource.TestCheckResourceAttrSet(resourceName, "accessor"),
					resource.TestCheckResourceAttr(resourceName, "bound_issuer", ""),
					resource.TestCheckResourceAttr(resourceName, "type", "jwt"),
					resource.TestCheckResourceAttr(resourceName, "local", "false"),
				),
			},
			testutil.GetImportTestStep(resourceName, false, nil, "description", "disable_remount"),
		},
	})
}

func testAccJWTAuthBackendConfig(path, ns string, local bool) string {
	c := fmt.Sprintf(`
resource "vault_jwt_auth_backend" "jwt" {
  description        = "JWT backend"
  oidc_discovery_url = "https://myco.auth0.com/"
  path               = "%s"
  local              = %t
`, path, local)

	var fragments []string
	if ns != "" {
		fragments = []string{
			fmt.Sprintf(`
resource "vault_namespace" "test" {
  path = "%s"
}
`, ns),
		}
		c += `
  namespace = vault_namespace.test.path
`
	}

	config := strings.Join(append(fragments, c, "}"), "\n")
	return config
}

func testAccJWTAuthBackendConfigFullOIDC(path string, oidcDiscoveryUrl string, boundIssuer string, supportedAlgs string, ns string) string {
	config := fmt.Sprintf(`
resource "vault_jwt_auth_backend" "jwt" {
  description        = "JWT backend"
  oidc_discovery_url = "%s"
  bound_issuer       = "%s"
  jwt_supported_algs = [%s]
  path               = "%s"
`, oidcDiscoveryUrl, boundIssuer, supportedAlgs, path)

	var fragments []string
	if ns != "" {
		fragments = []string{
			fmt.Sprintf(`
resource "vault_namespace" "test" {
  path = "%s"
}
`, ns),
		}
		config += `
  namespace = vault_namespace.test.path
`
	}

	return strings.Join(append(fragments, config, "}"), "\n")
}

func testAccJWTAuthBackendConfigOIDC(path string, ns string) string {
	config := fmt.Sprintf(`
resource "vault_jwt_auth_backend" "oidc" {
  description         = "OIDC backend"
  oidc_discovery_url  = "https://myco.auth0.com/"
  oidc_client_id      = "client"
  oidc_client_secret  = "secret"
  bound_issuer        = "api://default"
  path                = "%s"
  type                = "oidc"
  default_role        = "api"
  oidc_response_mode  = "query"
  oidc_response_types = ["code"]
`, path)

	var fragments []string
	if ns != "" {
		fragments = []string{
			fmt.Sprintf(`
resource "vault_namespace" "test" {
  path = "%s"
}
`, ns),
		}
		config += `
  namespace = vault_namespace.test.path
`
	}

	return strings.Join(append(fragments, config, "}"), "\n")
}

func testAccJWTAuthBackendProviderConfig(path string, ns string) string {
	config := fmt.Sprintf(`
resource "vault_jwt_auth_backend" "oidc" {
  description        = "OIDC backend"
  oidc_discovery_url = "https://myco.auth0.com/"
  path               = "%s"
  type               = "oidc"
  provider_config = {
    provider                 = "azure"
    groups_recurse_max_depth = "1"
  }
`, path)

	var fragments []string
	if ns != "" {
		fragments = []string{
			fmt.Sprintf(`
resource "vault_namespace" "test" {
  path = "%s"
}
`, ns),
		}
		config += `
  namespace = vault_namespace.test.path
`
	}

	return strings.Join(append(fragments, config, "}"), "\n")
}

func TestAccJWTAuthBackend_missingMandatory(t *testing.T) {
	t.Parallel()
	path := acctest.RandomWithPrefix("jwt")
	resource.Test(t, resource.TestCase{
		PreCheck:          func() { testutil.TestAccPreCheck(t) },
		ProviderFactories: providerFactories,
		Steps: []resource.TestStep{
			{
				Config: fmt.Sprintf(`resource "vault_jwt_auth_backend" "bad" {
					path = "%s"
				}`, path),
				Destroy:     false,
				ExpectError: regexp.MustCompile("exactly one of oidc_discovery_url, jwks_url or jwt_validation_pubkeys should be provided"),
			},
			{
				Config: fmt.Sprintf(`resource "vault_jwt_auth_backend" "bad" {
						path = "%s"
						oidc_discovery_url = ""
					}`, path),
				Destroy:     false,
				ExpectError: regexp.MustCompile("exactly one of oidc_discovery_url, jwks_url or jwt_validation_pubkeys should be provided"),
			},
			{
				Config: fmt.Sprintf(`resource "vault_jwt_auth_backend" "bad" {
					path = "%s"
					jwks_url = ""
				}`, path),
				Destroy:     false,
				ExpectError: regexp.MustCompile("exactly one of oidc_discovery_url, jwks_url or jwt_validation_pubkeys should be provided"),
			},
			{
				Config: fmt.Sprintf(`resource "vault_jwt_auth_backend" "bad" {
					path = "%s"
					jwt_validation_pubkeys = []
				}`, path),
				Destroy:     false,
				ExpectError: regexp.MustCompile("exactly one of oidc_discovery_url, jwks_url or jwt_validation_pubkeys should be provided"),
			},
			{
				Config: fmt.Sprintf(`
				resource "vault_identity_oidc_key" "key" {
					name = "com"
				}

				resource "vault_jwt_auth_backend" "unknown" {
					path = "%s"
					// force value to be unknown until apply phase
					oidc_discovery_url = "https://myco.auth0.${vault_identity_oidc_key.key.id}/"
				}`, path),
			},
		},
	})
}

func TestAccJWTAuthBackendProviderConfigConversionBool(t *testing.T) {
	t.Parallel()
	type test struct {
		name  string
		value string
		err   bool
		want  interface{}
	}

	tests := []test{
		{name: "fetch_groups", value: "true", err: false, want: true},
		{name: "fetch_groups", value: "TRUE", err: false, want: true},
		{name: "fetch_groups", value: "false", err: false, want: false},
		{name: "fetch_groups", value: "FALSE", err: false, want: false},
		{name: "fetch_groups", value: "foo", err: true, want: ""},

		{name: "fetch_user_info", value: "true", err: false, want: true},
		{name: "fetch_user_info", value: "TRUE", err: false, want: true},
		{name: "fetch_user_info", value: "false", err: false, want: false},
		{name: "fetch_user_info", value: "FALSE", err: false, want: false},
		{name: "fetch_user_info", value: "foo", err: true, want: ""},
	}

	for _, tc := range tests {
		config := map[string]interface{}{
			tc.name: tc.value,
		}
		actual, err := convertProviderConfigValues(config)
		if tc.err && err == nil {
			t.Fatalf("expected error, got none for key: %s, value: %s", tc.name, tc.value)
		} else if !tc.err && err != nil {
			t.Fatalf("expected no error, got one: %s", err)
		} else if !tc.err {
			if actual[tc.name] != tc.want {
				t.Fatalf("expected %s, got %s", tc.want, actual[tc.name])
			}
		}
	}
}

func TestAccJWTAuthBackendProviderConfigConversionInt(t *testing.T) {
	t.Parallel()
	type test struct {
		name  string
		value string
		err   bool
		want  interface{}
	}

	tests := []test{
		{name: "groups_recurse_max_depth", value: "1", err: false, want: int64(1)},
		{name: "groups_recurse_max_depth", value: "0", err: false, want: int64(0)},
		{name: "groups_recurse_max_depth", value: "-1", err: false, want: int64(-1)},
		{name: "groups_recurse_max_depth", value: "foo", err: true, want: int64(0)},
	}

	for _, tc := range tests {
		config := map[string]interface{}{
			tc.name: tc.value,
		}
		actual, err := convertProviderConfigValues(config)
		if tc.err && err == nil {
			t.Fatalf("exepcted error, got none for key: %s, value: %s", tc.name, tc.value)
		} else if !tc.err && err != nil {
			t.Fatalf("expected no error, got one: %s", err)
		} else if !tc.err {
			if actual[tc.name] != tc.want {
				t.Fatalf("exepcted %s, got %s", tc.want, actual[tc.name])
			}
		}
	}
}

// Testing bad values here for various parameters. This test leaks backends that don't get
// cleaned up because a race condition exists that make it hard to get the error
// before Terraform destroys the resource. Since we are creating both a Vault mount
// and configuring it in a single resource, the mount creation succeeds but the config fails.
// There seems to be a race condition if you destroy the resource, so auth backends never
// get deleted because only the config failed.
// Leaving this test here for now until we can update to newer versions of SDK, which might
// have resolved this race condition.
func TestAccJWTAuthBackendProviderConfig_negative(t *testing.T) {
	t.Skip(true)
	resource.Test(t, resource.TestCase{
		PreCheck:          func() { testutil.TestAccPreCheck(t) },
		ProviderFactories: providerFactories,
		Steps: []resource.TestStep{
			{
				Config: fmt.Sprintf(`resource "vault_jwt_auth_backend" "oidc" {
					description = "OIDC Backend"
					oidc_discovery_url = "https://myco.auth0.com/"
					path = "%s"
					type = "oidc"
					provider_config = {
						provider = "azure"
						fetch_groups = "foo"
					}
				  }`, acctest.RandomWithPrefix("oidc")),
				Destroy:     false,
				ExpectError: regexp.MustCompile("could not convert fetch_groups to bool: strconv.ParseBool: parsing \"foo\": invalid syntax"),
			},
			{
				Config: fmt.Sprintf(`resource "vault_jwt_auth_backend" "oidc" {
					description = "OIDC Backend"
					oidc_discovery_url = "https://myco.auth0.com/"
					path = "%s"
					type = "oidc"
					provider_config = {
						provider = "azure"
						fetch_user_info = "foo"
					}
				  }`, acctest.RandomWithPrefix("oidc")),
				Destroy:     false,
				ExpectError: regexp.MustCompile("could not convert fetch_user_info to bool: strconv.ParseBool: parsing \"foo\": invalid syntax"),
			},
			{
				Config: fmt.Sprintf(`resource "vault_jwt_auth_backend" "oidc" {
					description = "OIDC Backend"
					oidc_discovery_url = "https://myco.auth0.com/"
					path = "%s"
					type = "oidc"
					provider_config = {
						provider = "azure"
						groups_recurse_max_depth = "foo"
					}
				  }`, acctest.RandomWithPrefix("oidc")),
				Destroy:     false,
				ExpectError: regexp.MustCompile("could not convert groups_recurse_max_depth to int: strconv.ParseInt: parsing \"foo\": invalid syntax"),
			},
		},
	})
}<|MERGE_RESOLUTION|>--- conflicted
+++ resolved
@@ -215,17 +215,10 @@
 		ns := acctest.RandomWithPrefix("ns")
 		path := acctest.RandomWithPrefix("oidc")
 		resource.Test(t, resource.TestCase{
-<<<<<<< HEAD
-			PreCheck:     func() { testutil.TestEntPreCheck(t) },
-			Providers:    testProviders,
-			CheckDestroy: testCheckMountDestroyed(resourceType, consts.MountTypeJWT, consts.FieldPath),
-			Steps:        getSteps(path, ns),
-=======
-			PreCheck:          func() { testutil.TestAccPreCheck(t) },
+			PreCheck:          func() { testutil.TestEntPreCheck(t) },
 			ProviderFactories: providerFactories,
 			CheckDestroy:      testCheckMountDestroyed(resourceType, consts.MountTypeJWT, consts.FieldPath),
 			Steps:             getSteps(path, ns),
->>>>>>> 0c313957
 		})
 	},
 	)
