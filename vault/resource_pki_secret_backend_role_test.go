package vault

import (
	"fmt"
	"testing"

	"github.com/hashicorp/terraform-plugin-sdk/v2/helper/acctest"
	"github.com/hashicorp/terraform-plugin-sdk/v2/helper/resource"
	"github.com/hashicorp/terraform-plugin-sdk/v2/terraform"
	"github.com/hashicorp/vault/api"

	"github.com/hashicorp/terraform-provider-vault/testutil"
)

func TestPkiSecretBackendRole_basic(t *testing.T) {
	backend := acctest.RandomWithPrefix("pki")
	name := acctest.RandomWithPrefix("role")
	resourceName := "vault_pki_secret_backend_role.test"

	checks := []resource.TestCheckFunc{
		resource.TestCheckResourceAttr(resourceName, "name", name),
		resource.TestCheckResourceAttr(resourceName, "backend", backend),
		resource.TestCheckResourceAttr(resourceName, "allow_localhost", "true"),
		resource.TestCheckResourceAttr(resourceName, "allowed_domains.#", "1"),
		resource.TestCheckResourceAttr(resourceName, "allowed_domains.0", "test.domain"),
		resource.TestCheckResourceAttr(resourceName, "allow_bare_domains", "false"),
		resource.TestCheckResourceAttr(resourceName, "allow_subdomains", "true"),
		resource.TestCheckResourceAttr(resourceName, "allow_glob_domains", "false"),
		resource.TestCheckResourceAttr(resourceName, "allow_any_name", "false"),
		resource.TestCheckResourceAttr(resourceName, "enforce_hostnames", "true"),
		resource.TestCheckResourceAttr(resourceName, "allow_ip_sans", "true"),
		resource.TestCheckResourceAttr(resourceName, "allowed_uri_sans.0", "uri.test.domain"),
		resource.TestCheckResourceAttr(resourceName, "allowed_other_sans.0", "1.2.3.4.5.5;UTF8:test"),
		resource.TestCheckResourceAttr(resourceName, "server_flag", "true"),
		resource.TestCheckResourceAttr(resourceName, "client_flag", "true"),
		resource.TestCheckResourceAttr(resourceName, "code_signing_flag", "false"),
		resource.TestCheckResourceAttr(resourceName, "email_protection_flag", "false"),
		resource.TestCheckResourceAttr(resourceName, "key_type", "rsa"),
		resource.TestCheckResourceAttr(resourceName, "key_bits", "2048"),
		resource.TestCheckResourceAttr(resourceName, "email_protection_flag", "false"),
		resource.TestCheckResourceAttr(resourceName, "email_protection_flag", "false"),
		resource.TestCheckResourceAttr(resourceName, "key_usage.#", "3"),
		resource.TestCheckResourceAttr(resourceName, "key_usage.0", "DigitalSignature"),
		resource.TestCheckResourceAttr(resourceName, "key_usage.1", "KeyAgreement"),
		resource.TestCheckResourceAttr(resourceName, "key_usage.2", "KeyEncipherment"),
		resource.TestCheckResourceAttr(resourceName, "ext_key_usage.#", "0"),
		resource.TestCheckResourceAttr(resourceName, "use_csr_common_name", "true"),
		resource.TestCheckResourceAttr(resourceName, "use_csr_sans", "true"),
		resource.TestCheckResourceAttr(resourceName, "ou.0", "test"),
		resource.TestCheckResourceAttr(resourceName, "organization.0", "test"),
		resource.TestCheckResourceAttr(resourceName, "country.0", "test"),
		resource.TestCheckResourceAttr(resourceName, "locality.0", "test"),
		resource.TestCheckResourceAttr(resourceName, "province.0", "test"),
		resource.TestCheckResourceAttr(resourceName, "street_address.0", "123 test"),
		resource.TestCheckResourceAttr(resourceName, "postal_code.0", "12345"),
		resource.TestCheckResourceAttr(resourceName, "generate_lease", "false"),
		resource.TestCheckResourceAttr(resourceName, "no_store", "false"),
		resource.TestCheckResourceAttr(resourceName, "require_cn", "true"),
		resource.TestCheckResourceAttr(resourceName, "policy_identifiers.#", "1"),
		resource.TestCheckResourceAttr(resourceName, "policy_identifiers.0", "1.2.3.4"),
		resource.TestCheckResourceAttr(resourceName, "basic_constraints_valid_for_non_ca", "false"),
		resource.TestCheckResourceAttr(resourceName, "not_before_duration", "45m"),
	}
	resource.Test(t, resource.TestCase{
		Providers:    testProviders,
		PreCheck:     func() { testutil.TestAccPreCheck(t) },
		CheckDestroy: testPkiSecretBackendRoleCheckDestroy,
		Steps: []resource.TestStep{
			{
				Config: testPkiSecretBackendRoleConfig_basic(name, backend, 3600, 7200),
				Check: resource.ComposeTestCheckFunc(
					append(checks,
						resource.TestCheckResourceAttr(resourceName, "ttl", "3600"),
						resource.TestCheckResourceAttr(resourceName, "max_ttl", "7200"),
					)...,
				),
			},
			{
				Config: testPkiSecretBackendRoleConfig_basic(name, backend, 0, 0),
				Check: resource.ComposeTestCheckFunc(
					append(checks,
						resource.TestCheckResourceAttr(resourceName, "ttl", "0"),
						resource.TestCheckResourceAttr(resourceName, "max_ttl", "0"),
					)...,
				),
			},
			{
				Config: testPkiSecretBackendRoleConfig_basic(name, backend, 3600, 7200),
				Check: resource.ComposeTestCheckFunc(
<<<<<<< HEAD
					resource.TestCheckResourceAttr("vault_pki_secret_backend_role.test", "name", name),
					resource.TestCheckResourceAttr("vault_pki_secret_backend_role.test", "backend", backend),
					resource.TestCheckResourceAttr("vault_pki_secret_backend_role.test", "ttl", "3600"),
					resource.TestCheckResourceAttr("vault_pki_secret_backend_role.test", "max_ttl", "7200"),
					resource.TestCheckResourceAttr("vault_pki_secret_backend_role.test", "allow_localhost", "true"),
					resource.TestCheckResourceAttr("vault_pki_secret_backend_role.test", "allowed_domains.#", "1"),
					resource.TestCheckResourceAttr("vault_pki_secret_backend_role.test", "allowed_domains.0", "test.domain"),
					resource.TestCheckResourceAttr("vault_pki_secret_backend_role.test", "allow_bare_domains", "false"),
					resource.TestCheckResourceAttr("vault_pki_secret_backend_role.test", "allow_subdomains", "true"),
					resource.TestCheckResourceAttr("vault_pki_secret_backend_role.test", "allow_glob_domains", "false"),
					resource.TestCheckResourceAttr("vault_pki_secret_backend_role.test", "allow_any_name", "false"),
					resource.TestCheckResourceAttr("vault_pki_secret_backend_role.test", "enforce_hostnames", "true"),
					resource.TestCheckResourceAttr("vault_pki_secret_backend_role.test", "allow_ip_sans", "true"),
					resource.TestCheckResourceAttr("vault_pki_secret_backend_role.test", "allowed_uri_sans.0", "uri.test.domain"),
					resource.TestCheckResourceAttr("vault_pki_secret_backend_role.test", "allowed_other_sans.0", "1.2.3.4.5.5;UTF8:test"),
					resource.TestCheckResourceAttr("vault_pki_secret_backend_role.test", "server_flag", "true"),
					resource.TestCheckResourceAttr("vault_pki_secret_backend_role.test", "client_flag", "true"),
					resource.TestCheckResourceAttr("vault_pki_secret_backend_role.test", "code_signing_flag", "false"),
					resource.TestCheckResourceAttr("vault_pki_secret_backend_role.test", "email_protection_flag", "false"),
					resource.TestCheckResourceAttr("vault_pki_secret_backend_role.test", "key_type", "rsa"),
					resource.TestCheckResourceAttr("vault_pki_secret_backend_role.test", "key_bits", "2048"),
					resource.TestCheckResourceAttr("vault_pki_secret_backend_role.test", "email_protection_flag", "false"),
					resource.TestCheckResourceAttr("vault_pki_secret_backend_role.test", "email_protection_flag", "false"),
					resource.TestCheckResourceAttr("vault_pki_secret_backend_role.test", "key_usage.#", "3"),
					resource.TestCheckResourceAttr("vault_pki_secret_backend_role.test", "key_usage.0", "DigitalSignature"),
					resource.TestCheckResourceAttr("vault_pki_secret_backend_role.test", "key_usage.1", "KeyAgreement"),
					resource.TestCheckResourceAttr("vault_pki_secret_backend_role.test", "key_usage.2", "KeyEncipherment"),
					resource.TestCheckResourceAttr("vault_pki_secret_backend_role.test", "ext_key_usage.#", "0"),
					resource.TestCheckResourceAttr("vault_pki_secret_backend_role.test", "ext_key_usage_oids.#", "0"),
					resource.TestCheckResourceAttr("vault_pki_secret_backend_role.test", "use_csr_common_name", "true"),
					resource.TestCheckResourceAttr("vault_pki_secret_backend_role.test", "use_csr_sans", "true"),
					resource.TestCheckResourceAttr("vault_pki_secret_backend_role.test", "ou.0", "test"),
					resource.TestCheckResourceAttr("vault_pki_secret_backend_role.test", "organization.0", "test"),
					resource.TestCheckResourceAttr("vault_pki_secret_backend_role.test", "country.0", "test"),
					resource.TestCheckResourceAttr("vault_pki_secret_backend_role.test", "locality.0", "test"),
					resource.TestCheckResourceAttr("vault_pki_secret_backend_role.test", "province.0", "test"),
					resource.TestCheckResourceAttr("vault_pki_secret_backend_role.test", "street_address.0", "123 test"),
					resource.TestCheckResourceAttr("vault_pki_secret_backend_role.test", "postal_code.0", "12345"),
					resource.TestCheckResourceAttr("vault_pki_secret_backend_role.test", "generate_lease", "false"),
					resource.TestCheckResourceAttr("vault_pki_secret_backend_role.test", "no_store", "false"),
					resource.TestCheckResourceAttr("vault_pki_secret_backend_role.test", "require_cn", "true"),
					resource.TestCheckResourceAttr("vault_pki_secret_backend_role.test", "policy_identifiers.#", "1"),
					resource.TestCheckResourceAttr("vault_pki_secret_backend_role.test", "policy_identifiers.0", "1.2.3.4"),
					resource.TestCheckResourceAttr("vault_pki_secret_backend_role.test", "basic_constraints_valid_for_non_ca", "false"),
					resource.TestCheckResourceAttr("vault_pki_secret_backend_role.test", "not_before_duration", "45m"),
=======
					append(checks,
						resource.TestCheckResourceAttr(resourceName, "ttl", "3600"),
						resource.TestCheckResourceAttr(resourceName, "max_ttl", "7200"),
					)...,
>>>>>>> e3b6f460
				),
			},
			{
				Config: testPkiSecretBackendRoleConfig_updated(name, backend),
				Check: resource.ComposeTestCheckFunc(
<<<<<<< HEAD
					resource.TestCheckResourceAttr("vault_pki_secret_backend_role.test", "name", name),
					resource.TestCheckResourceAttr("vault_pki_secret_backend_role.test", "backend", backend),
					resource.TestCheckResourceAttr("vault_pki_secret_backend_role.test", "ttl", "1800"),
					resource.TestCheckResourceAttr("vault_pki_secret_backend_role.test", "max_ttl", "3600"),
					resource.TestCheckResourceAttr("vault_pki_secret_backend_role.test", "allow_localhost", "true"),
					resource.TestCheckResourceAttr("vault_pki_secret_backend_role.test", "allowed_domains.#", "2"),
					resource.TestCheckResourceAttr("vault_pki_secret_backend_role.test", "allowed_domains.0", "other.domain"),
					resource.TestCheckResourceAttr("vault_pki_secret_backend_role.test", "allowed_domains.1", "{{identity.entity.name}}"),
					resource.TestCheckResourceAttr("vault_pki_secret_backend_role.test", "allowed_domains_template", "true"),
					resource.TestCheckResourceAttr("vault_pki_secret_backend_role.test", "allow_bare_domains", "false"),
					resource.TestCheckResourceAttr("vault_pki_secret_backend_role.test", "allow_subdomains", "true"),
					resource.TestCheckResourceAttr("vault_pki_secret_backend_role.test", "allow_glob_domains", "false"),
					resource.TestCheckResourceAttr("vault_pki_secret_backend_role.test", "allow_any_name", "false"),
					resource.TestCheckResourceAttr("vault_pki_secret_backend_role.test", "enforce_hostnames", "true"),
					resource.TestCheckResourceAttr("vault_pki_secret_backend_role.test", "allow_ip_sans", "true"),
					resource.TestCheckResourceAttr("vault_pki_secret_backend_role.test", "allowed_uri_sans.0", "uri.test.domain"),
					resource.TestCheckResourceAttr("vault_pki_secret_backend_role.test", "allowed_other_sans.0", "1.2.3.4.5.5;UTF8:test"),
					resource.TestCheckResourceAttr("vault_pki_secret_backend_role.test", "server_flag", "true"),
					resource.TestCheckResourceAttr("vault_pki_secret_backend_role.test", "client_flag", "true"),
					resource.TestCheckResourceAttr("vault_pki_secret_backend_role.test", "code_signing_flag", "false"),
					resource.TestCheckResourceAttr("vault_pki_secret_backend_role.test", "email_protection_flag", "false"),
					resource.TestCheckResourceAttr("vault_pki_secret_backend_role.test", "key_type", "rsa"),
					resource.TestCheckResourceAttr("vault_pki_secret_backend_role.test", "key_bits", "2048"),
					resource.TestCheckResourceAttr("vault_pki_secret_backend_role.test", "email_protection_flag", "false"),
					resource.TestCheckResourceAttr("vault_pki_secret_backend_role.test", "email_protection_flag", "false"),
					resource.TestCheckResourceAttr("vault_pki_secret_backend_role.test", "key_usage.#", "1"),
					resource.TestCheckResourceAttr("vault_pki_secret_backend_role.test", "key_usage.0", "DigitalSignature"),
					resource.TestCheckResourceAttr("vault_pki_secret_backend_role.test", "ext_key_usage.#", "0"),
					resource.TestCheckResourceAttr("vault_pki_secret_backend_role.test", "ext_key_usage_oids.#", "0"),
					resource.TestCheckResourceAttr("vault_pki_secret_backend_role.test", "use_csr_common_name", "true"),
					resource.TestCheckResourceAttr("vault_pki_secret_backend_role.test", "use_csr_sans", "true"),
					resource.TestCheckResourceAttr("vault_pki_secret_backend_role.test", "ou.0", "test"),
					resource.TestCheckResourceAttr("vault_pki_secret_backend_role.test", "organization.0", "test"),
					resource.TestCheckResourceAttr("vault_pki_secret_backend_role.test", "country.0", "test"),
					resource.TestCheckResourceAttr("vault_pki_secret_backend_role.test", "locality.0", "test"),
					resource.TestCheckResourceAttr("vault_pki_secret_backend_role.test", "province.0", "test"),
					resource.TestCheckResourceAttr("vault_pki_secret_backend_role.test", "street_address.0", "123 test"),
					resource.TestCheckResourceAttr("vault_pki_secret_backend_role.test", "postal_code.0", "12345"),
					resource.TestCheckResourceAttr("vault_pki_secret_backend_role.test", "generate_lease", "false"),
					resource.TestCheckResourceAttr("vault_pki_secret_backend_role.test", "no_store", "false"),
					resource.TestCheckResourceAttr("vault_pki_secret_backend_role.test", "require_cn", "true"),
					resource.TestCheckResourceAttr("vault_pki_secret_backend_role.test", "policy_identifiers.#", "1"),
					resource.TestCheckResourceAttr("vault_pki_secret_backend_role.test", "policy_identifiers.0", "1.2.3.4"),
					resource.TestCheckResourceAttr("vault_pki_secret_backend_role.test", "basic_constraints_valid_for_non_ca", "false"),
					resource.TestCheckResourceAttr("vault_pki_secret_backend_role.test", "not_before_duration", "45m"),
=======
					resource.TestCheckResourceAttr(resourceName, "name", name),
					resource.TestCheckResourceAttr(resourceName, "backend", backend),
					resource.TestCheckResourceAttr(resourceName, "ttl", "1800"),
					resource.TestCheckResourceAttr(resourceName, "max_ttl", "3600"),
					resource.TestCheckResourceAttr(resourceName, "allow_localhost", "true"),
					resource.TestCheckResourceAttr(resourceName, "allowed_domains.#", "2"),
					resource.TestCheckResourceAttr(resourceName, "allowed_domains.0", "other.domain"),
					resource.TestCheckResourceAttr(resourceName, "allowed_domains.1", "{{identity.entity.name}}"),
					resource.TestCheckResourceAttr(resourceName, "allowed_domains_template", "true"),
					resource.TestCheckResourceAttr(resourceName, "allow_bare_domains", "false"),
					resource.TestCheckResourceAttr(resourceName, "allow_subdomains", "true"),
					resource.TestCheckResourceAttr(resourceName, "allow_glob_domains", "false"),
					resource.TestCheckResourceAttr(resourceName, "allow_any_name", "false"),
					resource.TestCheckResourceAttr(resourceName, "enforce_hostnames", "true"),
					resource.TestCheckResourceAttr(resourceName, "allow_ip_sans", "true"),
					resource.TestCheckResourceAttr(resourceName, "allowed_uri_sans.0", "uri.test.domain"),
					resource.TestCheckResourceAttr(resourceName, "allowed_other_sans.0", "1.2.3.4.5.5;UTF8:test"),
					resource.TestCheckResourceAttr(resourceName, "server_flag", "true"),
					resource.TestCheckResourceAttr(resourceName, "client_flag", "true"),
					resource.TestCheckResourceAttr(resourceName, "code_signing_flag", "false"),
					resource.TestCheckResourceAttr(resourceName, "email_protection_flag", "false"),
					resource.TestCheckResourceAttr(resourceName, "key_type", "rsa"),
					resource.TestCheckResourceAttr(resourceName, "key_bits", "2048"),
					resource.TestCheckResourceAttr(resourceName, "email_protection_flag", "false"),
					resource.TestCheckResourceAttr(resourceName, "email_protection_flag", "false"),
					resource.TestCheckResourceAttr(resourceName, "key_usage.#", "1"),
					resource.TestCheckResourceAttr(resourceName, "key_usage.0", "DigitalSignature"),
					resource.TestCheckResourceAttr(resourceName, "ext_key_usage.#", "0"),
					resource.TestCheckResourceAttr(resourceName, "use_csr_common_name", "true"),
					resource.TestCheckResourceAttr(resourceName, "use_csr_sans", "true"),
					resource.TestCheckResourceAttr(resourceName, "ou.0", "test"),
					resource.TestCheckResourceAttr(resourceName, "organization.0", "test"),
					resource.TestCheckResourceAttr(resourceName, "country.0", "test"),
					resource.TestCheckResourceAttr(resourceName, "locality.0", "test"),
					resource.TestCheckResourceAttr(resourceName, "province.0", "test"),
					resource.TestCheckResourceAttr(resourceName, "street_address.0", "123 test"),
					resource.TestCheckResourceAttr(resourceName, "postal_code.0", "12345"),
					resource.TestCheckResourceAttr(resourceName, "generate_lease", "false"),
					resource.TestCheckResourceAttr(resourceName, "no_store", "false"),
					resource.TestCheckResourceAttr(resourceName, "require_cn", "true"),
					resource.TestCheckResourceAttr(resourceName, "policy_identifiers.#", "1"),
					resource.TestCheckResourceAttr(resourceName, "policy_identifiers.0", "1.2.3.4"),
					resource.TestCheckResourceAttr(resourceName, "basic_constraints_valid_for_non_ca", "false"),
					resource.TestCheckResourceAttr(resourceName, "not_before_duration", "45m"),
>>>>>>> e3b6f460
				),
			},
		},
	})
}

func testPkiSecretBackendRoleConfig_basic(name, path string, roleTTL, maxTTL int) string {
	return fmt.Sprintf(`
resource "vault_mount" "pki" {
  path = "%s"
  type = "pki"
}

resource "vault_pki_secret_backend_role" "test" {
<<<<<<< HEAD
  depends_on = [ "vault_pki_secret_backend.pki" ]
  backend = "${vault_pki_secret_backend.pki.path}"
  name = "%s"
  ttl = 3600
  max_ttl = 7200
  allow_localhost = true
  allowed_domains = ["test.domain"]
  allow_bare_domains = false
  allow_subdomains = true
  allow_glob_domains = false
  allow_any_name = false
  enforce_hostnames = true
  allow_ip_sans = true
  allowed_uri_sans = ["uri.test.domain"]
  allowed_other_sans = ["1.2.3.4.5.5;UTF8:test"]
  server_flag = true
  client_flag = true
  code_signing_flag = false
  email_protection_flag = false
  key_type = "rsa"
  key_bits = 2048
  key_usage = ["DigitalSignature", "KeyAgreement", "KeyEncipherment"]
  ext_key_usage = []
  ext_key_usage_oids = []
  use_csr_common_name = true
  use_csr_sans = true
  ou = ["test"]
  organization = ["test"]
  country = ["test"]
  locality = ["test"]
  province = ["test"]
  street_address = ["123 test"]
  postal_code = ["12345"]
  generate_lease = false
  no_store = false
  require_cn = true
  policy_identifiers = ["1.2.3.4"]
=======
  depends_on                         = ["vault_mount.pki"]
  backend                            = vault_mount.pki.path
  name                               = "%s"
  ttl                                = %d
  max_ttl                            = %d
  allow_localhost                    = true
  allowed_domains                    = ["test.domain"]
  allow_bare_domains                 = false
  allow_subdomains                   = true
  allow_glob_domains                 = false
  allow_any_name                     = false
  enforce_hostnames                  = true
  allow_ip_sans                      = true
  allowed_uri_sans                   = ["uri.test.domain"]
  allowed_other_sans                 = ["1.2.3.4.5.5;UTF8:test"]
  server_flag                        = true
  client_flag                        = true
  code_signing_flag                  = false
  email_protection_flag              = false
  key_type                           = "rsa"
  key_bits                           = 2048
  ext_key_usage                      = []
  use_csr_common_name                = true
  use_csr_sans                       = true
  ou                                 = ["test"]
  organization                       = ["test"]
  country                            = ["test"]
  locality                           = ["test"]
  province                           = ["test"]
  street_address                     = ["123 test"]
  postal_code                        = ["12345"]
  generate_lease                     = false
  no_store                           = false
  require_cn                         = true
  policy_identifiers                 = ["1.2.3.4"]
>>>>>>> e3b6f460
  basic_constraints_valid_for_non_ca = false
  not_before_duration                = "45m"
  allowed_serial_numbers             = ["*"]
}
`, path, name, roleTTL, maxTTL)
}

func testPkiSecretBackendRoleConfig_updated(name, path string) string {
	return fmt.Sprintf(`
resource "vault_mount" "pki" {
  path = "%s"
  type = "pki"
}

resource "vault_pki_secret_backend_role" "test" {
  depends_on = [ "vault_mount.pki" ]
  backend = vault_mount.pki.path
  name = "%s"
  ttl = 1800
  max_ttl = 3600
  allow_localhost = true
  allowed_domains = ["other.domain", "{{identity.entity.name}}"]
  allowed_domains_template = true
  allow_bare_domains = false
  allow_subdomains = true
  allow_glob_domains = false
  allow_any_name = false
  enforce_hostnames = true
  allow_ip_sans = true
  allowed_uri_sans = ["uri.test.domain"]
  allowed_other_sans = ["1.2.3.4.5.5;UTF8:test"]
  server_flag = true
  client_flag = true
  code_signing_flag = false
  email_protection_flag = false
  key_type = "rsa"
  key_bits = 2048
  key_usage = ["DigitalSignature"]
  ext_key_usage = []
  use_csr_common_name = true
  use_csr_sans = true
  ou = ["test"]
  organization = ["test"]
  country = ["test"]
  locality = ["test"]
  province = ["test"]
  street_address = ["123 test"]
  postal_code = ["12345"]
  generate_lease = false
  no_store = false
  require_cn = true
  policy_identifiers = ["1.2.3.4"]
  basic_constraints_valid_for_non_ca = false
  not_before_duration = "45m"
  allowed_serial_numbers = ["*"]
}`, path, name)
}

func testPkiSecretBackendRoleCheckDestroy(s *terraform.State) error {
	client := testProvider.Meta().(*api.Client)

	for _, rs := range s.RootModule().Resources {
		if rs.Type != "vault_pki_secret_backend_role" {
			continue
		}
		secret, err := client.Logical().Read(rs.Primary.ID)
		if err != nil {
			return err
		}
		if secret != nil {
			return fmt.Errorf("role %q still exists", rs.Primary.ID)
		}
	}
	return nil
}<|MERGE_RESOLUTION|>--- conflicted
+++ resolved
@@ -87,110 +87,15 @@
 			{
 				Config: testPkiSecretBackendRoleConfig_basic(name, backend, 3600, 7200),
 				Check: resource.ComposeTestCheckFunc(
-<<<<<<< HEAD
-					resource.TestCheckResourceAttr("vault_pki_secret_backend_role.test", "name", name),
-					resource.TestCheckResourceAttr("vault_pki_secret_backend_role.test", "backend", backend),
-					resource.TestCheckResourceAttr("vault_pki_secret_backend_role.test", "ttl", "3600"),
-					resource.TestCheckResourceAttr("vault_pki_secret_backend_role.test", "max_ttl", "7200"),
-					resource.TestCheckResourceAttr("vault_pki_secret_backend_role.test", "allow_localhost", "true"),
-					resource.TestCheckResourceAttr("vault_pki_secret_backend_role.test", "allowed_domains.#", "1"),
-					resource.TestCheckResourceAttr("vault_pki_secret_backend_role.test", "allowed_domains.0", "test.domain"),
-					resource.TestCheckResourceAttr("vault_pki_secret_backend_role.test", "allow_bare_domains", "false"),
-					resource.TestCheckResourceAttr("vault_pki_secret_backend_role.test", "allow_subdomains", "true"),
-					resource.TestCheckResourceAttr("vault_pki_secret_backend_role.test", "allow_glob_domains", "false"),
-					resource.TestCheckResourceAttr("vault_pki_secret_backend_role.test", "allow_any_name", "false"),
-					resource.TestCheckResourceAttr("vault_pki_secret_backend_role.test", "enforce_hostnames", "true"),
-					resource.TestCheckResourceAttr("vault_pki_secret_backend_role.test", "allow_ip_sans", "true"),
-					resource.TestCheckResourceAttr("vault_pki_secret_backend_role.test", "allowed_uri_sans.0", "uri.test.domain"),
-					resource.TestCheckResourceAttr("vault_pki_secret_backend_role.test", "allowed_other_sans.0", "1.2.3.4.5.5;UTF8:test"),
-					resource.TestCheckResourceAttr("vault_pki_secret_backend_role.test", "server_flag", "true"),
-					resource.TestCheckResourceAttr("vault_pki_secret_backend_role.test", "client_flag", "true"),
-					resource.TestCheckResourceAttr("vault_pki_secret_backend_role.test", "code_signing_flag", "false"),
-					resource.TestCheckResourceAttr("vault_pki_secret_backend_role.test", "email_protection_flag", "false"),
-					resource.TestCheckResourceAttr("vault_pki_secret_backend_role.test", "key_type", "rsa"),
-					resource.TestCheckResourceAttr("vault_pki_secret_backend_role.test", "key_bits", "2048"),
-					resource.TestCheckResourceAttr("vault_pki_secret_backend_role.test", "email_protection_flag", "false"),
-					resource.TestCheckResourceAttr("vault_pki_secret_backend_role.test", "email_protection_flag", "false"),
-					resource.TestCheckResourceAttr("vault_pki_secret_backend_role.test", "key_usage.#", "3"),
-					resource.TestCheckResourceAttr("vault_pki_secret_backend_role.test", "key_usage.0", "DigitalSignature"),
-					resource.TestCheckResourceAttr("vault_pki_secret_backend_role.test", "key_usage.1", "KeyAgreement"),
-					resource.TestCheckResourceAttr("vault_pki_secret_backend_role.test", "key_usage.2", "KeyEncipherment"),
-					resource.TestCheckResourceAttr("vault_pki_secret_backend_role.test", "ext_key_usage.#", "0"),
-					resource.TestCheckResourceAttr("vault_pki_secret_backend_role.test", "ext_key_usage_oids.#", "0"),
-					resource.TestCheckResourceAttr("vault_pki_secret_backend_role.test", "use_csr_common_name", "true"),
-					resource.TestCheckResourceAttr("vault_pki_secret_backend_role.test", "use_csr_sans", "true"),
-					resource.TestCheckResourceAttr("vault_pki_secret_backend_role.test", "ou.0", "test"),
-					resource.TestCheckResourceAttr("vault_pki_secret_backend_role.test", "organization.0", "test"),
-					resource.TestCheckResourceAttr("vault_pki_secret_backend_role.test", "country.0", "test"),
-					resource.TestCheckResourceAttr("vault_pki_secret_backend_role.test", "locality.0", "test"),
-					resource.TestCheckResourceAttr("vault_pki_secret_backend_role.test", "province.0", "test"),
-					resource.TestCheckResourceAttr("vault_pki_secret_backend_role.test", "street_address.0", "123 test"),
-					resource.TestCheckResourceAttr("vault_pki_secret_backend_role.test", "postal_code.0", "12345"),
-					resource.TestCheckResourceAttr("vault_pki_secret_backend_role.test", "generate_lease", "false"),
-					resource.TestCheckResourceAttr("vault_pki_secret_backend_role.test", "no_store", "false"),
-					resource.TestCheckResourceAttr("vault_pki_secret_backend_role.test", "require_cn", "true"),
-					resource.TestCheckResourceAttr("vault_pki_secret_backend_role.test", "policy_identifiers.#", "1"),
-					resource.TestCheckResourceAttr("vault_pki_secret_backend_role.test", "policy_identifiers.0", "1.2.3.4"),
-					resource.TestCheckResourceAttr("vault_pki_secret_backend_role.test", "basic_constraints_valid_for_non_ca", "false"),
-					resource.TestCheckResourceAttr("vault_pki_secret_backend_role.test", "not_before_duration", "45m"),
-=======
 					append(checks,
 						resource.TestCheckResourceAttr(resourceName, "ttl", "3600"),
 						resource.TestCheckResourceAttr(resourceName, "max_ttl", "7200"),
 					)...,
->>>>>>> e3b6f460
 				),
 			},
 			{
 				Config: testPkiSecretBackendRoleConfig_updated(name, backend),
 				Check: resource.ComposeTestCheckFunc(
-<<<<<<< HEAD
-					resource.TestCheckResourceAttr("vault_pki_secret_backend_role.test", "name", name),
-					resource.TestCheckResourceAttr("vault_pki_secret_backend_role.test", "backend", backend),
-					resource.TestCheckResourceAttr("vault_pki_secret_backend_role.test", "ttl", "1800"),
-					resource.TestCheckResourceAttr("vault_pki_secret_backend_role.test", "max_ttl", "3600"),
-					resource.TestCheckResourceAttr("vault_pki_secret_backend_role.test", "allow_localhost", "true"),
-					resource.TestCheckResourceAttr("vault_pki_secret_backend_role.test", "allowed_domains.#", "2"),
-					resource.TestCheckResourceAttr("vault_pki_secret_backend_role.test", "allowed_domains.0", "other.domain"),
-					resource.TestCheckResourceAttr("vault_pki_secret_backend_role.test", "allowed_domains.1", "{{identity.entity.name}}"),
-					resource.TestCheckResourceAttr("vault_pki_secret_backend_role.test", "allowed_domains_template", "true"),
-					resource.TestCheckResourceAttr("vault_pki_secret_backend_role.test", "allow_bare_domains", "false"),
-					resource.TestCheckResourceAttr("vault_pki_secret_backend_role.test", "allow_subdomains", "true"),
-					resource.TestCheckResourceAttr("vault_pki_secret_backend_role.test", "allow_glob_domains", "false"),
-					resource.TestCheckResourceAttr("vault_pki_secret_backend_role.test", "allow_any_name", "false"),
-					resource.TestCheckResourceAttr("vault_pki_secret_backend_role.test", "enforce_hostnames", "true"),
-					resource.TestCheckResourceAttr("vault_pki_secret_backend_role.test", "allow_ip_sans", "true"),
-					resource.TestCheckResourceAttr("vault_pki_secret_backend_role.test", "allowed_uri_sans.0", "uri.test.domain"),
-					resource.TestCheckResourceAttr("vault_pki_secret_backend_role.test", "allowed_other_sans.0", "1.2.3.4.5.5;UTF8:test"),
-					resource.TestCheckResourceAttr("vault_pki_secret_backend_role.test", "server_flag", "true"),
-					resource.TestCheckResourceAttr("vault_pki_secret_backend_role.test", "client_flag", "true"),
-					resource.TestCheckResourceAttr("vault_pki_secret_backend_role.test", "code_signing_flag", "false"),
-					resource.TestCheckResourceAttr("vault_pki_secret_backend_role.test", "email_protection_flag", "false"),
-					resource.TestCheckResourceAttr("vault_pki_secret_backend_role.test", "key_type", "rsa"),
-					resource.TestCheckResourceAttr("vault_pki_secret_backend_role.test", "key_bits", "2048"),
-					resource.TestCheckResourceAttr("vault_pki_secret_backend_role.test", "email_protection_flag", "false"),
-					resource.TestCheckResourceAttr("vault_pki_secret_backend_role.test", "email_protection_flag", "false"),
-					resource.TestCheckResourceAttr("vault_pki_secret_backend_role.test", "key_usage.#", "1"),
-					resource.TestCheckResourceAttr("vault_pki_secret_backend_role.test", "key_usage.0", "DigitalSignature"),
-					resource.TestCheckResourceAttr("vault_pki_secret_backend_role.test", "ext_key_usage.#", "0"),
-					resource.TestCheckResourceAttr("vault_pki_secret_backend_role.test", "ext_key_usage_oids.#", "0"),
-					resource.TestCheckResourceAttr("vault_pki_secret_backend_role.test", "use_csr_common_name", "true"),
-					resource.TestCheckResourceAttr("vault_pki_secret_backend_role.test", "use_csr_sans", "true"),
-					resource.TestCheckResourceAttr("vault_pki_secret_backend_role.test", "ou.0", "test"),
-					resource.TestCheckResourceAttr("vault_pki_secret_backend_role.test", "organization.0", "test"),
-					resource.TestCheckResourceAttr("vault_pki_secret_backend_role.test", "country.0", "test"),
-					resource.TestCheckResourceAttr("vault_pki_secret_backend_role.test", "locality.0", "test"),
-					resource.TestCheckResourceAttr("vault_pki_secret_backend_role.test", "province.0", "test"),
-					resource.TestCheckResourceAttr("vault_pki_secret_backend_role.test", "street_address.0", "123 test"),
-					resource.TestCheckResourceAttr("vault_pki_secret_backend_role.test", "postal_code.0", "12345"),
-					resource.TestCheckResourceAttr("vault_pki_secret_backend_role.test", "generate_lease", "false"),
-					resource.TestCheckResourceAttr("vault_pki_secret_backend_role.test", "no_store", "false"),
-					resource.TestCheckResourceAttr("vault_pki_secret_backend_role.test", "require_cn", "true"),
-					resource.TestCheckResourceAttr("vault_pki_secret_backend_role.test", "policy_identifiers.#", "1"),
-					resource.TestCheckResourceAttr("vault_pki_secret_backend_role.test", "policy_identifiers.0", "1.2.3.4"),
-					resource.TestCheckResourceAttr("vault_pki_secret_backend_role.test", "basic_constraints_valid_for_non_ca", "false"),
-					resource.TestCheckResourceAttr("vault_pki_secret_backend_role.test", "not_before_duration", "45m"),
-=======
 					resource.TestCheckResourceAttr(resourceName, "name", name),
 					resource.TestCheckResourceAttr(resourceName, "backend", backend),
 					resource.TestCheckResourceAttr(resourceName, "ttl", "1800"),
@@ -219,6 +124,7 @@
 					resource.TestCheckResourceAttr(resourceName, "key_usage.#", "1"),
 					resource.TestCheckResourceAttr(resourceName, "key_usage.0", "DigitalSignature"),
 					resource.TestCheckResourceAttr(resourceName, "ext_key_usage.#", "0"),
+          resource.TestCheckResourceAttr(resourceName, "ext_key_usage_oids.#", "0"),
 					resource.TestCheckResourceAttr(resourceName, "use_csr_common_name", "true"),
 					resource.TestCheckResourceAttr(resourceName, "use_csr_sans", "true"),
 					resource.TestCheckResourceAttr(resourceName, "ou.0", "test"),
@@ -235,7 +141,6 @@
 					resource.TestCheckResourceAttr(resourceName, "policy_identifiers.0", "1.2.3.4"),
 					resource.TestCheckResourceAttr(resourceName, "basic_constraints_valid_for_non_ca", "false"),
 					resource.TestCheckResourceAttr(resourceName, "not_before_duration", "45m"),
->>>>>>> e3b6f460
 				),
 			},
 		},
@@ -250,45 +155,6 @@
 }
 
 resource "vault_pki_secret_backend_role" "test" {
-<<<<<<< HEAD
-  depends_on = [ "vault_pki_secret_backend.pki" ]
-  backend = "${vault_pki_secret_backend.pki.path}"
-  name = "%s"
-  ttl = 3600
-  max_ttl = 7200
-  allow_localhost = true
-  allowed_domains = ["test.domain"]
-  allow_bare_domains = false
-  allow_subdomains = true
-  allow_glob_domains = false
-  allow_any_name = false
-  enforce_hostnames = true
-  allow_ip_sans = true
-  allowed_uri_sans = ["uri.test.domain"]
-  allowed_other_sans = ["1.2.3.4.5.5;UTF8:test"]
-  server_flag = true
-  client_flag = true
-  code_signing_flag = false
-  email_protection_flag = false
-  key_type = "rsa"
-  key_bits = 2048
-  key_usage = ["DigitalSignature", "KeyAgreement", "KeyEncipherment"]
-  ext_key_usage = []
-  ext_key_usage_oids = []
-  use_csr_common_name = true
-  use_csr_sans = true
-  ou = ["test"]
-  organization = ["test"]
-  country = ["test"]
-  locality = ["test"]
-  province = ["test"]
-  street_address = ["123 test"]
-  postal_code = ["12345"]
-  generate_lease = false
-  no_store = false
-  require_cn = true
-  policy_identifiers = ["1.2.3.4"]
-=======
   depends_on                         = ["vault_mount.pki"]
   backend                            = vault_mount.pki.path
   name                               = "%s"
@@ -311,6 +177,7 @@
   key_type                           = "rsa"
   key_bits                           = 2048
   ext_key_usage                      = []
+  ext_key_usage_oids                 = []
   use_csr_common_name                = true
   use_csr_sans                       = true
   ou                                 = ["test"]
@@ -324,7 +191,6 @@
   no_store                           = false
   require_cn                         = true
   policy_identifiers                 = ["1.2.3.4"]
->>>>>>> e3b6f460
   basic_constraints_valid_for_non_ca = false
   not_before_duration                = "45m"
   allowed_serial_numbers             = ["*"]
