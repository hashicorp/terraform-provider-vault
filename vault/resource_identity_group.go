package vault

import (
	"errors"
	"fmt"
	"log"

	"github.com/hashicorp/terraform-plugin-sdk/v2/helper/schema"
	"github.com/hashicorp/vault/api"

	"github.com/hashicorp/terraform-provider-vault/internal/consts"
	"github.com/hashicorp/terraform-provider-vault/internal/identity/group"
	"github.com/hashicorp/terraform-provider-vault/internal/provider"
	"github.com/hashicorp/terraform-provider-vault/util"
)

func identityGroupResource() *schema.Resource {
	return &schema.Resource{
		Create: identityGroupCreate,
		Update: identityGroupUpdate,
		Read:   ReadWrapper(identityGroupRead),
		Delete: identityGroupDelete,
		Importer: &schema.ResourceImporter{
			State: schema.ImportStatePassthrough,
		},

		Schema: map[string]*schema.Schema{
			"name": {
				Type:        schema.TypeString,
				Description: "Name of the group.",
				Optional:    true,
				Computed:    true,
			},
			"type": {
				Type:        schema.TypeString,
				Description: "Type of the group, internal or external. Defaults to internal.",
				ForceNew:    true,
				Optional:    true,
				Default:     "internal",
			},
			consts.FieldMetadata: {
				Type:        schema.TypeMap,
				Optional:    true,
				Description: "Metadata to be associated with the group.",
				Elem: &schema.Schema{
					Type: schema.TypeString,
				},
			},
			"policies": {
				Type:     schema.TypeSet,
				Optional: true,
				Elem: &schema.Schema{
					Type: schema.TypeString,
				},
				Description: "Policies to be tied to the group.",
				DiffSuppressFunc: func(k, old, new string, d *schema.ResourceData) bool {
					return d.Get("external_policies").(bool)
				},
			},
			"external_policies": {
				Type:        schema.TypeBool,
				Optional:    true,
				Default:     false,
				Description: "Manage policies externally through `vault_identity_group_policies`, allows using group ID in assigned policies.",
			},
			"member_group_ids": {
				Type:     schema.TypeSet,
				Optional: true,
				Elem: &schema.Schema{
					Type: schema.TypeString,
				},
				Description: "Group IDs to be assigned as group members.",
				// Suppress the diff if group type is "external" because we cannot manage
				// group members
				DiffSuppressFunc: func(k, old, new string, d *schema.ResourceData) bool {
					if d.Get("type").(string) == "external" || d.Get("external_member_group_ids").(bool) == true {
						return true
					}
					return false
				},
			},
			"member_entity_ids": {
				Type:     schema.TypeSet,
				Optional: true,
				Elem: &schema.Schema{
					Type: schema.TypeString,
				},
				Description: "Entity IDs to be assigned as group members.",
				// Suppress the diff if group type is "external" because we cannot manage
				// group members
				DiffSuppressFunc: func(k, old, new string, d *schema.ResourceData) bool {
					if d.Get("type").(string) == "external" || d.Get("external_member_entity_ids").(bool) == true {
						return true
					}
					return false
				},
			},

			"external_member_entity_ids": {
				Type:        schema.TypeBool,
				Optional:    true,
				Default:     false,
				Description: "Manage member entities externally through `vault_identity_group_member_entity_ids`",
			},

			"external_member_group_ids": {
				Type:        schema.TypeBool,
				Optional:    true,
				Default:     false,
				Description: "Manage member groups externally through `vault_identity_group_member_group_ids`",
			},
		},
	}
}

<<<<<<< HEAD
func identityGroupUpdateFields(d *schema.ResourceData, meta interface{}, data map[string]interface{}, create bool) error {
	if create {
=======
func identityGroupUpdateFields(d *schema.ResourceData, data map[string]interface{}) error {
	if d.IsNewResource() {
>>>>>>> 747ff993
		if name, ok := d.GetOk("name"); ok {
			data["name"] = name
		}

		if externalPolicies, ok := d.GetOk("external_policies"); !(ok && externalPolicies.(bool)) {
			data["policies"] = d.Get("policies").(*schema.Set).List()
		}

		// Member groups and entities can't be set for external groups
		if d.Get("type").(string) == "internal" {
			if externalMemberEntityIds, ok := d.GetOk("external_member_entity_ids"); !(ok && externalMemberEntityIds.(bool)) {
				data["member_entity_ids"] = d.Get("member_entity_ids").(*schema.Set).List()
			}

			if externalMemberGroupIds, ok := d.GetOk("external_member_group_ids"); !(ok && externalMemberGroupIds.(bool)) {
				data["member_group_ids"] = d.Get("member_group_ids").(*schema.Set).List()
			}
		}

		if metadata, ok := d.GetOk(consts.FieldMetadata); ok {
			data["metadata"] = metadata
		}
	} else {
		if d.HasChanges("name", "external_policies", "policies", "metadata", "member_entity_ids", "member_group_ids") {
			data["name"] = d.Get("name")
			data["metadata"] = d.Get(consts.FieldMetadata)
			data["policies"] = d.Get("policies").(*schema.Set).List()
			// Member groups and entities can't be set for external groups
			if d.Get("type").(string) == "internal" {
				if !d.Get("external_member_entity_ids").(bool) {
					data["member_entity_ids"] = d.Get("member_entity_ids").(*schema.Set).List()
				}

				if !d.Get("external_member_group_ids").(bool) {
					data["member_group_ids"] = d.Get("member_group_ids").(*schema.Set).List()
				}
			}
<<<<<<< HEAD
			// Edge case where if external_policies is true, we will set policies to whatever that is
			// already configured on the group to prevent removal
=======

			// Edge case where if external_policies is true, no policies
			// should be configured on the entity.
>>>>>>> 747ff993
			data["external_policies"] = d.Get("external_policies").(bool)
			if data["external_policies"].(bool) {
				client := meta.(*api.Client)
				id := d.Id()
				apiPolicies, err := readIdentityGroupPolicies(client, id)
				if err != nil {
					return err
				}
				data["policies"] = apiPolicies
			}
		}
	}

	return nil
}

func identityGroupCreate(d *schema.ResourceData, meta interface{}) error {
	client, e := provider.GetClient(d, meta)
	if e != nil {
		return e
	}

	name := d.Get("name").(string)
	typeValue := d.Get("type").(string)

	path := group.IdentityGroupPath

	data := map[string]interface{}{
		"type": typeValue,
	}

<<<<<<< HEAD
	if err := identityGroupUpdateFields(d, meta, data, true); err != nil {
=======
	if err := identityGroupUpdateFields(d, data); err != nil {
>>>>>>> 747ff993
		return fmt.Errorf("error writing IdentityGroup to %q: %s", name, err)
	}

	resp, err := client.Logical().Write(path, data)
	if err != nil {
		return fmt.Errorf("error writing IdentityGroup to %q: %s", name, err)
	}

	if resp == nil {
		path := identityGroupNamePath(name)
		resp, err := client.Logical().Read(path)
		if err == nil {
			err = errors.New("unknown")
			if resp != nil {
				err = fmt.Errorf(
					"group already exists with path=%q, id=%q", path, resp.Data["id"])
			}
		}
		return fmt.Errorf("failed to create identity group %q, reason=%w", name, err)
	}

	log.Printf("[DEBUG] Created IdentityGroup %q", resp.Data["name"])
	d.SetId(resp.Data["id"].(string))

	return identityGroupRead(d, meta)
}

func identityGroupUpdate(d *schema.ResourceData, meta interface{}) error {
	client, e := provider.GetClient(d, meta)
	if e != nil {
		return e
	}

	id := d.Id()

	log.Printf("[DEBUG] Updating IdentityGroup %q", id)
	path := group.IdentityGroupIDPath(id)

	provider.VaultMutexKV.Lock(path)
	defer provider.VaultMutexKV.Unlock(path)

	data := map[string]interface{}{}

<<<<<<< HEAD
	if err := identityGroupUpdateFields(d, meta, data, false); err != nil {
=======
	if err := identityGroupUpdateFields(d, data); err != nil {
>>>>>>> 747ff993
		return fmt.Errorf("error updating IdentityGroup %q: %s", id, err)
	}

	_, err := client.Logical().Write(path, data)
	if err != nil {
		return fmt.Errorf("error updating IdentityGroup %q: %s", id, err)
	}
	log.Printf("[DEBUG] Updated IdentityGroup %q", id)

	return identityGroupRead(d, meta)
}

func identityGroupRead(d *schema.ResourceData, meta interface{}) error {
	client, e := provider.GetClient(d, meta)
	if e != nil {
		return e
	}

	id := d.Id()

	log.Printf("[DEBUG] Read IdentityGroup %s", id)
	resp, err := group.ReadIdentityGroup(client, id, d.IsNewResource())
	if err != nil {
		// We need to check if the secret_id has expired
		if util.IsExpiredTokenErr(err) {
			return nil
		}

		if group.IsIdentityNotFoundError(err) {
			log.Printf("[WARN] IdentityGroup %q not found, removing from state", id)
			d.SetId("")
			return nil
		}
		return fmt.Errorf("error reading IdentityGroup %q: %s", id, err)
	}

	readFields := []string{"name", "type", "metadata", "member_entity_ids", "member_group_ids", "policies"}

	for _, k := range readFields {
		if err := d.Set(k, resp.Data[k]); err != nil {
			return fmt.Errorf("error setting state key \"%s\" on IdentityGroup %q: %s", k, id, err)
		}
	}
	return nil
}

func identityGroupDelete(d *schema.ResourceData, meta interface{}) error {
	client, e := provider.GetClient(d, meta)
	if e != nil {
		return e
	}

	id := d.Id()

	path := group.IdentityGroupIDPath(id)

	provider.VaultMutexKV.Lock(path)
	defer provider.VaultMutexKV.Unlock(path)

	log.Printf("[DEBUG] Deleting IdentityGroup %q", id)
	_, err := client.Logical().Delete(path)
	if err != nil {
		return fmt.Errorf("error IdentityGroup %q", id)
	}
	log.Printf("[DEBUG] Deleted IdentityGroup %q", id)

	return nil
}

func identityGroupNamePath(name string) string {
	return fmt.Sprintf("%s/name/%s", group.IdentityGroupPath, name)
}

func readIdentityGroupPolicies(client *api.Client, groupID string, retry bool) ([]interface{}, error) {
	resp, err := group.ReadIdentityGroup(client, groupID, retry)
	if err != nil {
		return nil, err
	}

	if v, ok := resp.Data["policies"]; ok && v != nil {
		return v.([]interface{}), nil
	}
	return make([]interface{}, 0), nil
}

func readIdentityGroupMemberEntityIds(client *api.Client, groupID string, retry bool) ([]interface{}, error) {
	resp, err := group.ReadIdentityGroup(client, groupID, retry)
	if err != nil {
		return nil, err
	}

	if v, ok := resp.Data["member_entity_ids"]; ok && v != nil {
		return v.([]interface{}), nil
	}
	return make([]interface{}, 0), nil
}<|MERGE_RESOLUTION|>--- conflicted
+++ resolved
@@ -113,13 +113,8 @@
 	}
 }
 
-<<<<<<< HEAD
-func identityGroupUpdateFields(d *schema.ResourceData, meta interface{}, data map[string]interface{}, create bool) error {
-	if create {
-=======
-func identityGroupUpdateFields(d *schema.ResourceData, data map[string]interface{}) error {
+func identityGroupUpdateFields(d *schema.ResourceData, meta interface{}, data map[string]interface{}) error {
 	if d.IsNewResource() {
->>>>>>> 747ff993
 		if name, ok := d.GetOk("name"); ok {
 			data["name"] = name
 		}
@@ -157,14 +152,8 @@
 					data["member_group_ids"] = d.Get("member_group_ids").(*schema.Set).List()
 				}
 			}
-<<<<<<< HEAD
 			// Edge case where if external_policies is true, we will set policies to whatever that is
 			// already configured on the group to prevent removal
-=======
-
-			// Edge case where if external_policies is true, no policies
-			// should be configured on the entity.
->>>>>>> 747ff993
 			data["external_policies"] = d.Get("external_policies").(bool)
 			if data["external_policies"].(bool) {
 				client := meta.(*api.Client)
@@ -196,11 +185,7 @@
 		"type": typeValue,
 	}
 
-<<<<<<< HEAD
-	if err := identityGroupUpdateFields(d, meta, data, true); err != nil {
-=======
 	if err := identityGroupUpdateFields(d, data); err != nil {
->>>>>>> 747ff993
 		return fmt.Errorf("error writing IdentityGroup to %q: %s", name, err)
 	}
 
@@ -244,11 +229,7 @@
 
 	data := map[string]interface{}{}
 
-<<<<<<< HEAD
-	if err := identityGroupUpdateFields(d, meta, data, false); err != nil {
-=======
 	if err := identityGroupUpdateFields(d, data); err != nil {
->>>>>>> 747ff993
 		return fmt.Errorf("error updating IdentityGroup %q: %s", id, err)
 	}
 
