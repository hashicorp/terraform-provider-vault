--- conflicted
+++ resolved
@@ -27,6 +27,7 @@
 	path := "pki-" + strconv.Itoa(acctest.RandInt())
 	config := testPkiSecretBackendRootCertificateConfig_basic(path)
 	resourceName := "vault_pki_secret_backend_root_cert.test"
+  notAfterTime := time.Now().Add(2 * time.Hour).Format(time.RFC3339)
 	checks := []resource.TestCheckFunc{
 		resource.TestCheckResourceAttr(resourceName, consts.FieldBackend, path),
 		resource.TestCheckResourceAttr(resourceName, consts.FieldType, "internal"),
@@ -49,17 +50,12 @@
 	testPkiSecretBackendRootCertificate(t, path, config, resourceName, checks, nil)
 }
 
-<<<<<<< HEAD
-	notAfterTime := time.Now().Add(2 * time.Hour).Format(time.RFC3339)
-
-=======
 // TestPkiSecretBackendRootCertificate_name_constraints is just like TestPkiSecretBackendRootCertificate_basic,
 // but it uses the permitted_/excluded_ parameters for the name constraints extension.
 func TestPkiSecretBackendRootCertificate_name_constraints(t *testing.T) {
 	path := "pki-" + strconv.Itoa(acctest.RandInt())
 	config := testPkiSecretBackendRootCertificateConfig_name_constraints(path)
 	resourceName := "vault_pki_secret_backend_root_cert.test"
->>>>>>> 0430fcd6
 	checks := []resource.TestCheckFunc{
 		resource.TestCheckResourceAttr(resourceName, consts.FieldBackend, path),
 		resource.TestCheckResourceAttr(resourceName, consts.FieldType, "internal"),
@@ -75,9 +71,6 @@
 		resource.TestCheckResourceAttr(resourceName, consts.FieldLocality, "test"),
 		resource.TestCheckResourceAttr(resourceName, consts.FieldProvince, "test"),
 		resource.TestCheckResourceAttrSet(resourceName, consts.FieldSerialNumber),
-<<<<<<< HEAD
-		assertCertificateAttributes(resourceName, ""),
-=======
 
 		resource.TestCheckResourceAttr(resourceName, consts.FieldPermittedDNSDomains+".0", "example.com"),
 		resource.TestCheckResourceAttr(resourceName, consts.FieldPermittedDNSDomains+".1", ".example.com"),
@@ -135,7 +128,6 @@
 		if err != nil {
 			return err
 		}
->>>>>>> 0430fcd6
 	}
 	var failedChecks []error
 	check := func(fieldName string, actual []string, expected ...string) {
@@ -179,11 +171,7 @@
 		CheckDestroy: testCheckMountDestroyed("vault_mount", consts.MountTypePKI, consts.FieldPath),
 		Steps: []resource.TestStep{
 			{
-<<<<<<< HEAD
-				Config: testPkiSecretBackendRootCertificateConfig_basic(path, ""),
-=======
 				Config: config,
->>>>>>> 0430fcd6
 				Check: resource.ComposeTestCheckFunc(
 					append(checks,
 						testCapturePKICert(resourceName, store),
@@ -202,11 +190,7 @@
 						t.Fatal(err)
 					}
 				},
-<<<<<<< HEAD
-				Config: testPkiSecretBackendRootCertificateConfig_basic(path, ""),
-=======
 				Config: config,
->>>>>>> 0430fcd6
 				Check: resource.ComposeTestCheckFunc(
 					append(checks,
 						testPKICertReIssued(resourceName, store),
@@ -255,11 +239,7 @@
 						t.Fatalf("empty response for write on path %s", genPath)
 					}
 				},
-<<<<<<< HEAD
-				Config: testPkiSecretBackendRootCertificateConfig_basic(path, ""),
-=======
 				Config: config,
->>>>>>> 0430fcd6
 				Check: resource.ComposeTestCheckFunc(
 					append(checks,
 						testPKICertReIssued(resourceName, store),
