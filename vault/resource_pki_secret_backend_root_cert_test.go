package vault

import (
	"fmt"
	"reflect"
	"strconv"
	"testing"

	"github.com/hashicorp/terraform-plugin-sdk/v2/helper/acctest"
	"github.com/hashicorp/terraform-plugin-sdk/v2/helper/resource"

	"github.com/hashicorp/terraform-provider-vault/internal/consts"
	"github.com/hashicorp/terraform-provider-vault/internal/provider"
	"github.com/hashicorp/terraform-provider-vault/testutil"
)

func TestPkiSecretBackendRootCertificate_basic(t *testing.T) {
	path := "pki-" + strconv.Itoa(acctest.RandInt())

	resourceName := "vault_pki_secret_backend_root_cert.test"

	store := &testPKICertStore{}

	checks := []resource.TestCheckFunc{
		resource.TestCheckResourceAttr(resourceName, "backend", path),
		resource.TestCheckResourceAttr(resourceName, "type", "internal"),
		resource.TestCheckResourceAttr(resourceName, "common_name", "test Root CA"),
		resource.TestCheckResourceAttr(resourceName, "ttl", "86400"),
		resource.TestCheckResourceAttr(resourceName, "format", "pem"),
		resource.TestCheckResourceAttr(resourceName, "private_key_format", "der"),
		resource.TestCheckResourceAttr(resourceName, "key_type", "rsa"),
		resource.TestCheckResourceAttr(resourceName, "key_bits", "4096"),
		resource.TestCheckResourceAttr(resourceName, "ou", "test"),
		resource.TestCheckResourceAttr(resourceName, "organization", "test"),
		resource.TestCheckResourceAttr(resourceName, "country", "test"),
		resource.TestCheckResourceAttr(resourceName, "locality", "test"),
		resource.TestCheckResourceAttr(resourceName, "province", "test"),
		resource.TestCheckResourceAttrSet(resourceName, "serial"),
		resource.TestCheckResourceAttrSet(resourceName, "serial_number"),
	}

	resource.Test(t, resource.TestCase{
		ProviderFactories: providerFactories,
		PreCheck:          func() { testutil.TestAccPreCheck(t) },
		CheckDestroy:      testCheckMountDestroyed("vault_mount", consts.MountTypePKI, consts.FieldPath),
		Steps: []resource.TestStep{
			{
				Config: testPkiSecretBackendRootCertificateConfig_basic(path),
				Check: resource.ComposeTestCheckFunc(
					append(checks,
						testCapturePKICert(resourceName, store),
					)...,
				),
			},
			{
				// test unmounted backend
				PreConfig: func() {
<<<<<<< HEAD
					client, err := testProvider.Meta().(*provider.ProviderMeta).GetClient()
=======
					client, err := provider.GetClient("", testProvider.Meta())
>>>>>>> e76f3682
					if err != nil {
						t.Fatal(err)
					}

					if err := client.Sys().Unmount(path); err != nil {
						t.Fatal(err)
					}
				},
				Config: testPkiSecretBackendRootCertificateConfig_basic(path),
				Check: resource.ComposeTestCheckFunc(
					append(checks,
						testPKICertReIssued(resourceName, store),
						testCapturePKICert(resourceName, store),
					)...,
				),
			},
			{
				// test out of band update to the root CA
				PreConfig: func() {
					client, err := testProvider.Meta().(*provider.ProviderMeta).GetClient()
					if err != nil {
						t.Fatal(err)
					}

					if _, err := client.Logical().Delete(fmt.Sprintf("%s/root", path)); err != nil {
						t.Fatal(err)
					}
					genPath := pkiSecretBackendIntermediateSetSignedReadPath(path, "internal")
					resp, err := client.Logical().Write(genPath,
						map[string]interface{}{
							"common_name": "out-of-band",
						},
					)
					if err != nil {
						t.Fatal(err)
					}

					if resp == nil {
						t.Fatalf("empty response for write on path %s", genPath)
					}
				},
				Config: testPkiSecretBackendRootCertificateConfig_basic(path),
				Check: resource.ComposeTestCheckFunc(
					append(checks,
						testPKICertReIssued(resourceName, store),
					)...,
				),
			},
		},
	})
}

func testPkiSecretBackendRootCertificateConfig_basic(path string) string {
	config := fmt.Sprintf(`
resource "vault_mount" "test" {
  path                      = "%s"
  type                      = "pki"
  description               = "test"
  default_lease_ttl_seconds = "86400"
  max_lease_ttl_seconds     = "86400"
}

resource "vault_pki_secret_backend_root_cert" "test" {
  backend              = vault_mount.test.path
  type                 = "internal"
  common_name          = "test Root CA"
  ttl                  = "86400"
  format               = "pem"
  private_key_format   = "der"
  key_type             = "rsa"
  key_bits             = 4096
  exclude_cn_from_sans = true
  ou                   = "test"
  organization         = "test"
  country              = "test"
  locality             = "test"
  province             = "test"
}
`, path)

	return config
}

func Test_pkiSecretSerialNumberUpgradeV0(t *testing.T) {
	tests := []struct {
		name     string
		rawState map[string]interface{}
		want     map[string]interface{}
		wantErr  bool
	}{
		{
			name: "basic",
			rawState: map[string]interface{}{
				"serial": "aa:bb:cc:dd:ee",
			},
			want: map[string]interface{}{
				"serial":        "aa:bb:cc:dd:ee",
				"serial_number": "aa:bb:cc:dd:ee",
			},
		},
	}
	for _, tt := range tests {
		t.Run(tt.name, func(t *testing.T) {
			got, err := pkiSecretSerialNumberUpgradeV0(nil, tt.rawState, nil)

			if tt.wantErr {
				if err == nil {
					t.Fatalf("pkiSecretSerialNumberUpgradeV0() error = %#v, wantErr %#v", err, tt.wantErr)
				}
			}

			if !reflect.DeepEqual(got, tt.want) {
				t.Errorf("pkiSecretSerialNumberUpgradeV0() got = %#v, want %#v", got, tt.want)
			}
		})
	}
}<|MERGE_RESOLUTION|>--- conflicted
+++ resolved
@@ -55,11 +55,7 @@
 			{
 				// test unmounted backend
 				PreConfig: func() {
-<<<<<<< HEAD
-					client, err := testProvider.Meta().(*provider.ProviderMeta).GetClient()
-=======
 					client, err := provider.GetClient("", testProvider.Meta())
->>>>>>> e76f3682
 					if err != nil {
 						t.Fatal(err)
 					}
