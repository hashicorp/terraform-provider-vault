package vault

import (
	"fmt"
	"reflect"
	"strings"
	"testing"

	"github.com/hashicorp/terraform-plugin-sdk/v2/helper/acctest"
	"github.com/hashicorp/terraform-plugin-sdk/v2/helper/resource"
	"github.com/hashicorp/terraform-plugin-sdk/v2/terraform"
	"github.com/hashicorp/vault/api"

	"github.com/hashicorp/terraform-provider-vault/internal/provider"
	"github.com/hashicorp/terraform-provider-vault/testutil"
)

type testMountConfig struct {
	path        string
	mountType   string
	version     string
	sealWrap    bool
	description string
}

func TestZeroTTLDoesNotCauseUpdate(t *testing.T) {
	path := acctest.RandomWithPrefix("example")
	resource.Test(t, resource.TestCase{
		Providers: testProviders,
		PreCheck:  func() { testutil.TestAccPreCheck(t) },
		Steps: []resource.TestStep{
			{
				Config: fmt.Sprintf(`
				resource "vault_mount" "zero_ttl" {
					path = "%s"
					type = "kv"
				}
				`, path),
			},
			{
				PlanOnly: true,
				Config: fmt.Sprintf(`
				resource "vault_mount" "zero_ttl" {
					path = "%s"
					type = "kv"
				}
				`, path),
			},
		},
	})
}

func TestResourceMount(t *testing.T) {
	path := "example-" + acctest.RandString(10)
	cfg := testMountConfig{
		path:        path,
		mountType:   "kv",
		version:     "1",
		description: "initial",
	}

	cfg2 := testMountConfig{
		path:        path,
		mountType:   "kv",
		version:     "1",
		description: "updated",
	}
	resource.Test(t, resource.TestCase{
		Providers: testProviders,
		PreCheck:  func() { testutil.TestAccPreCheck(t) },
		Steps: []resource.TestStep{
			{
				Config: testResourceMount_initialConfig(cfg),
				Check:  testResourceMount_initialCheck(cfg),
			},
			{
				Config: testResourceMount_initialConfig(cfg2),
				Check:  testResourceMount_initialCheck(cfg2),
			},
			{
				Config: testResourceMount_updateConfig,
				Check:  testResourceMount_updateCheck,
			},
		},
	})
}

// Test Local flag

func TestResourceMount_Local(t *testing.T) {
	path := "example-" + acctest.RandString(10)
	resource.Test(t, resource.TestCase{
		Providers: testProviders,
		PreCheck:  func() { testutil.TestAccPreCheck(t) },
		Steps: []resource.TestStep{
			{
				Config: testResourceMount_InitialConfigLocalMount(path),
				Check:  testResourceMount_InitialCheckLocalMount(path),
			},
			{
				Config: testResourceMount_UpdateConfigLocalMount,
				Check:  testResourceMount_UpdateCheckLocalMount,
			},
		},
	})
}

// Test SealWrap flag

func TestResourceMount_SealWrap(t *testing.T) {
	path := "example-" + acctest.RandString(10)
	resource.Test(t, resource.TestCase{
		Providers: testProviders,
		PreCheck:  func() { testutil.TestAccPreCheck(t) },
		Steps: []resource.TestStep{
			{
				Config: testResourceMount_InitialConfigSealWrap(path),
				Check:  testResourceMount_InitialCheckSealWrap(path),
			},
			{
				Config: testResourceMount_UpdateConfigSealWrap,
				Check:  testResourceMount_UpdateCheckSealWrap,
			},
		},
	})
}

// Test Audit non-HMAC fields
func TestResourceMount_AuditNonHMACRequestKeys(t *testing.T) {
	resourcePath := "vault_mount.test"
	path := "example-" + acctest.RandString(10)

	expectReqKeysNew := []string{"test1request", "test2request"}
	expectRespKeysNew := []string{"test1response", "test2response"}
	expectReqKeysUpdate := []string{"test3request", "test4request"}
	expectRespKeysUpdate := []string{"test3response", "test4response"}
	resource.Test(t, resource.TestCase{
		Providers: testProviders,
		PreCheck:  func() { testutil.TestAccPreCheck(t) },
		Steps: []resource.TestStep{
			{
				Config: testResourceMount_AuditNonHMACRequestKeysConfig(path, expectReqKeysNew, expectRespKeysNew),
				Check: resource.ComposeTestCheckFunc(
					resource.TestCheckResourceAttr(resourcePath, "path", path),
					resource.TestCheckResourceAttr(resourcePath, "audit_non_hmac_request_keys.#", "2"),
					resource.TestCheckResourceAttr(resourcePath, "audit_non_hmac_request_keys.0", expectReqKeysNew[0]),
					resource.TestCheckResourceAttr(resourcePath, "audit_non_hmac_request_keys.1", expectReqKeysNew[1]),
					resource.TestCheckResourceAttr(resourcePath, "audit_non_hmac_response_keys.#", "2"),
					resource.TestCheckResourceAttr(resourcePath, "audit_non_hmac_response_keys.0", expectRespKeysNew[0]),
					resource.TestCheckResourceAttr(resourcePath, "audit_non_hmac_response_keys.1", expectRespKeysNew[1]),
					testResourceMount_CheckAuditNonHMACRequestKeys(path, expectReqKeysNew, expectRespKeysNew),
				),
			},
			{
				Config: testResourceMount_AuditNonHMACRequestKeysConfig(path, expectReqKeysUpdate, expectRespKeysUpdate),
				Check: resource.ComposeTestCheckFunc(
					resource.TestCheckResourceAttr(resourcePath, "path", path),
					resource.TestCheckResourceAttr(resourcePath, "audit_non_hmac_request_keys.#", "2"),
					resource.TestCheckResourceAttr(resourcePath, "audit_non_hmac_request_keys.0", expectReqKeysUpdate[0]),
					resource.TestCheckResourceAttr(resourcePath, "audit_non_hmac_request_keys.1", expectReqKeysUpdate[1]),
					resource.TestCheckResourceAttr(resourcePath, "audit_non_hmac_response_keys.#", "2"),
					resource.TestCheckResourceAttr(resourcePath, "audit_non_hmac_response_keys.0", expectRespKeysUpdate[0]),
					resource.TestCheckResourceAttr(resourcePath, "audit_non_hmac_response_keys.1", expectRespKeysUpdate[1]),
					testResourceMount_CheckAuditNonHMACRequestKeys(path, expectReqKeysUpdate, expectRespKeysUpdate),
				),
			},
		},
	})
}

func TestResourceMount_KVV2(t *testing.T) {
	path := acctest.RandomWithPrefix("example")
	kvv2Cfg := fmt.Sprintf(`
			resource "vault_mount" "test" {
				path = "%s"
				type = "kv-v2"
				description = "Example mount for testing"
				default_lease_ttl_seconds = 3600
				max_lease_ttl_seconds = 36000
			}`, path)

	config := testMountConfig{
		path:        path,
		mountType:   "kv",
		version:     "2",
		description: "Example mount for testing",
	}
	resource.Test(t, resource.TestCase{
		Providers: testProviders,
		PreCheck:  func() { testutil.TestAccPreCheck(t) },
		Steps: []resource.TestStep{
			{
				Config: kvv2Cfg,

				// Vault will store this and report it back as "kv", version 2
				Check: testResourceMount_initialCheck(config),
			},
			{
				PlanOnly: true,
				Config:   kvv2Cfg,
			},
		},
	})
}

func TestResourceMount_ExternalEntropyAccess(t *testing.T) {
	path := acctest.RandomWithPrefix("example")
	resource.Test(t, resource.TestCase{
		Providers: testProviders,
		PreCheck:  func() { testutil.TestAccPreCheck(t) },
		Steps: []resource.TestStep{
			{
				Config: testResourceMount_InitialConfigExternalEntropyAccess(path),
				Check:  testResourceMount_CheckExternalEntropyAccess(path, false),
			},
			{
				Config: testResourceMount_UpdateConfigExternalEntropyAccess(path, true),
				Check:  testResourceMount_CheckExternalEntropyAccess(path, true),
			},
			{
				Config: testResourceMount_UpdateConfigExternalEntropyAccess(path, false),
				Check:  testResourceMount_CheckExternalEntropyAccess(path, false),
			},
			{
				Config: testResourceMount_UpdateConfigExternalEntropyAccess(path, true),
				Check:  testResourceMount_CheckExternalEntropyAccess(path, true),
			},
			{
				Config: testResourceMount_InitialConfigExternalEntropyAccess(path),
				Check:  testResourceMount_CheckExternalEntropyAccess(path, false),
			},
		},
	})
}

<<<<<<< HEAD
func TestResourceMountMangedKeys(t *testing.T) {
	path := acctest.RandomWithPrefix("tf-test-pki")
	keyName := acctest.RandomWithPrefix("kms-key")

	resourceName := "vault_mount.test"

	resource.Test(t, resource.TestCase{
		Providers: testProviders,
		PreCheck:  func() { testutil.TestAccPreCheck(t) },
		Steps: []resource.TestStep{
			{
				Config: testResourceMount_managedKeysConfig(keyName, path, false),
				Check: resource.ComposeTestCheckFunc(
					resource.TestCheckResourceAttr(resourceName, "path", path),
					resource.TestCheckResourceAttr(resourceName, "type", "pki"),
					resource.TestCheckResourceAttr(resourceName, "description", "Example mount for testing managed keys"),
					resource.TestCheckResourceAttr(resourceName, "default_lease_ttl_seconds", "3600"),
					resource.TestCheckResourceAttr(resourceName, "max_lease_ttl_seconds", "36000"),
					resource.TestCheckResourceAttr(resourceName, "allowed_managed_keys.#", "1"),
					resource.TestCheckResourceAttr(resourceName, "allowed_managed_keys.0", keyName),
				),
			},
			{
				Config: testResourceMount_managedKeysConfig(keyName, path, true),
				Check: resource.ComposeTestCheckFunc(
					resource.TestCheckResourceAttr(resourceName, "path", path),
					resource.TestCheckResourceAttr(resourceName, "type", "pki"),
					resource.TestCheckResourceAttr(resourceName, "description", "Updated desc - Example mount for testing managed keys"),
					resource.TestCheckResourceAttr(resourceName, "default_lease_ttl_seconds", "7200"),
					resource.TestCheckResourceAttr(resourceName, "max_lease_ttl_seconds", "86400"),
					resource.TestCheckResourceAttr(resourceName, "allowed_managed_keys.#", "2"),
					resource.TestCheckResourceAttr(resourceName, "allowed_managed_keys.0", keyName),
					resource.TestCheckResourceAttr(resourceName, "allowed_managed_keys.1", fmt.Sprintf("%s-2", keyName)),
				),
			},
		},
	})
}

func testResourceMount_managedKeysConfig(keyName, path string, isUpdate bool) string {
	ret := fmt.Sprintf(`
resource "vault_managed_keys" "test_key_1" {
  aws {
    name       = "%s"
    access_key = "ASIAKBASDADA09090"
    secret_key = "8C7THtrIigh2rPZQMbguugt8IUftWhMRCOBzbuyz"
    key_bits   = "2048"
    key_type   = "RSA"
    kms_key    = "alias/test_identifier_string"
  }
}

resource "vault_managed_keys" "test_key_2" {
  aws {
    name       = "%s-2"
    access_key = "ASIAKBASDADA09090"
    secret_key = "8C7THtrIigh2rPZQMbguugt8IUftWhMRCOBzbuyz"
    key_bits   = "2048"
    key_type   = "RSA"
    kms_key    = "alias/test_identifier_string"
  }
}
`, keyName, keyName)

	if !isUpdate {
		ret += fmt.Sprintf(`
resource "vault_mount" "test" {
  path                      = "%s"
  type                      = "pki"
  description               = "Example mount for testing managed keys"
  default_lease_ttl_seconds = 3600
  max_lease_ttl_seconds     = 36000
  allowed_managed_keys      = [vault_managed_keys.test_key_1.aws.0.name]
}
`, path)
	} else {
		ret += fmt.Sprintf(`
resource "vault_mount" "test" {
  path                      = "%s"
  type                      = "pki"
  description               = "Updated desc - Example mount for testing managed keys"
  default_lease_ttl_seconds = 7200
  max_lease_ttl_seconds     = 86400
  allowed_managed_keys      = [vault_managed_keys.test_key_1.aws.0.name, vault_managed_keys.test_key_2.aws.0.name]
}
`, path)
	}

	return ret
}

func testResourceMount_initialConfig(cfg mountConfig) string {
=======
func testResourceMount_initialConfig(cfg testMountConfig) string {
>>>>>>> 1793ebb2
	return fmt.Sprintf(`
resource "vault_mount" "test" {
  path                      = "%s"
  type                      = "%s"
  description               = "%s"
  default_lease_ttl_seconds = 3600
  max_lease_ttl_seconds     = 36000
  options = {
    version = "1"
  }
}
`, cfg.path, cfg.mountType, cfg.description)
}

func testResourceMount_initialCheck(cfg testMountConfig) resource.TestCheckFunc {
	return func(s *terraform.State) error {
		resourceState := s.Modules[0].Resources["vault_mount.test"]
		if resourceState == nil {
			return fmt.Errorf("resource not found in state")
		}

		instanceState := resourceState.Primary
		if instanceState == nil {
			return fmt.Errorf("resource has no primary instance")
		}

		path := instanceState.ID

		if path != instanceState.Attributes["path"] {
			return fmt.Errorf("id %q doesn't match path %q", path, instanceState.Attributes["path"])
		}

		if path != cfg.path {
			return fmt.Errorf("unexpected path %q, expected %q", path, cfg.path)
		}

		mount, err := findMount(path)
		if err != nil {
			return fmt.Errorf("error reading back mount %q: %s", path, err)
		}

		if wanted := cfg.description; mount.Description != wanted {
			return fmt.Errorf("description is %v; wanted %v", mount.Description, wanted)
		}

		if wanted := cfg.mountType; mount.Type != wanted {
			return fmt.Errorf("type is %v; wanted %v", mount.Type, wanted)
		}

		if wanted := 3600; mount.Config.DefaultLeaseTTL != wanted {
			return fmt.Errorf("default lease ttl is %v; wanted %v", mount.Config.DefaultLeaseTTL, wanted)
		}

		if wanted := 36000; mount.Config.MaxLeaseTTL != wanted {
			return fmt.Errorf("max lease ttl is %v; wanted %v", mount.Config.MaxLeaseTTL, wanted)
		}

		if wanted := cfg.version; mount.Options["version"] != wanted {
			return fmt.Errorf("version is %v; wanted %v", mount.Options["version"], wanted)
		}

		return nil
	}
}

var testResourceMount_updateConfig = `

resource "vault_mount" "test" {
	path = "remountingExample"
	type = "kv"
	description = "Updated example mount for testing"
	default_lease_ttl_seconds = 7200
	max_lease_ttl_seconds = 72000
	options = {
		version = "1"
	}
}

`

func testResourceMount_updateCheck(s *terraform.State) error {
	resourceState := s.Modules[0].Resources["vault_mount.test"]
	instanceState := resourceState.Primary

	path := instanceState.ID

	if path != instanceState.Attributes["path"] {
		return fmt.Errorf("id doesn't match path")
	}

	if path != "remountingExample" {
		return fmt.Errorf("unexpected path value")
	}

	mount, err := findMount(path)
	if err != nil {
		return fmt.Errorf("error reading back mount: %s", err)
	}

	if wanted := "Updated example mount for testing"; mount.Description != wanted {
		return fmt.Errorf("description is %v; wanted %v", mount.Description, wanted)
	}

	if wanted := instanceState.Attributes["accessor"]; mount.Accessor != wanted {
		return fmt.Errorf("accessor is %v; wanted %v", mount.Accessor, wanted)
	}

	if wanted := "kv"; mount.Type != wanted {
		return fmt.Errorf("type is %v; wanted %v", mount.Description, wanted)
	}

	if wanted := 7200; mount.Config.DefaultLeaseTTL != wanted {
		return fmt.Errorf("default lease ttl is %v; wanted %v", mount.Description, wanted)
	}

	if wanted := 72000; mount.Config.MaxLeaseTTL != wanted {
		return fmt.Errorf("max lease ttl is %v; wanted %v", mount.Description, wanted)
	}

	return nil
}

func testResourceMount_InitialConfigLocalMount(path string) string {
	return fmt.Sprintf(`
resource "vault_mount" "test" {
	path = "%s"
	type = "kv"
	description = "Example local mount for testing"
	default_lease_ttl_seconds = 3600
	max_lease_ttl_seconds = 36000
	local = true
	options = {
		version = "1"
	}
}
`, path)
}

func testResourceMount_InitialCheckLocalMount(expectedPath string) resource.TestCheckFunc {
	return func(s *terraform.State) error {
		resourceState := s.Modules[0].Resources["vault_mount.test"]
		if resourceState == nil {
			return fmt.Errorf("resource not found in state")
		}

		instanceState := resourceState.Primary
		if instanceState == nil {
			return fmt.Errorf("resource has no primary instance")
		}

		path := instanceState.ID

		if path != instanceState.Attributes["path"] {
			return fmt.Errorf("id %q doesn't match path %q", path, instanceState.Attributes["path"])
		}

		if path != expectedPath {
			return fmt.Errorf("unexpected path %q, expected %q", path, expectedPath)
		}

		mount, err := findMount(path)
		if err != nil {
			return fmt.Errorf("error reading back mount %q: %s", path, err)
		}

		if wanted := true; mount.Local != wanted {
			return fmt.Errorf("local is %v; wanted %t", mount.Description, wanted)
		}

		return nil
	}
}

var testResourceMount_UpdateConfigLocalMount = `

resource "vault_mount" "test" {
	path = "remountingExample"
	type = "kv"
	description = "Example mount for testing"
	default_lease_ttl_seconds = 7200
	max_lease_ttl_seconds = 72000
	local = false
	options = {
		version = "1"
	}
}

`

func testResourceMount_UpdateCheckLocalMount(s *terraform.State) error {
	resourceState := s.Modules[0].Resources["vault_mount.test"]
	instanceState := resourceState.Primary

	path := instanceState.ID

	if path != instanceState.Attributes["path"] {
		return fmt.Errorf("id doesn't match path")
	}

	if path != "remountingExample" {
		return fmt.Errorf("unexpected path value")
	}

	mount, err := findMount(path)
	if err != nil {
		return fmt.Errorf("error reading back mount: %s", err)
	}

	if wanted := false; mount.Local != wanted {
		return fmt.Errorf("local is %v; wanted %t", mount.Description, wanted)
	}

	return nil
}

func testResourceMount_InitialConfigSealWrap(path string) string {
	return fmt.Sprintf(`
resource "vault_mount" "test" {
	path = "%s"
	type = "kv"
	description = "Example local mount for testing"
	default_lease_ttl_seconds = 3600
	max_lease_ttl_seconds = 36000
	options = {
		version = "1"
	}
	seal_wrap = true
}
`, path)
}

func testResourceMount_InitialCheckSealWrap(expectedPath string) resource.TestCheckFunc {
	return func(s *terraform.State) error {
		resourceState := s.Modules[0].Resources["vault_mount.test"]
		if resourceState == nil {
			return fmt.Errorf("resource not found in state")
		}

		instanceState := resourceState.Primary
		if instanceState == nil {
			return fmt.Errorf("resource has no primary instance")
		}

		path := instanceState.ID

		if path != instanceState.Attributes["path"] {
			return fmt.Errorf("id %q doesn't match path %q", path, instanceState.Attributes["path"])
		}

		if path != expectedPath {
			return fmt.Errorf("unexpected path %q, expected %q", path, expectedPath)
		}

		mount, err := findMount(path)
		if err != nil {
			return fmt.Errorf("error reading back mount %q: %s", path, err)
		}

		if wanted := true; mount.SealWrap != wanted {
			return fmt.Errorf("seal_wrap is %v; wanted %t", mount.SealWrap, wanted)
		}

		return nil
	}
}

var testResourceMount_UpdateConfigSealWrap = `
resource "vault_mount" "test" {
  path                      = "remountingExample"
  type                      = "kv"
  description               = "Example mount for testing"
  default_lease_ttl_seconds = 7200
  max_lease_ttl_seconds     = 72000
  options = {
    version = "1"
  }
  seal_wrap = false
}
`

func testResourceMount_UpdateCheckSealWrap(s *terraform.State) error {
	resourceState := s.Modules[0].Resources["vault_mount.test"]
	instanceState := resourceState.Primary

	path := instanceState.ID

	if path != instanceState.Attributes["path"] {
		return fmt.Errorf("id doesn't match path")
	}

	if path != "remountingExample" {
		return fmt.Errorf("unexpected path value")
	}

	mount, err := findMount(path)
	if err != nil {
		return fmt.Errorf("error reading back mount: %s", err)
	}

	if wanted := false; mount.SealWrap != wanted {
		return fmt.Errorf("seal_wrap is %v; wanted %t", mount.SealWrap, wanted)
	}

	return nil
}

func testResourceMount_AuditNonHMACRequestKeysConfig(path string, reqKeys, respKeys []string) string {
	config := fmt.Sprintf(`
resource "vault_mount" "test" {
    path = "%s"
    type = "kv"
    description = "Example local mount for testing"
    default_lease_ttl_seconds = 3600
    max_lease_ttl_seconds = 36000
    options = {
	    version = "1"
    }
`, path)

	qs := func(s []string) []string {
		r := make([]string, len(s))
		for i, v := range s {
			r[i] = fmt.Sprintf("%q", v)
		}
		return r
	}

	for k, v := range map[string][]string{
		"audit_non_hmac_request_keys":  reqKeys,
		"audit_non_hmac_response_keys": respKeys,
	} {
		if len(v) > 0 {
			config += fmt.Sprintf("%*s = [%s]\n", len(k)+4, k, strings.Join(qs(v), ","))
		}
	}

	return config + "}"
}

func testResourceMount_CheckAuditNonHMACRequestKeys(expectedPath string, expectedReqKeys, expectedRespKeys []string) resource.TestCheckFunc {
	return func(s *terraform.State) error {
		resourceState := s.Modules[0].Resources["vault_mount.test"]
		if resourceState == nil {
			return fmt.Errorf("resource not found in state")
		}

		instanceState := resourceState.Primary
		if instanceState == nil {
			return fmt.Errorf("resource has no primary instance")
		}

		path := instanceState.ID

		if path != instanceState.Attributes["path"] {
			return fmt.Errorf("id %q doesn't match path %q", path, instanceState.Attributes["path"])
		}

		if path != expectedPath {
			return fmt.Errorf("unexpected path %q, expected %q", path, expectedPath)
		}

		mount, err := findMount(path)
		if err != nil {
			return fmt.Errorf("error reading back mount %q: %s", path, err)
		}

		if !reflect.DeepEqual(expectedReqKeys, mount.Config.AuditNonHMACRequestKeys) {
			return fmt.Errorf("expected audit_non_hmac_request_keys %#v, actual %#v",
				expectedReqKeys,
				mount.Config.AuditNonHMACRequestKeys)
		}

		if !reflect.DeepEqual(expectedRespKeys, mount.Config.AuditNonHMACResponseKeys) {
			return fmt.Errorf("expected audit_non_hmac_response_keys %#v, actual %#v",
				expectedRespKeys,
				mount.Config.AuditNonHMACResponseKeys)
		}

		return nil
	}
}

func testResourceMount_CheckExternalEntropyAccess(expectedPath string, expectedExternalEntropyAccess bool) resource.TestCheckFunc {
	return func(s *terraform.State) error {
		resourceState := s.Modules[0].Resources["vault_mount.test"]
		if resourceState == nil {
			return fmt.Errorf("resource not found in state")
		}

		instanceState := resourceState.Primary
		if instanceState == nil {
			return fmt.Errorf("resource has no primary instance")
		}

		path := instanceState.ID

		if path != instanceState.Attributes["path"] {
			return fmt.Errorf("id %q doesn't match path %q", path, instanceState.Attributes["path"])
		}

		if path != expectedPath {
			return fmt.Errorf("unexpected path %q, expected %q", path, expectedPath)
		}

		mount, err := findMount(path)
		if err != nil {
			return fmt.Errorf("error reading back mount %q: %s", path, err)
		}

		if mount.ExternalEntropyAccess != expectedExternalEntropyAccess {
			return fmt.Errorf("external_entropy_access is %v; wanted %t", mount.ExternalEntropyAccess,
				expectedExternalEntropyAccess)
		}

		return nil
	}
}

func testResourceMount_InitialConfigExternalEntropyAccess(path string) string {
	return fmt.Sprintf(`
resource "vault_mount" "test" {
	path = "%s"
	type = "transit"
	description = "Example mount for testing"
	default_lease_ttl_seconds = 3600
	max_lease_ttl_seconds = 36000
}
`, path)
}

func testResourceMount_UpdateConfigExternalEntropyAccess(path string, externalEntropyAccess bool) string {
	return fmt.Sprintf(`
resource "vault_mount" "test" {
	path = "%s"
	type = "transit"
	description = "Example mount for testing"
	default_lease_ttl_seconds = 3600
	max_lease_ttl_seconds = 36000
	external_entropy_access = %t
}
`, path, externalEntropyAccess)
}

func findMount(path string) (*api.MountOutput, error) {
	client := testProvider.Meta().(*provider.ProviderMeta).GetClient()

	path = path + "/"

	mounts, err := client.Sys().ListMounts()
	if err != nil {
		return nil, err
	}

	if mounts[path] != nil {
		return mounts[path], nil
	}

	return nil, fmt.Errorf("unable to find mount %s in Vault; current list: %v", path, mounts)
}<|MERGE_RESOLUTION|>--- conflicted
+++ resolved
@@ -233,7 +233,6 @@
 	})
 }
 
-<<<<<<< HEAD
 func TestResourceMountMangedKeys(t *testing.T) {
 	path := acctest.RandomWithPrefix("tf-test-pki")
 	keyName := acctest.RandomWithPrefix("kms-key")
@@ -325,10 +324,7 @@
 	return ret
 }
 
-func testResourceMount_initialConfig(cfg mountConfig) string {
-=======
 func testResourceMount_initialConfig(cfg testMountConfig) string {
->>>>>>> 1793ebb2
 	return fmt.Sprintf(`
 resource "vault_mount" "test" {
   path                      = "%s"
