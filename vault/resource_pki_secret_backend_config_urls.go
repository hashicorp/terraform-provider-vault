--- conflicted
+++ resolved
@@ -7,12 +7,8 @@
 	"strings"
 
 	"github.com/hashicorp/terraform-plugin-sdk/v2/helper/schema"
-<<<<<<< HEAD
-=======
-	"github.com/hashicorp/vault/api"
 
 	"github.com/hashicorp/terraform-provider-vault/util"
->>>>>>> 301c7ca9
 )
 
 func pkiSecretBackendConfigUrlsResource() *schema.Resource {
@@ -65,16 +61,11 @@
 	}
 }
 
-<<<<<<< HEAD
-func pkiSecretBackendConfigUrlsCreate(d *schema.ResourceData, meta interface{}) error {
+func pkiSecretBackendConfigUrlsCreateUpdate(d *schema.ResourceData, meta interface{}) error {
 	client, e := GetClient(d, meta)
 	if e != nil {
 		return e
 	}
-=======
-func pkiSecretBackendConfigUrlsCreateUpdate(d *schema.ResourceData, meta interface{}) error {
-	client := meta.(*api.Client)
->>>>>>> 301c7ca9
 
 	backend := d.Get("backend").(string)
 
@@ -113,15 +104,11 @@
 
 	path := d.Id()
 
-<<<<<<< HEAD
-	log.Printf("[DEBUG] Reading URL config from PKI secret backend %q", backend)
-=======
 	if path == "" {
 		return fmt.Errorf("no path set, id=%q", d.Id())
 	}
 
 	log.Printf("[DEBUG] Reading URL config from PKI secret path %q", path)
->>>>>>> 301c7ca9
 	config, err := client.Logical().Read(path)
 	if err != nil {
 		return fmt.Errorf("error reading URL config on PKI secret backend %q: %s", path, err)
@@ -133,52 +120,18 @@
 		return nil
 	}
 
-<<<<<<< HEAD
-	d.Set("issuing_certificates", config.Data["issuing_certificates"])
-	d.Set("crl_distribution_points", config.Data["crl_distribution_points"])
-	d.Set("ocsp_servers", config.Data["ocsp_servers"])
-
-	return nil
-}
-
-func pkiSecretBackendConfigUrlsUpdate(d *schema.ResourceData, meta interface{}) error {
-	client, e := GetClient(d, meta)
-	if e != nil {
-		return e
-	}
-
-	backend := d.Get("backend").(string)
-
-	path := pkiSecretBackendConfigUrlsPath(backend)
-
-	issuingCertificates := d.Get("issuing_certificates")
-	crlDistributionsPoints := d.Get("crl_distribution_points")
-	ocspServers := d.Get("ocsp_servers")
-
-	data := map[string]interface{}{
-		"issuing_certificates":    issuingCertificates,
-		"crl_distribution_points": crlDistributionsPoints,
-		"ocsp_servers":            ocspServers,
-=======
 	fields := []string{
 		"issuing_certificates",
 		"crl_distribution_points",
 		"ocsp_servers",
->>>>>>> 301c7ca9
 	}
 	for _, k := range fields {
 		if err := d.Set(k, config.Data[k]); err != nil {
 			return err
 		}
 	}
-<<<<<<< HEAD
-	log.Printf("[DEBUG] Updated URL config on PKI secret backend %q", backend)
-
-	return pkiSecretBackendConfigUrlsRead(d, meta)
-=======
 
 	return nil
->>>>>>> 301c7ca9
 }
 
 func pkiSecretBackendConfigUrlsDelete(d *schema.ResourceData, meta interface{}) error {
