package vault

import (
	"context"
	"fmt"
	"log"
	"regexp"
	"strings"

	"github.com/hashicorp/terraform-plugin-sdk/v2/diag"
	"github.com/hashicorp/terraform-plugin-sdk/v2/helper/schema"

	"github.com/hashicorp/terraform-provider-vault/util"
)

var (
	jwtAuthBackendRoleBackendFromPathRegex = regexp.MustCompile("^auth/(.+)/role/.+$")
	jwtAuthBackendRoleNameFromPathRegex    = regexp.MustCompile("^auth/.+/role/(.+)$")
)

func jwtAuthBackendRoleResource() *schema.Resource {
	fields := map[string]*schema.Schema{
		"role_name": {
			Type:        schema.TypeString,
			Required:    true,
			Description: "Name of the role.",
			ForceNew:    true,
		},
		"role_type": {
			Type:        schema.TypeString,
			Description: "Type of role, either \"oidc\" (default) or \"jwt\"",
			Optional:    true,
			Computed:    true,
			ForceNew:    true,
		},
		"bound_audiences": {
			Type:        schema.TypeSet,
			Optional:    true,
			Description: "List of aud claims to match against. Any match is sufficient.",
			Elem: &schema.Schema{
				Type: schema.TypeString,
			},
		},
		"user_claim": {
			Type:        schema.TypeString,
			Required:    true,
			Description: "The claim to use to uniquely identify the user; this will be used as the name for the Identity entity alias created due to a successful login.",
		},
		"clock_skew_leeway": {
			Type:        schema.TypeInt,
			Optional:    true,
			Default:     0,
			Description: "The amount of leeway to add to all claims to account for clock skew, in seconds. Defaults to 60 seconds if set to 0 and can be disabled if set to -1. Only applicable with 'jwt' roles.",
		},
		"expiration_leeway": {
			Type:        schema.TypeInt,
			Optional:    true,
			Default:     0,
			Description: "The amount of leeway to add to expiration (exp) claims to account for clock skew, in seconds. Defaults to 60 seconds if set to 0 and can be disabled if set to -1. Only applicable with 'jwt' roles.",
		},
		"not_before_leeway": {
			Type:        schema.TypeInt,
			Optional:    true,
			Default:     0,
			Description: "The amount of leeway to add to not before (nbf) claims to account for clock skew, in seconds. Defaults to 150 seconds if set to 0 and can be disabled if set to -1. Only applicable with 'jwt' roles. ",
		},
		"allowed_redirect_uris": {
			Type:     schema.TypeSet,
			Optional: true,
			Elem: &schema.Schema{
				Type: schema.TypeString,
			},
			Description: "The list of allowed values for redirect_uri during OIDC logins.",
		},
		"bound_subject": {
			Type:        schema.TypeString,
			Optional:    true,
			Description: "If set, requires that the sub claim matches this value.",
		},
		"oidc_scopes": {
			Type:        schema.TypeSet,
			Optional:    true,
			Description: "List of OIDC scopes to be used with an OIDC role. The standard scope \"openid\" is automatically included and need not be specified.",
			Elem: &schema.Schema{
				Type: schema.TypeString,
			},
		},
		"bound_claims_type": {
			Type:        schema.TypeString,
			Optional:    true,
			Computed:    true,
			Description: "How to interpret values in the claims/values map: can be either \"string\" (exact match) or \"glob\" (wildcard match).",
		},
		"bound_claims": {
			Type:        schema.TypeMap,
			Optional:    true,
			Description: "Map of claims/values to match against. The expected value may be a single string or a comma-separated string list.",
		},
		"disable_bound_claims_parsing": {
			Type:        schema.TypeBool,
			Optional:    true,
			Default:     false,
			Description: "Disable bound claim value parsing. Useful when values contain commas.",
		},
		"claim_mappings": {
			Type:        schema.TypeMap,
			Optional:    true,
			Description: "Map of claims (keys) to be copied to specified metadata fields (values).",
		},
		"groups_claim": {
			Type:        schema.TypeString,
			Optional:    true,
			Description: "The claim to use to uniquely identify the set of groups to which the user belongs; this will be used as the names for the Identity group aliases created due to a successful login. The claim value must be a list of strings.",
		},
		"verbose_oidc_logging": {
			Type:        schema.TypeBool,
			Optional:    true,
			Default:     false,
			Description: "Log received OIDC tokens and claims when debug-level logging is active. Not recommended in production since sensitive information may be present in OIDC responses.",
		},
		"backend": {
			Type:        schema.TypeString,
			Optional:    true,
			Description: "Unique name of the auth backend to configure.",
			ForceNew:    true,
			Default:     "jwt",
			// standardise on no beginning or trailing slashes
			StateFunc: func(v interface{}) string {
				return strings.Trim(v.(string), "/")
			},
		},
	}

	addTokenFields(fields, &addTokenFieldsConfig{})

	return &schema.Resource{
		CreateContext: jwtAuthBackendRoleCreate,
		ReadContext:   jwtAuthBackendRoleRead,
		UpdateContext: jwtAuthBackendRoleUpdate,
		DeleteContext: jwtAuthBackendRoleDelete,
		Importer: &schema.ResourceImporter{
			StateContext: schema.ImportStatePassthroughContext,
		},
		Schema: fields,
	}
}

<<<<<<< HEAD
func jwtAuthBackendRoleCreate(d *schema.ResourceData, meta interface{}) error {
	client, e := GetClient(d, meta)
	if e != nil {
		return e
	}
=======
func jwtAuthBackendRoleCreate(ctx context.Context, d *schema.ResourceData, meta interface{}) diag.Diagnostics {
	client := meta.(*api.Client)
>>>>>>> 301c7ca9

	backend := d.Get("backend").(string)
	role := d.Get("role_name").(string)
	path := jwtAuthBackendRolePath(backend, role)

	log.Printf("[DEBUG] Writing JWT auth backend role %q", path)
	data := jwtAuthBackendRoleDataToWrite(d, true)
	_, err := client.Logical().Write(path, data)
	if err != nil {
		return diag.Errorf("error writing JWT auth backend role %q: %s", path, err)
	}
	d.SetId(path)
	log.Printf("[DEBUG] Wrote JWT auth backend role %q", path)

	if v, ok := d.GetOk("role_id"); ok {
		log.Printf("[DEBUG] Writing JWT auth backend role %q RoleID", path)
		_, err := client.Logical().Write(path+"/role-id", map[string]interface{}{
			"role_id": v.(string),
		})
		if err != nil {
			return diag.Errorf("error writing JWT auth backend role %q's RoleID: %s", path, err)
		}
		log.Printf("[DEBUG] Wrote JWT auth backend role %q RoleID", path)
	}

	return jwtAuthBackendRoleRead(ctx, d, meta)
}

<<<<<<< HEAD
func jwtAuthBackendRoleRead(d *schema.ResourceData, meta interface{}) error {
	client, e := GetClient(d, meta)
	if e != nil {
		return e
	}

=======
func jwtAuthBackendRoleRead(_ context.Context, d *schema.ResourceData, meta interface{}) diag.Diagnostics {
	client := meta.(*api.Client)
>>>>>>> 301c7ca9
	path := d.Id()

	backend, err := jwtAuthBackendRoleBackendFromPath(path)
	if err != nil {
		return diag.Errorf("invalid path %q for JWT auth backend role: %s", path, err)
	}

	role, err := jwtAuthBackendRoleNameFromPath(path)
	if err != nil {
		return diag.Errorf("invalid path %q for JWT auth backend role: %s", path, err)
	}

	log.Printf("[DEBUG] Reading JWT auth backend role %q", path)
	resp, err := client.Logical().Read(path)
	if err != nil {
		return diag.Errorf("error reading JWT auth backend role %q: %s", path, err)
	}
	log.Printf("[DEBUG] Read JWT auth backend role %q", path)
	if resp == nil {
		log.Printf("[WARN] JWT auth backend role %q not found, removing from state", path)
		d.SetId("")
		return nil
	}

	if err := readTokenFields(d, resp); err != nil {
		return diag.FromErr(err)
	}

	if resp.Data["bound_audiences"] != nil {
		boundAuds := util.JsonStringArrayToStringArray(resp.Data["bound_audiences"].([]interface{}))
		err = d.Set("bound_audiences", boundAuds)
		if err != nil {
			return diag.Errorf("error setting bound_audiences in state: %s", err)
		}
	} else {
		d.Set("bound_audiences", make([]string, 0))
	}

	d.Set("user_claim", resp.Data["user_claim"].(string))

	if resp.Data["allowed_redirect_uris"] != nil {
		allowedRedirectUris := util.JsonStringArrayToStringArray(resp.Data["allowed_redirect_uris"].([]interface{}))
		err = d.Set("allowed_redirect_uris", allowedRedirectUris)
		if err != nil {
			return diag.Errorf("error setting allowed_redirect_uris in state: %s", err)
		}
	}

	d.Set("role_type", resp.Data["role_type"].(string))
	d.Set("bound_subject", resp.Data["bound_subject"].(string))

	if resp.Data["oidc_scopes"] != nil {
		cidrs := util.JsonStringArrayToStringArray(resp.Data["oidc_scopes"].([]interface{}))
		err = d.Set("oidc_scopes", cidrs)
		if err != nil {
			return diag.Errorf("error setting oidc_scopes in state: %s", err)
		}
	} else {
		d.Set("oidc_scopes", make([]string, 0))
	}

	if v, ok := resp.Data["bound_claims_type"]; ok {
		d.Set("bound_claims_type", v)
	}

	if resp.Data["bound_claims"] != nil {
		boundClaims := make(map[string]interface{})
		respBoundClaims := resp.Data["bound_claims"].(map[string]interface{})
		for k, v := range respBoundClaims {
			switch boundClaimVal := v.(type) {
			case []interface{}:
				boundClaims[k] = strings.Join(util.JsonStringArrayToStringArray(boundClaimVal), ",")
			case string:
				boundClaims[k] = boundClaimVal
			default:
				return diag.Errorf("bound claim is not a string or list: %v", v)
			}
		}
		d.Set("bound_claims", boundClaims)
	}

	if resp.Data["claim_mappings"] != nil {
		d.Set("claim_mappings", resp.Data["claim_mappings"])
	}

	d.Set("groups_claim", resp.Data["groups_claim"].(string))

	if v, ok := resp.Data["clock_skew_leeway"]; ok {
		d.Set("clock_skew_leeway", v)
	}
	if v, ok := resp.Data["expiration_leeway"]; ok {
		d.Set("expiration_leeway", v)
	}
	if v, ok := resp.Data["not_before_leeway"]; ok {
		d.Set("not_before_leeway", v)
	}
	if v, ok := resp.Data["verbose_oidc_logging"]; ok {
		d.Set("verbose_oidc_logging", v)
	}

	d.Set("backend", backend)
	d.Set("role_name", role)

	diags := checkCIDRs(d, TokenFieldBoundCIDRs)

	return diags
}

<<<<<<< HEAD
func jwtAuthBackendRoleUpdate(d *schema.ResourceData, meta interface{}) error {
	client, e := GetClient(d, meta)
	if e != nil {
		return e
	}

=======
func jwtAuthBackendRoleUpdate(ctx context.Context, d *schema.ResourceData, meta interface{}) diag.Diagnostics {
	client := meta.(*api.Client)
>>>>>>> 301c7ca9
	path := d.Id()

	log.Printf("[DEBUG] Updating JWT auth backend role %q", path)
	data := jwtAuthBackendRoleDataToWrite(d, false)
	_, err := client.Logical().Write(path, data)

	d.SetId(path)

	if err != nil {
		return diag.Errorf("error updating JWT auth backend role %q: %s", path, err)
	}
	log.Printf("[DEBUG] Updated JWT auth backend role %q", path)

	if d.HasChange("role_id") {
		log.Printf("[DEBUG] Updating JWT auth backend role %q RoleID", path)
		_, err := client.Logical().Write(path+"/role-id", map[string]interface{}{
			"role_id": d.Get("role_id").(string),
		})
		if err != nil {
			return diag.Errorf("error updating JWT auth backend role %q's RoleID: %s", path, err)
		}
		log.Printf("[DEBUG] Updated JWT auth backend role %q RoleID", path)
	}

<<<<<<< HEAD
	return jwtAuthBackendRoleRead(d, meta)
}

func jwtAuthBackendRoleDelete(d *schema.ResourceData, meta interface{}) error {
	client, e := GetClient(d, meta)
	if e != nil {
		return e
	}

=======
	return jwtAuthBackendRoleRead(ctx, d, meta)
}

func jwtAuthBackendRoleDelete(_ context.Context, d *schema.ResourceData, meta interface{}) diag.Diagnostics {
	client := meta.(*api.Client)
>>>>>>> 301c7ca9
	path := d.Id()

	log.Printf("[DEBUG] Deleting JWT auth backend role %q", path)
	_, err := client.Logical().Delete(path)
	if err != nil && !util.Is404(err) {
		return diag.Errorf("error deleting JWT auth backend role %q", path)
	} else if err != nil {
		log.Printf("[DEBUG] JWT auth backend role %q not found, removing from state", path)
		d.SetId("")
		return nil
	}
	log.Printf("[DEBUG] Deleted JWT auth backend role %q", path)

	return nil
}

<<<<<<< HEAD
func jwtAuthBackendRoleExists(d *schema.ResourceData, meta interface{}) (bool, error) {
	client, e := GetClient(d, meta)
	if e != nil {
		return false, e
	}

	path := d.Id()
	log.Printf("[DEBUG] Checking if JWT auth backend role %q exists", path)

	resp, err := client.Logical().Read(path)
	if err != nil {
		return true, fmt.Errorf("error checking if JWT auth backend role %q exists: %s", path, err)
	}
	log.Printf("[DEBUG] Checked if JWT auth backend role %q exists", path)

	return resp != nil, nil
}

=======
>>>>>>> 301c7ca9
func jwtAuthBackendRolePath(backend, role string) string {
	return "auth/" + strings.Trim(backend, "/") + "/role/" + strings.Trim(role, "/")
}

func jwtAuthBackendRoleNameFromPath(path string) (string, error) {
	if !jwtAuthBackendRoleNameFromPathRegex.MatchString(path) {
		return "", fmt.Errorf("no role found")
	}
	res := jwtAuthBackendRoleNameFromPathRegex.FindStringSubmatch(path)
	if len(res) != 2 {
		return "", fmt.Errorf("unexpected number of matches (%d) for role", len(res))
	}
	return res[1], nil
}

func jwtAuthBackendRoleBackendFromPath(path string) (string, error) {
	if !jwtAuthBackendRoleBackendFromPathRegex.MatchString(path) {
		return "", fmt.Errorf("no backend found")
	}
	res := jwtAuthBackendRoleBackendFromPathRegex.FindStringSubmatch(path)
	if len(res) != 2 {
		return "", fmt.Errorf("unexpected number of matches (%d) for backend", len(res))
	}
	return res[1], nil
}

func jwtAuthBackendRoleDataToWrite(d *schema.ResourceData, create bool) map[string]interface{} {
	data := map[string]interface{}{}

	updateTokenFields(d, data, create)

	data["bound_audiences"] = util.TerraformSetToStringArray(d.Get("bound_audiences"))
	data["user_claim"] = d.Get("user_claim").(string)

	if dataList := util.TerraformSetToStringArray(d.Get("allowed_redirect_uris")); len(dataList) > 0 {
		data["allowed_redirect_uris"] = dataList
	}

	if v, ok := d.GetOk("role_type"); ok {
		data["role_type"] = v.(string)
	}

	if v, ok := d.GetOkExists("bound_subject"); ok {
		data["bound_subject"] = v.(string)
	}

	if dataList := util.TerraformSetToStringArray(d.Get("oidc_scopes")); len(dataList) > 0 {
		data["oidc_scopes"] = dataList
	}

	if v, ok := d.GetOkExists("bound_claims_type"); ok {
		data["bound_claims_type"] = v.(string)
	}

	if v, ok := d.GetOk("bound_claims"); ok {
		var disableParseClaims bool
		if v, ok := d.GetOkExists("disable_bound_claims_parsing"); ok {
			disableParseClaims = v.(bool)
		}

		boundClaims := make(map[string]interface{})
		for key, val := range v.(map[string]interface{}) {
			var claims []string
			if !disableParseClaims {
				for _, v := range strings.Split(val.(string), ",") {
					claims = append(claims, strings.TrimSpace(v))
				}
			} else {
				claims = append(claims, strings.TrimSpace(val.(string)))
			}
			boundClaims[key] = claims
		}
		data["bound_claims"] = boundClaims
	}

	if v, ok := d.GetOk("claim_mappings"); ok {
		data["claim_mappings"] = v
	}

	if v, ok := d.GetOkExists("groups_claim"); ok {
		data["groups_claim"] = v.(string)
	}

	data["clock_skew_leeway"] = d.Get("clock_skew_leeway").(int)
	data["expiration_leeway"] = d.Get("expiration_leeway").(int)
	data["not_before_leeway"] = d.Get("not_before_leeway").(int)

	data["verbose_oidc_logging"] = d.Get("verbose_oidc_logging").(bool)

	return data
}<|MERGE_RESOLUTION|>--- conflicted
+++ resolved
@@ -145,16 +145,11 @@
 	}
 }
 
-<<<<<<< HEAD
-func jwtAuthBackendRoleCreate(d *schema.ResourceData, meta interface{}) error {
+func jwtAuthBackendRoleCreate(ctx context.Context, d *schema.ResourceData, meta interface{}) diag.Diagnostics {
 	client, e := GetClient(d, meta)
 	if e != nil {
-		return e
-	}
-=======
-func jwtAuthBackendRoleCreate(ctx context.Context, d *schema.ResourceData, meta interface{}) diag.Diagnostics {
-	client := meta.(*api.Client)
->>>>>>> 301c7ca9
+		return diag.FromErr(e)
+	}
 
 	backend := d.Get("backend").(string)
 	role := d.Get("role_name").(string)
@@ -183,17 +178,11 @@
 	return jwtAuthBackendRoleRead(ctx, d, meta)
 }
 
-<<<<<<< HEAD
-func jwtAuthBackendRoleRead(d *schema.ResourceData, meta interface{}) error {
+func jwtAuthBackendRoleRead(_ context.Context, d *schema.ResourceData, meta interface{}) diag.Diagnostics {
 	client, e := GetClient(d, meta)
 	if e != nil {
-		return e
-	}
-
-=======
-func jwtAuthBackendRoleRead(_ context.Context, d *schema.ResourceData, meta interface{}) diag.Diagnostics {
-	client := meta.(*api.Client)
->>>>>>> 301c7ca9
+		return diag.FromErr(e)
+	}
 	path := d.Id()
 
 	backend, err := jwtAuthBackendRoleBackendFromPath(path)
@@ -302,17 +291,11 @@
 	return diags
 }
 
-<<<<<<< HEAD
-func jwtAuthBackendRoleUpdate(d *schema.ResourceData, meta interface{}) error {
+func jwtAuthBackendRoleUpdate(ctx context.Context, d *schema.ResourceData, meta interface{}) diag.Diagnostics {
 	client, e := GetClient(d, meta)
 	if e != nil {
-		return e
-	}
-
-=======
-func jwtAuthBackendRoleUpdate(ctx context.Context, d *schema.ResourceData, meta interface{}) diag.Diagnostics {
-	client := meta.(*api.Client)
->>>>>>> 301c7ca9
+		return diag.FromErr(e)
+	}
 	path := d.Id()
 
 	log.Printf("[DEBUG] Updating JWT auth backend role %q", path)
@@ -337,23 +320,14 @@
 		log.Printf("[DEBUG] Updated JWT auth backend role %q RoleID", path)
 	}
 
-<<<<<<< HEAD
-	return jwtAuthBackendRoleRead(d, meta)
-}
-
-func jwtAuthBackendRoleDelete(d *schema.ResourceData, meta interface{}) error {
+	return jwtAuthBackendRoleRead(ctx, d, meta)
+}
+
+func jwtAuthBackendRoleDelete(_ context.Context, d *schema.ResourceData, meta interface{}) diag.Diagnostics {
 	client, e := GetClient(d, meta)
 	if e != nil {
-		return e
-	}
-
-=======
-	return jwtAuthBackendRoleRead(ctx, d, meta)
-}
-
-func jwtAuthBackendRoleDelete(_ context.Context, d *schema.ResourceData, meta interface{}) diag.Diagnostics {
-	client := meta.(*api.Client)
->>>>>>> 301c7ca9
+		return diag.FromErr(e)
+	}
 	path := d.Id()
 
 	log.Printf("[DEBUG] Deleting JWT auth backend role %q", path)
@@ -370,27 +344,6 @@
 	return nil
 }
 
-<<<<<<< HEAD
-func jwtAuthBackendRoleExists(d *schema.ResourceData, meta interface{}) (bool, error) {
-	client, e := GetClient(d, meta)
-	if e != nil {
-		return false, e
-	}
-
-	path := d.Id()
-	log.Printf("[DEBUG] Checking if JWT auth backend role %q exists", path)
-
-	resp, err := client.Logical().Read(path)
-	if err != nil {
-		return true, fmt.Errorf("error checking if JWT auth backend role %q exists: %s", path, err)
-	}
-	log.Printf("[DEBUG] Checked if JWT auth backend role %q exists", path)
-
-	return resp != nil, nil
-}
-
-=======
->>>>>>> 301c7ca9
 func jwtAuthBackendRolePath(backend, role string) string {
 	return "auth/" + strings.Trim(backend, "/") + "/role/" + strings.Trim(role, "/")
 }
