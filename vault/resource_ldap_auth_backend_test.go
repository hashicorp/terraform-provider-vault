// Copyright (c) HashiCorp, Inc.
// SPDX-License-Identifier: MPL-2.0

package vault

import (
	"context"
	"fmt"
	"regexp"
	"strings"
	"testing"

	"github.com/hashicorp/terraform-plugin-testing/helper/acctest"
	"github.com/hashicorp/terraform-plugin-testing/helper/resource"
	"github.com/hashicorp/terraform-plugin-testing/terraform"
	"github.com/hashicorp/terraform-provider-vault/internal/consts"
	"github.com/hashicorp/terraform-provider-vault/internal/provider"
	"github.com/hashicorp/terraform-provider-vault/testutil"
	"github.com/hashicorp/vault/api"
)

func TestLDAPAuthBackend_basic(t *testing.T) {
	t.Parallel()
	path := acctest.RandomWithPrefix("tf-test-ldap-path")

	resourceName := "vault_ldap_auth_backend.test"
	resource.Test(t, resource.TestCase{
		PreCheck:                 func() { testutil.TestAccPreCheck(t) },
		ProtoV5ProviderFactories: testAccProtoV5ProviderFactories(context.Background(), t),
		CheckDestroy:             testLDAPAuthBackendDestroy,

		Steps: []resource.TestStep{
			{
				Config: testLDAPAuthBackendConfig_basic(path, "true", "true", ""),
				Check:  testLDAPAuthBackendCheck_attrs(resourceName, path),
			},
			{
				Config: testLDAPAuthBackendConfig_basic(path, "false", "true", ""),
				Check:  testLDAPAuthBackendCheck_attrs(resourceName, path),
			},
			{
				Config: testLDAPAuthBackendConfig_basic(path, "true", "false", ""),
				Check:  testLDAPAuthBackendCheck_attrs(resourceName, path),
			},
			{
				Config: testLDAPAuthBackendConfig_basic(path, "false", "false", ""),
				Check:  testLDAPAuthBackendCheck_attrs(resourceName, path),
			},
			{
				Config: testLDAPAuthBackendConfig_basic(path, "true", "false", ""),
				Check:  testLDAPAuthBackendCheck_attrs(resourceName, path),
			},
			{
<<<<<<< HEAD
				SkipFunc: func() (bool, error) {
					meta := testProvider.Meta().(*provider.ProviderMeta)
					if !meta.IsAPISupported(provider.VaultVersion121) {
						return true, nil
					}

					return !meta.IsEnterpriseSupported(), nil
				},
				Config: testLDAPAuthBackendConfig_basic(path, "true", "true", aliasMetadataConfig),
				Check: resource.ComposeTestCheckFunc(
					testLDAPAuthBackendCheck_attrs(resourceName, path),
					resource.TestCheckResourceAttr(resourceName, "alias_metadata.%", "1"),
					resource.TestCheckResourceAttr(resourceName, "alias_metadata.foo", "bar"),
				),
			},
			testutil.GetImportTestStep(resourceName, false, nil, "bindpass", "disable_remount"),
=======
				Config: testLDAPAuthBackendConfig_defaults(path),
				Check: func(s *terraform.State) error {
					checks := []resource.TestCheckFunc{
						testLDAPAuthBackendCheck_attrs(resourceName, path),
						// Verify computed defaults - these fields should be set by Vault if not specified
						resource.TestCheckResourceAttr(resourceName, "request_timeout", "90"),
						resource.TestCheckResourceAttr(resourceName, "dereference_aliases", "never"),
						resource.TestCheckResourceAttr(resourceName, "anonymous_group_search", "false"),
					}

					// Only check enable_samaccountname_login if Vault >= 1.19
					if provider.IsAPISupported(testProvider.Meta(), provider.VaultVersion119) {
						checks = append(checks, resource.TestCheckResourceAttr(resourceName, "enable_samaccountname_login", "false"))
					}

					return resource.ComposeTestCheckFunc(checks...)(s)
				},
			},
			{
				Config:      testLDAPAuthBackendConfig_params(path, -20, "never", true, true),
				ExpectError: regexp.MustCompile("cannot provide negative value"),
			},
			{
				Config: testLDAPAuthBackendConfig_params(path, 20, "always", false, false),
				Check:  testLDAPAuthBackendCheck_attrs(resourceName, path),
			},
			{
				Config: testLDAPAuthBackendConfig_params(path, 45, "finding", false, true),
				Check:  testLDAPAuthBackendCheck_attrs(resourceName, path),
			},
			{
				Config: testLDAPAuthBackendConfig_params(path, 45, "always", true, false),
				Check:  testLDAPAuthBackendCheck_attrs(resourceName, path),
			},
			testutil.GetImportTestStep(resourceName, false, nil, "bindpass", "disable_remount", "enable_samaccountname_login"),
>>>>>>> 55d0009d
		},
	})
}

func TestLDAPAuthBackend_tls(t *testing.T) {
	t.Parallel()
	path := acctest.RandomWithPrefix("tf-test-ldap-tls-path")

	resourceName := "vault_ldap_auth_backend.test"
	resource.Test(t, resource.TestCase{
		PreCheck:                 func() { testutil.TestAccPreCheck(t) },
		ProtoV5ProviderFactories: testAccProtoV5ProviderFactories(context.Background(), t),
		CheckDestroy:             testLDAPAuthBackendDestroy,

		Steps: []resource.TestStep{
			{
				Config: testLDAPAuthBackendConfig_tls(path, "true", "true"),
				Check:  testLDAPAuthBackendCheck_attrs(resourceName, path),
			},
			{
				Config: testLDAPAuthBackendConfig_tls(path, "false", "true"),
				Check:  testLDAPAuthBackendCheck_attrs(resourceName, path),
			},
			{
				Config: testLDAPAuthBackendConfig_tls(path, "true", "false"),
				Check:  testLDAPAuthBackendCheck_attrs(resourceName, path),
			},
			{
				Config: testLDAPAuthBackendConfig_tls(path, "false", "false"),
				Check:  testLDAPAuthBackendCheck_attrs(resourceName, path),
			},
			{
				Config: testLDAPAuthBackendConfig_tls(path, "true", "false"),
				Check:  testLDAPAuthBackendCheck_attrs(resourceName, path),
			},
			testutil.GetImportTestStep(resourceName, false, nil, "bindpass",
				"client_tls_cert", "client_tls_key", "disable_remount", "enable_samaccountname_login"),
		},
	})
}

func TestLDAPAuthBackend_remount(t *testing.T) {
	t.Parallel()
	path := acctest.RandomWithPrefix("tf-test-auth-ldap")
	updatedPath := acctest.RandomWithPrefix("tf-test-auth-ldap-updated")

	resourceName := "vault_ldap_auth_backend.test"

	resource.Test(t, resource.TestCase{
		ProtoV5ProviderFactories: testAccProtoV5ProviderFactories(context.Background(), t),
		PreCheck:                 func() { testutil.TestAccPreCheck(t) },
		Steps: []resource.TestStep{
			{
				Config: testLDAPAuthBackendConfig_basic(path, "true", "true", ""),
				Check: resource.ComposeTestCheckFunc(
					resource.TestCheckResourceAttr(resourceName, "path", path),
					testLDAPAuthBackendCheck_attrs(resourceName, path),
				),
			},
			{
				Config: testLDAPAuthBackendConfig_basic(updatedPath, "true", "true", ""),
				Check: resource.ComposeTestCheckFunc(
					resource.TestCheckResourceAttr(resourceName, "path", updatedPath),
					testLDAPAuthBackendCheck_attrs(resourceName, updatedPath),
				),
			},
			testutil.GetImportTestStep(resourceName, false, nil, "bindpass", "disable_remount", "enable_samaccountname_login"),
		},
	})
}

func TestLDAPAuthBackend_automatedRotation(t *testing.T) {
	t.Parallel()
	path := acctest.RandomWithPrefix("tf-test-auth-ldap")
	updatedPath := acctest.RandomWithPrefix("tf-test-auth-ldap-updated")

	resourceName := "vault_ldap_auth_backend.test"

	resource.Test(t, resource.TestCase{
		ProtoV5ProviderFactories: testAccProtoV5ProviderFactories(context.Background(), t),
		PreCheck: func() {
			testutil.TestEntPreCheck(t)
			SkipIfAPIVersionLT(t, testProvider.Meta(), provider.VaultVersion119)
		},
		Steps: []resource.TestStep{
			{
				Config: testLDAPAuthBackendConfig_automatedRotation(path, true, true, "* * * * *", 10, 0, false),
				Check: resource.ComposeTestCheckFunc(
					resource.TestCheckResourceAttr(resourceName, "path", path),
					testLDAPAuthBackendCheck_attrs(resourceName, path),
				),
			},
			{
				Config: testLDAPAuthBackendConfig_automatedRotation(updatedPath, true, true, "", 0, 10, false),
				Check: resource.ComposeTestCheckFunc(
					resource.TestCheckResourceAttr(resourceName, "path", updatedPath),
					testLDAPAuthBackendCheck_attrs(resourceName, updatedPath),
				),
			},
			testutil.GetImportTestStep(resourceName, false, nil, consts.FieldBindPass, consts.FieldDisableRemount),
		},
	})
}

func TestLDAPAuthBackend_tuning(t *testing.T) {
	t.Parallel()
	testutil.SkipTestAcc(t)

	path := acctest.RandomWithPrefix("tf-test-ldap-tune-")
	resourceName := "vault_ldap_auth_backend.test"

	resource.Test(t, resource.TestCase{
		PreCheck:                 func() { testutil.TestAccPreCheck(t) },
		ProtoV5ProviderFactories: testAccProtoV5ProviderFactories(context.Background(), t),
		CheckDestroy:             testLDAPAuthBackendDestroy,
		Steps: []resource.TestStep{
			{
				Config: testLDAPAuthBackend_tune_partial(path),
				Check: resource.ComposeAggregateTestCheckFunc(
					resource.TestCheckResourceAttr(resourceName, "tune.#", "1"),
					resource.TestCheckResourceAttr(resourceName, "tune.0.default_lease_ttl", ""),
					resource.TestCheckResourceAttr(resourceName, "tune.0.max_lease_ttl", ""),
					resource.TestCheckResourceAttr(resourceName, "tune.0.listing_visibility", ""),
					resource.TestCheckResourceAttr(resourceName, "tune.0.token_type", ""),
					resource.TestCheckResourceAttr(resourceName, "tune.0.audit_non_hmac_request_keys.#", "1"),
					resource.TestCheckResourceAttr(resourceName, "tune.0.audit_non_hmac_request_keys.0", "key1"),
					resource.TestCheckResourceAttr(resourceName, "tune.0.audit_non_hmac_response_keys.#", "1"),
					resource.TestCheckResourceAttr(resourceName, "tune.0.audit_non_hmac_response_keys.0", "key3"),
					resource.TestCheckResourceAttr(resourceName, "tune.0.passthrough_request_headers.#", "2"),
					resource.TestCheckResourceAttr(resourceName, "tune.0.passthrough_request_headers.0", "X-Custom-Header"),
					resource.TestCheckResourceAttr(resourceName, "tune.0.passthrough_request_headers.1", "X-Forwarded-To"),
					resource.TestCheckResourceAttr(resourceName, "tune.0.allowed_response_headers.#", "2"),
					resource.TestCheckResourceAttr(resourceName, "tune.0.allowed_response_headers.0", "X-Custom-Response-Header"),
					resource.TestCheckResourceAttr(resourceName, "tune.0.allowed_response_headers.1", "X-Forwarded-Response-To"),
				),
			},
			{
				Config: testLDAPAuthBackend_tune_full(path),
				Check: resource.ComposeAggregateTestCheckFunc(
					resource.TestCheckResourceAttr(resourceName, "tune.#", "1"),
					resource.TestCheckResourceAttr(resourceName, "tune.0.default_lease_ttl", "10m"),
					resource.TestCheckResourceAttr(resourceName, "tune.0.max_lease_ttl", "20m"),
					resource.TestCheckResourceAttr(resourceName, "tune.0.listing_visibility", "hidden"),
					resource.TestCheckResourceAttr(resourceName, "tune.0.token_type", "batch"),
					resource.TestCheckResourceAttr(resourceName, "tune.0.audit_non_hmac_request_keys.#", "2"),
					resource.TestCheckResourceAttr(resourceName, "tune.0.audit_non_hmac_request_keys.0", "key1"),
					resource.TestCheckResourceAttr(resourceName, "tune.0.audit_non_hmac_request_keys.1", "key2"),
					resource.TestCheckResourceAttr(resourceName, "tune.0.audit_non_hmac_response_keys.#", "2"),
					resource.TestCheckResourceAttr(resourceName, "tune.0.audit_non_hmac_response_keys.0", "key3"),
					resource.TestCheckResourceAttr(resourceName, "tune.0.audit_non_hmac_response_keys.1", "key4"),
					resource.TestCheckResourceAttr(resourceName, "tune.0.passthrough_request_headers.#", "2"),
					resource.TestCheckResourceAttr(resourceName, "tune.0.passthrough_request_headers.0", "X-Custom-Header"),
					resource.TestCheckResourceAttr(resourceName, "tune.0.passthrough_request_headers.1", "X-Forwarded-To"),
					resource.TestCheckResourceAttr(resourceName, "tune.0.allowed_response_headers.#", "2"),
					resource.TestCheckResourceAttr(resourceName, "tune.0.allowed_response_headers.0", "X-Custom-Response-Header"),
					resource.TestCheckResourceAttr(resourceName, "tune.0.allowed_response_headers.1", "X-Forwarded-Response-To"),
				),
			},
		},
	})
}

func TestLDAPAuthBackend_importTune(t *testing.T) {
	t.Parallel()
	testutil.SkipTestAcc(t)

	path := acctest.RandomWithPrefix("tf-test-ldap-import-tune-")
	resourceName := "vault_ldap_auth_backend.test"
	var resAuth api.AuthMount

	resource.Test(t, resource.TestCase{
		PreCheck:                 func() { testutil.TestAccPreCheck(t) },
		ProtoV5ProviderFactories: testAccProtoV5ProviderFactories(context.Background(), t),
		CheckDestroy:             testLDAPAuthBackendDestroy,
		Steps: []resource.TestStep{
			{
				Config: testLDAPAuthBackend_tune_full(path),
				Check: testutil.TestAccCheckAuthMountExists(resourceName,
					&resAuth,
					testProvider.Meta().(*provider.ProviderMeta).MustGetClient()),
			},
			testutil.GetImportTestStep(resourceName, false, nil, consts.FieldBindPass, consts.FieldDisableRemount),
		},
	})
}

func TestLDAPAuthBackend_tune_conflicts(t *testing.T) {
	t.Parallel()

	path := acctest.RandomWithPrefix("ldap")
	resource.Test(t, resource.TestCase{
		PreCheck:                 func() { testutil.TestAccPreCheck(t) },
		ProtoV5ProviderFactories: testAccProtoV5ProviderFactories(context.Background(), t),
		Steps: []resource.TestStep{
			{
				Config: fmt.Sprintf(`
				resource "vault_ldap_auth_backend" "test" {
					path = "%s"
					url = "ldap://127.0.0.1"
					userdn = "ou=Users,dc=example,dc=com"
					userattr = "uid"
					groupdn = "ou=Groups,dc=example,dc=com"
					groupfilter = "(|(memberUid={{.Username}})(member={{.UserDN}})(uniqueMember={{.UserDN}}))"
					groupattr = "cn"
					insecure_tls = true
					token_ttl = 3600
					tune {
						default_lease_ttl = "10m"
					}
				}
				`, path),
				Destroy:     false,
				ExpectError: regexp.MustCompile("Error: Conflicting configuration arguments"),
			},
			{
				Config: fmt.Sprintf(`
				resource "vault_ldap_auth_backend" "test" {
					path = "%s"
					url = "ldap://127.0.0.1"
					userdn = "ou=Users,dc=example,dc=com"
					userattr = "uid"
					groupdn = "ou=Groups,dc=example,dc=com"
					groupfilter = "(|(memberUid={{.Username}})(member={{.UserDN}})(uniqueMember={{.UserDN}}))"
					groupattr = "cn"
					insecure_tls = true
					token_max_ttl = 3600
					tune {
						max_lease_ttl = "20m"
					}
				}
				`, path),
				Destroy:     false,
				ExpectError: regexp.MustCompile("Error: Conflicting configuration arguments"),
			},
			{
				Config: fmt.Sprintf(`
				resource "vault_ldap_auth_backend" "test" {
					path = "%s"
					url = "ldap://127.0.0.1"
					userdn = "ou=Users,dc=example,dc=com"
					userattr = "uid"
					groupdn = "ou=Groups,dc=example,dc=com"
					groupfilter = "(|(memberUid={{.Username}})(member={{.UserDN}})(uniqueMember={{.UserDN}}))"
					groupattr = "cn"
					insecure_tls = true
					token_type = "batch"
					tune {
						token_type = "service"
					}
				}
				`, path),
				Destroy:     false,
				ExpectError: regexp.MustCompile("Error: Conflicting configuration arguments"),
			},
		},
	})
}

func testLDAPAuthBackendDestroy(s *terraform.State) error {
	for _, rs := range s.RootModule().Resources {
		if rs.Type != "vault_ldap_auth_backend" {
			continue
		}

		client, e := provider.GetClient(rs.Primary, testProvider.Meta())
		if e != nil {
			return e
		}

		secret, err := client.Logical().Read(rs.Primary.ID)
		if err != nil {
			return fmt.Errorf("error checking for ldap auth backend %q: %s", rs.Primary.ID, err)
		}
		if secret != nil {
			return fmt.Errorf("ldap auth backend %q still exists", rs.Primary.ID)
		}
	}
	return nil
}

func testLDAPAuthBackendCheck_attrs(resourceName string, name string) resource.TestCheckFunc {
	return func(s *terraform.State) error {
		rs, err := testutil.GetResourceFromRootModule(s, resourceName)
		if err != nil {
			return err
		}

		client, err := provider.GetClient(rs.Primary, testProvider.Meta())
		if err != nil {
			return err
		}

		path := rs.Primary.ID

		endpoint := strings.Trim(name, "/")
		if endpoint != path {
			return fmt.Errorf("expected ID to be %q, got %q instead", endpoint, path)
		}

		authMounts, err := client.Sys().ListAuth()
		if err != nil {
			return err
		}
		authMount := authMounts[strings.Trim(name, "/")+"/"]

		if authMount == nil {
			return fmt.Errorf("auth mount %s not present", name)
		}

		if "ldap" != authMount.Type {
			return fmt.Errorf("incorrect mount type: %s", authMount.Type)
		}

		if rs.Primary.Attributes["accessor"] != authMount.Accessor {
			return fmt.Errorf("accessor in state %s does not match accessor returned from vault %s",
				rs.Primary.Attributes["accessor"],
				authMount.Accessor)
		}

		l := rs.Primary.Attributes["local"] == "true"
		if l != authMount.Local {
			return fmt.Errorf("local bool in state for %s does not match value returned from vault: State: %t, Vault: %t",
				name, l, authMount.Local)
		}

		configPath := "auth/" + endpoint + "/config"

		resp, err := client.Logical().Read(configPath)
		if err != nil {
			return err
		}

		// TODO: this does not belong here, should be done a !TestCheckAttrSet...
		// Check that `bindpass`, if present in the state, is not returned by the API
		if rs.Primary.Attributes["bindpass"] != "" && resp.Data["bindpass"] != nil {
			return fmt.Errorf("expected api field bindpass to not be returned, but was %q", resp.Data["bindpass"])
		}

		// TODO: this does not belong here, should be done a !TestCheckAttrSet...
		// Check that `client_tls_crt`, if present in the state, is not returned by the API
		if rs.Primary.Attributes["client_tls_crt"] != "" && resp.Data["client_tls_crt"] != nil {
			return fmt.Errorf("expected api field client_tls_crt to not be returned, but was %q", resp.Data["client_tls_crt"])
		}

		// TODO: this does not belong here, should be done a !TestCheckAttrSet... ,
		// the part should be handled in vault tests.
		// Check that `client_tls_key`, if present in the state, is not returned by the API
		if rs.Primary.Attributes["client_tls_key"] != "" && resp.Data["client_tls_key"] != nil {
			return fmt.Errorf("expected api field client_tls_key to not be returned, but was %q", resp.Data["client_tls_key"])
		}

		attrs := map[string]string{
			"url":                    "url",
			"starttls":               "starttls",
			"case_sensitive_names":   "case_sensitive_names",
			"tls_min_version":        "tls_min_version",
			"tls_max_version":        "tls_max_version",
			"insecure_tls":           "insecure_tls",
			"certificate":            "certificate",
			"binddn":                 "binddn",
			"userdn":                 "userdn",
			"userattr":               "userattr",
			"userfilter":             "userfilter",
			"discoverdn":             "discoverdn",
			"deny_null_bind":         "deny_null_bind",
			"upndomain":              "upndomain",
			"groupfilter":            "groupfilter",
			"username_as_alias":      "username_as_alias",
			"groupdn":                "groupdn",
			"groupattr":              "groupattr",
			"use_token_groups":       "use_token_groups",
			"connection_timeout":     "connection_timeout",
			"request_timeout":        "request_timeout",
			"dereference_aliases":    "dereference_aliases",
			"anonymous_group_search": "anonymous_group_search",
		}

		isVaultVersion111 := provider.IsAPISupported(testProvider.Meta(), provider.VaultVersion111)
		if isVaultVersion111 {
			attrs["max_page_size"] = "max_page_size"
		}

		isVaultVersion119 := provider.IsAPISupported(testProvider.Meta(), provider.VaultVersion119)
		if isVaultVersion119 {
			attrs["enable_samaccountname_login"] = "enable_samaccountname_login"
		}

		if provider.IsEnterpriseSupported(testProvider.Meta()) && provider.IsAPISupported(testProvider.Meta(), provider.VaultVersion119) {
			attrs["rotation_schedule"] = "rotation_schedule"
			attrs["rotation_window"] = "rotation_window"
			attrs["rotation_period"] = "rotation_period"
			attrs["disable_automated_rotation"] = "disable_automated_rotation"
		}

		for _, v := range commonTokenFields {
			attrs[v] = v
		}

		tAttrs := []*testutil.VaultStateTest{}
		for k, v := range attrs {
			ta := &testutil.VaultStateTest{
				ResourceName: resourceName,
				StateAttr:    k,
				VaultAttr:    v,
			}
			switch k {
			case TokenFieldPolicies:
				ta.AsSet = true
			}

			tAttrs = append(tAttrs, ta)
		}

		return testutil.AssertVaultState(client, s, configPath, tAttrs...)
	}
}

func testLDAPAuthBackendConfig_basic(path, use_token_groups, local, extraConfig string) string {
	return fmt.Sprintf(`
resource "vault_ldap_auth_backend" "test" {
    path                   = "%s"
    local                  = %s
    url                    = "ldaps://example.org"
    starttls               = true
    case_sensitive_names   = false
    tls_min_version        = "tls11"
    tls_max_version        = "tls12"
    insecure_tls           = false
    binddn                 = "cn=example.com"
    bindpass               = "supersecurepassword"
    discoverdn             = false
    deny_null_bind         = true
    description            = "example"
    userfilter             = "({{.UserAttr}}={{.Username}})"
    username_as_alias      = true
    use_token_groups       = %s
    connection_timeout     = 30
	%s
}
`, path, local, use_token_groups, extraConfig)
}

func testLDAPAuthBackendConfig_params(path string, request_timeout int, dereference_aliases string, enable_samaccountname_login bool, anonymous_group_search bool) string {
	return fmt.Sprintf(`
resource "vault_ldap_auth_backend" "test" {
	path                 = "%s"
   	url                  = "ldaps://ldap.example.com"
   	userdn               = "ou=Users,dc=example,dc=com"
   	groupdn              = "ou=Groups,dc=example,dc=com"
   	binddn               = "cn=admin,dc=example,dc=com"
	bindpass             = "your-ldap-password"
  	userattr             = "uid"
	groupattr            = "cn"
	insecure_tls          = false
	starttls              = false
	discoverdn            = true
	case_sensitive_names  = false
	request_timeout               = %d
	dereference_aliases           = "%s"
	enable_samaccountname_login   = %t
	anonymous_group_search        = %t
}
`, path, request_timeout, dereference_aliases, enable_samaccountname_login, anonymous_group_search)
}

func testLDAPAuthBackendConfig_defaults(path string) string {
	return fmt.Sprintf(`
resource "vault_ldap_auth_backend" "test" {
	path                 = "%s"
   	url                  = "ldaps://ldap.example.com"
   	userdn               = "ou=Users,dc=example,dc=com"
   	groupdn              = "ou=Groups,dc=example,dc=com"
   	binddn               = "cn=admin,dc=example,dc=com"
	bindpass             = "your-ldap-password"
  	userattr             = "uid"
	groupattr            = "cn"
	insecure_tls         = false
	starttls             = false
	discoverdn           = true
	case_sensitive_names = false
	# request_timeout, dereference_aliases, enable_samaccountname_login, and anonymous_group_search
	# are intentionally omitted to test that Vault returns default/computed values
}
`, path)
}

func testLDAPAuthBackendConfig_tls(path, use_token_groups string, local string) string {
	return fmt.Sprintf(`
resource "vault_ldap_auth_backend" "test" {
    path                   = "%s"
    local                  = %s
    url                    = "ldaps://example.org"
    starttls               = true
    tls_min_version        = "tls11"
    tls_max_version        = "tls12"
    insecure_tls           = false
    binddn                 = "cn=example.com"
    bindpass               = "supersecurepassword"
    discoverdn             = false
    deny_null_bind         = true
    description            = "example"
    certificate            = <<EOT
-----BEGIN CERTIFICATE-----
MIIDazCCAlOgAwIBAgIUahce2sCO7Bom/Rznd5HsNAlr1NgwDQYJKoZIhvcNAQEL
BQAwRTELMAkGA1UEBhMCQVUxEzARBgNVBAgMClNvbWUtU3RhdGUxITAfBgNVBAoM
GEludGVybmV0IFdpZGdpdHMgUHR5IEx0ZDAeFw0xODEyMDIwMTAxNDRaFw00NjEy
MTUwMTAxNDRaMEUxCzAJBgNVBAYTAkFVMRMwEQYDVQQIDApTb21lLVN0YXRlMSEw
HwYDVQQKDBhJbnRlcm5ldCBXaWRnaXRzIFB0eSBMdGQwggEiMA0GCSqGSIb3DQEB
AQUAA4IBDwAwggEKAoIBAQDC8Qd4kJecWCLzysTV1NfoUd0E8rTBKN52HTLBWcJn
EtZsG//k/K2NNwI92t9buDax9s/A6B79YXdfYp5hI/xLFkDRzObPpAOyl4b3bUmR
la3Knmj743SV4tMhQCGrff2nc7WicA5Q7WTiwd+YLB+sOlOfaFzHhRFrk/PNvV8e
KC6yMgfWZwZ2dxoDpnYLM7XDgTyQ85S6QgOtxlPh9o5mtZQhBkpDDYnNPIon5kwM
JmrZMXNbCkvd4bjzAHsnuaJsVD/2cW/Gkh+UGMMBnxCKqTBivk3QM2xPFx9MJJ65
t8kMJR8hbAVmEuK3PA7FrNrNRApdf9I8xDWX8v2jeecfAgMBAAGjUzBRMB0GA1Ud
DgQWBBQXGfrns8OqxTGKsXG5pDZS/WyyYDAfBgNVHSMEGDAWgBQXGfrns8OqxTGK
sXG5pDZS/WyyYDAPBgNVHRMBAf8EBTADAQH/MA0GCSqGSIb3DQEBCwUAA4IBAQCt
8aUX26cl2PgdIEByZSHAX5G+2b0IEtTclPkl4uDyyKRY4dVq6gK3ueVSU5eUmBip
JbV5aRetovGOcV//8vbxkZm/ntQ8Oo+2sfGR5lIzd0UdlOr5pkD6g3bFy/zJ+4DR
DAe8fklUacfz6CFmD+H8GyHm+fKmF+mjr4oOGQW6OegRDJHuiipUk2lJyuXdlPSa
FpNRO2sGbjn000ANinFgnFiVzGDnx0/G1Kii/6GWrI6rrdVmXioQzF+8AloWckeB
+hbmbwkwQa/JrLb5SWcBDOXSgtn1Li3XF5AQQBBjA3pOlyBXqnI94Irw89Lv9uPT
MUR4qFxeUOW/GJGccMUd
-----END CERTIFICATE-----
EOT
    client_tls_cert        = <<EOT
-----BEGIN CERTIFICATE-----
MIID3jCCAsagAwIBAgIUFQKX5kCu6lBK60jF6HYPZH0v9oIwDQYJKoZIhvcNAQEL
BQAwRTELMAkGA1UEBhMCQVUxEzARBgNVBAgMClNvbWUtU3RhdGUxITAfBgNVBAoM
GEludGVybmV0IFdpZGdpdHMgUHR5IEx0ZDAeFw0yMTA2MDkwOTAzMDdaFw0zMTA2
MDcwOTAzMDdaMEUxCzAJBgNVBAYTAkFVMRMwEQYDVQQIDApTb21lLVN0YXRlMSEw
HwYDVQQKDBhJbnRlcm5ldCBXaWRnaXRzIFB0eSBMdGQwggEiMA0GCSqGSIb3DQEB
AQUAA4IBDwAwggEKAoIBAQDRCYt5o89zZnQY65bC2sohOgEJa7CrLyPo4/2B/elC
UN7lGSH3NA/kAGIR6ZHl7pOTiXFfvTjkLdpp7IXw2YI/D/tfyYFp5OeO6GxQdrpp
0ctNia9mektigzNkiTXcWi0f3ye9TfKYP2ThJfHjua/2kYsVKtgCGZjou+qShKhm
KFNjIUMXf+1tyQmVu26pVc5OjnBETVyrJqZSbPSEoI0sDb231rsQN/NV5/tbtxDC
4ywm60bpgaqpIrhip1swp3XYn3CSfjGtzJuv9xMTJQ+bbS6A5Sncy+I69qlxbgwr
P7ny60xp2quT18qHQwH93fKbBypO4QfFlULogWkYw1nNAgMBAAGjgcUwgcIwCQYD
VR0TBAIwADARBglghkgBhvhCAQEEBAMCBaAwMwYJYIZIAYb4QgENBCYWJE9wZW5T
U0wgR2VuZXJhdGVkIENsaWVudCBDZXJ0aWZpY2F0ZTAdBgNVHQ4EFgQU84RskljZ
wD5J+rinRsA4eykTS+owHwYDVR0jBBgwFoAUFxn657PDqsUxirFxuaQ2Uv1ssmAw
DgYDVR0PAQH/BAQDAgXgMB0GA1UdJQQWMBQGCCsGAQUFBwMCBggrBgEFBQcDBDAN
BgkqhkiG9w0BAQsFAAOCAQEANPokK0qpj1/b0hSrjImz1XD1N4QTKn47hV6hBhgr
6MYKwBRVj8e0Ly/qgmipprP8hQsBtZPaUh98ZXu9dI5br7jPD/NKv9EpFVHAHWxP
a4xuw2ibp4MdDSSsLxwV91KE/unoka1RjFZO6aLT+yS9Fkzyov5mWHh56nYdnpnv
ATFy+UpXn9+16ddPBGALGlOmDaEHWImMEc2dIN6/GvtOpmUD/cr7fbsIN8leRgzZ
suX9kmcMCISHk6aa5gWcRIBWPwxANNHUDL/+A6KAo36zM/dx8vln9XhftSEnxSFw
6Z5nUoT9l/5TSGwK/AIkS4ApBDOytf/YiAq01QR9ENRGRQ==
-----END CERTIFICATE-----
EOT
    client_tls_key         = <<EOT
-----BEGIN RSA PRIVATE KEY-----
MIIEpQIBAAKCAQEA0QmLeaPPc2Z0GOuWwtrKIToBCWuwqy8j6OP9gf3pQlDe5Rkh
9zQP5ABiEemR5e6Tk4lxX7045C3aaeyF8NmCPw/7X8mBaeTnjuhsUHa6adHLTYmv
ZnpLYoMzZIk13FotH98nvU3ymD9k4SXx47mv9pGLFSrYAhmY6LvqkoSoZihTYyFD
F3/tbckJlbtuqVXOTo5wRE1cqyamUmz0hKCNLA29t9a7EDfzVef7W7cQwuMsJutG
6YGqqSK4YqdbMKd12J9wkn4xrcybr/cTEyUPm20ugOUp3MviOvapcW4MKz+58utM
adqrk9fKh0MB/d3ymwcqTuEHxZVC6IFpGMNZzQIDAQABAoIBAQCdi1UMM1KZheEA
Gya/6sembSH06K35BolI7/PTMfvIWEz1W5DGz/0d+M/w8hlcsweUjWTeJC2pg4l2
haWZFUVdo/zvf15C4htHEJL5vdHXCR/xa1C/qnIAaCOmpObsESarO7OmsAWjizvL
mJ6K5BrjeWPaazTruEEPPvmWvdZxTpx/vmnwnB8fhHdtMbkSCAqCyc/fUqJgAGLU
1QXFeTcasW39jtAdutJq98UR2yOYiknU7xwDUAALwcVM14p4GmsBUM8Sf5JbYK2c
EoBJk/aDJiK+fLgRinH76FNpTknvdH3hGfwotXwanSBKj3DzAQwY3JWXC5kIFdcL
HjhtiOjhAoGBAOfetKHANyFgWwiVdRLmUA42K1r/1yvrisKycxJl4HeYI27VsQNI
ffOLMkxLj8ahuXlzlceXUDvf78gkwydk8UGCvpFt1+da79rKfCGVogeNUmaExKke
+uFEoOrjWqaxtE/gRYmZlES9dhSnGQZH+r/V5HhxHrQI0MgAAITFMstZAoGBAObK
jLl6ShwYG9A97howUxJRaGmyTk3iMMzu1cKoP4OGCFrsYnaiG/dK/b85stz/55ks
aZjUR3anpUyedIo1DiB/Iqq0ues2UIo+adUno9Fyf+aI8x+gs4fsdbn8TXBMTPgC
XQxm+wsC2EKIB6IlttZRTdhvLOHiw5/PkoApnheVAoGBANwtRikydSdkcA0+nuVL
fkmAdrr6pkA2cpVfDpYx12y5MyxUDrqnY7KYQzLfra9Yct85OslEjhPNGcxb3FTU
LaOfm4ZNX+95EroX/LeHd0zkjZJ8EKLnoCO5H3TsX3Ba3nXa6S04gOqlXjNOWRz1
zM3NNh6IjDc5B8hi+BsbhphBAoGAfXgOi2N1WNKuhEa25FvzPZkuZ4/9TBA1MaSC
Z8IqTWmXrz6lxRMamxWU39oRaF5jXX2spt55P4OitQXMG7r+RCJ6CU4ZaUts+8s0
pCJZyCs0Z3N6oW4vTCz8T7FftDZ2/bnjNjPiNTlFst3bMIbKYLdw18KRJviuG3qw
jaaSgQUCgYEAhPaS+90L+Y01mDPH+adkhCYy4hoZlF2cOf0DJFzQ2CdNkoK1Cv9V
pIth9roSSN2mcYxH5P7uVIFm7jJ3tI4ExQdtJkPed/GK1DC7l2VGOi+TtCdm004r
MvQzNd87hRypUZ9Hyx2C9RljNDHHjgwYwWv9JOT0xEOS4ZAaPfvTf20=
-----END RSA PRIVATE KEY-----
EOT
    use_token_groups = %s
	request_timeout        = 60
    dereference_aliases    = "always"
    enable_samaccountname_login = true
    anonymous_group_search = false
}
`, path, local, use_token_groups)
}

func testLDAPAuthBackendConfig_automatedRotation(path string, useTokenGroups, local bool, schedule string, window, period int, disable bool) string {
	return fmt.Sprintf(`
resource "vault_ldap_auth_backend" "test" {
    path                   = "%s"
    local                  = %t
    url                    = "ldaps://example.org"
    binddn                 = "cn=example.com"
    bindpass               = "supersecurepassword"
    use_token_groups = %t
	 rotation_schedule = "%s"
    rotation_window   = "%d"
    rotation_period   = "%d"
    disable_automated_rotation = %t
}
`, path, local, useTokenGroups, schedule, window, period, disable)
}

func testLDAPAuthBackend_tune_partial(path string) string {
	return fmt.Sprintf(`
resource "vault_ldap_auth_backend" "test" {
	path = "%s"
	url = "ldaps://example.org"
	binddn = "cn=example.com"
	bindpass = "supersecurepassword"
	tune {
		audit_non_hmac_request_keys = ["key1"]
		audit_non_hmac_response_keys = ["key3"]
		passthrough_request_headers = ["X-Custom-Header", "X-Forwarded-To"]
		allowed_response_headers = ["X-Custom-Response-Header", "X-Forwarded-Response-To"]
	}
}
`, path)
}

func testLDAPAuthBackend_tune_full(path string) string {
	return fmt.Sprintf(`
resource "vault_ldap_auth_backend" "test" {
	path = "%s"
	url = "ldaps://example.org"
	binddn = "cn=example.com"
	bindpass = "supersecurepassword"
	tune {
		default_lease_ttl = "10m"
		max_lease_ttl = "20m"
		listing_visibility = "hidden"
		token_type = "batch"
		audit_non_hmac_request_keys = ["key1", "key2"]
		audit_non_hmac_response_keys = ["key3", "key4"]
		passthrough_request_headers = ["X-Custom-Header", "X-Forwarded-To"]
		allowed_response_headers = ["X-Custom-Response-Header", "X-Forwarded-Response-To"]
	}
}
`, path)
}<|MERGE_RESOLUTION|>--- conflicted
+++ resolved
@@ -51,24 +51,6 @@
 				Check:  testLDAPAuthBackendCheck_attrs(resourceName, path),
 			},
 			{
-<<<<<<< HEAD
-				SkipFunc: func() (bool, error) {
-					meta := testProvider.Meta().(*provider.ProviderMeta)
-					if !meta.IsAPISupported(provider.VaultVersion121) {
-						return true, nil
-					}
-
-					return !meta.IsEnterpriseSupported(), nil
-				},
-				Config: testLDAPAuthBackendConfig_basic(path, "true", "true", aliasMetadataConfig),
-				Check: resource.ComposeTestCheckFunc(
-					testLDAPAuthBackendCheck_attrs(resourceName, path),
-					resource.TestCheckResourceAttr(resourceName, "alias_metadata.%", "1"),
-					resource.TestCheckResourceAttr(resourceName, "alias_metadata.foo", "bar"),
-				),
-			},
-			testutil.GetImportTestStep(resourceName, false, nil, "bindpass", "disable_remount"),
-=======
 				Config: testLDAPAuthBackendConfig_defaults(path),
 				Check: func(s *terraform.State) error {
 					checks := []resource.TestCheckFunc{
@@ -103,8 +85,23 @@
 				Config: testLDAPAuthBackendConfig_params(path, 45, "always", true, false),
 				Check:  testLDAPAuthBackendCheck_attrs(resourceName, path),
 			},
+      {
+        SkipFunc: func() (bool, error) {
+					meta := testProvider.Meta().(*provider.ProviderMeta)
+					if !meta.IsAPISupported(provider.VaultVersion121) {
+						return true, nil
+					}
+
+					return !meta.IsEnterpriseSupported(), nil
+				},
+				Config: testLDAPAuthBackendConfig_basic(path, "true", "true", aliasMetadataConfig),
+				Check: resource.ComposeTestCheckFunc(
+					testLDAPAuthBackendCheck_attrs(resourceName, path),
+					resource.TestCheckResourceAttr(resourceName, "alias_metadata.%", "1"),
+					resource.TestCheckResourceAttr(resourceName, "alias_metadata.foo", "bar"),
+				),
+      },
 			testutil.GetImportTestStep(resourceName, false, nil, "bindpass", "disable_remount", "enable_samaccountname_login"),
->>>>>>> 55d0009d
 		},
 	})
 }
