// Copyright (c) HashiCorp, Inc.
// SPDX-License-Identifier: MPL-2.0

package vault

import (
	"context"
	"fmt"
	"log"
	"strings"
	"time"

	"github.com/hashicorp/terraform-plugin-sdk/v2/diag"
	"github.com/hashicorp/terraform-plugin-sdk/v2/helper/schema"
	"github.com/hashicorp/terraform-plugin-sdk/v2/helper/validation"

	"github.com/hashicorp/terraform-provider-vault/internal/consts"
	"github.com/hashicorp/terraform-provider-vault/internal/provider"
	"github.com/hashicorp/terraform-provider-vault/util"
)

func pkiSecretBackendCertResource() *schema.Resource {
	return &schema.Resource{
<<<<<<< HEAD
		CreateContext: pkiSecretBackendCertCreate,
		ReadContext:   ReadContextWrapper(pkiSecretBackendCertRead),
		UpdateContext: pkiSecretBackendCertUpdate,
		DeleteContext: pkiSecretBackendCertDelete,
=======
		Create:        pkiSecretBackendCertCreate,
		Read:          provider.ReadWrapper(pkiSecretBackendCertRead),
		Update:        pkiSecretBackendCertUpdate,
		Delete:        pkiSecretBackendCertDelete,
>>>>>>> 6c32245a
		CustomizeDiff: pkiCertAutoRenewCustomizeDiff,

		Schema: map[string]*schema.Schema{
			consts.FieldBackend: {
				Type:        schema.TypeString,
				Required:    true,
				Description: "The PKI secret backend the resource belongs to.",
				ForceNew:    true,
			},
			consts.FieldName: {
				Type:        schema.TypeString,
				Required:    true,
				Description: "Name of the role to create the certificate against.",
				ForceNew:    true,
			},
			consts.FieldCommonName: {
				Type:        schema.TypeString,
				Required:    true,
				Description: "CN of the certificate to create.",
				ForceNew:    true,
			},
			consts.FieldAltNames: {
				Type:        schema.TypeList,
				Optional:    true,
				Description: "List of alternative names.",
				ForceNew:    true,
				Elem: &schema.Schema{
					Type: schema.TypeString,
				},
			},
			consts.FieldIPSans: {
				Type:        schema.TypeList,
				Optional:    true,
				Description: "List of alternative IPs.",
				ForceNew:    true,
				Elem: &schema.Schema{
					Type: schema.TypeString,
				},
			},
			consts.FieldURISans: {
				Type:        schema.TypeList,
				Optional:    true,
				Description: "List of alternative URIs.",
				ForceNew:    true,
				Elem: &schema.Schema{
					Type: schema.TypeString,
				},
			},
			consts.FieldOtherSans: {
				Type:        schema.TypeList,
				Optional:    true,
				Description: "List of other SANs.",
				ForceNew:    true,
				Elem: &schema.Schema{
					Type: schema.TypeString,
				},
			},
			consts.FieldTTL: {
				Type:        schema.TypeString,
				Optional:    true,
				ForceNew:    false,
				Description: "Time to live.",
			},
			consts.FieldFormat: {
				Type:         schema.TypeString,
				Optional:     true,
				Description:  "The format of data.",
				ForceNew:     true,
				Default:      "pem",
				ValidateFunc: validation.StringInSlice([]string{"pem", "der", "pem_bundle"}, false),
			},
			consts.FieldPrivateKeyFormat: {
				Type:         schema.TypeString,
				Optional:     true,
				Description:  "The private key format.",
				ForceNew:     true,
				Default:      "der",
				ValidateFunc: validation.StringInSlice([]string{"der", "pkcs8"}, false),
			},
			consts.FieldExcludeCNFromSans: {
				Type:        schema.TypeBool,
				Optional:    true,
				Description: "Flag to exclude CN from SANs.",
				ForceNew:    true,
			},
			consts.FieldAutoRenew: {
				Type:        schema.TypeBool,
				Optional:    true,
				Default:     false,
				Description: "If enabled, a new certificate will be generated if the expiration is within min_seconds_remaining",
			},
			consts.FieldMinSecondsRemaining: {
				Type:        schema.TypeInt,
				Optional:    true,
				Default:     604800,
				Description: "Generate a new certificate when the expiration is within this number of seconds",
			},
			consts.FieldCertificate: {
				Type:        schema.TypeString,
				Computed:    true,
				Description: "The certicate.",
			},
			consts.FieldIssuingCA: {
				Type:        schema.TypeString,
				Computed:    true,
				Description: "The issuing CA.",
			},
			consts.FieldCAChain: {
				Type:        schema.TypeString,
				Computed:    true,
				Description: "The CA chain.",
			},
			consts.FieldPrivateKey: {
				Type:        schema.TypeString,
				Computed:    true,
				Description: "The private key.",
				Sensitive:   true,
			},
			consts.FieldPrivateKeyType: {
				Type:        schema.TypeString,
				Computed:    true,
				Description: "The private key type.",
			},
			consts.FieldSerialNumber: {
				Type:        schema.TypeString,
				Computed:    true,
				Description: "The serial number.",
			},
			consts.FieldExpiration: {
				Type:        schema.TypeInt,
				Computed:    true,
				Description: "The certificate expiration as a Unix-style timestamp.",
			},
			consts.FieldRenewPending: {
				Type:     schema.TypeBool,
				Computed: true,
				Description: "Initially false, and then set to true during refresh once " +
					"the expiration is less than min_seconds_remaining in the future.",
			},
			consts.FieldRevoke: {
				Type:        schema.TypeBool,
				Optional:    true,
				Default:     false,
				Description: "Revoke the certificate upon resource destruction.",
			},
			consts.FieldIssuerRef: {
				Type:        schema.TypeString,
				Optional:    true,
				Description: "Specifies the default issuer of this request.",
			},
		},
	}
}

func pkiSecretBackendCertCreate(ctx context.Context, d *schema.ResourceData, meta interface{}) diag.Diagnostics {
	client, e := provider.GetClient(d, meta)
	if e != nil {
		return diag.FromErr(e)
	}

	backend := d.Get(consts.FieldBackend).(string)
	name := d.Get(consts.FieldName).(string)

	path := pkiSecretBackendCertPath(backend, name)

	commonName := d.Get(consts.FieldCommonName).(string)

	certAPIFields := []string{
		consts.FieldCommonName,
		consts.FieldTTL,
		consts.FieldFormat,
		consts.FieldPrivateKeyFormat,
	}

	certBooleanAPIFields := []string{
		consts.FieldExcludeCNFromSans,
	}

	certStringArrayAPIFields := []string{
		consts.FieldAltNames,
		consts.FieldOtherSans,
		consts.FieldIPSans,
		consts.FieldURISans,
	}

	data := map[string]interface{}{}
	for _, k := range certAPIFields {
		if v, ok := d.GetOk(k); ok {
			data[k] = v
		}
	}

	// add version specific multi-issuer fields
	if provider.IsAPISupported(meta, provider.VaultVersion111) {
		if issuerRef, ok := d.GetOk(consts.FieldIssuerRef); ok {
			data[consts.FieldIssuerRef] = issuerRef
		}
	}

	// add boolean fields
	for _, k := range certBooleanAPIFields {
		data[k] = d.Get(k)
	}

	// add comma separated string fields
	for _, k := range certStringArrayAPIFields {
		m := util.ToStringArray(d.Get(k).([]interface{}))
		if len(m) > 0 {
			data[k] = strings.Join(m, ",")
		}
	}

	log.Printf("[DEBUG] Creating certificate %s by %s on PKI secret backend %q", commonName, name, backend)
	resp, err := client.Logical().Write(path, data)
	if err != nil {
		return diag.Errorf("error creating certificate %s by %s for PKI secret backend %q: %s", commonName, name,
			backend, err)
	}
	log.Printf("[DEBUG] Created certificate %s by %s on PKI secret backend %q", commonName, name, backend)

	caChain := resp.Data[consts.FieldCAChain]
	if caChain != nil {
		d.Set(consts.FieldCAChain, strings.Join(convertIntoSliceOfString(caChain)[:], "\n"))
	}

	// helpful to consolidate code into single loop
	// since 'serial' is deprecated, we read the 'serial_number'
	// field from the response in order to set to the TF state
	computedFields := []string{
		consts.FieldCertificate,
		consts.FieldIssuingCA,
		consts.FieldPrivateKey,
		consts.FieldPrivateKeyType,
		consts.FieldSerialNumber,
		consts.FieldExpiration,
	}

	for _, k := range computedFields {
		if err := d.Set(k, resp.Data[k]); err != nil {
			return diag.FromErr(err)
		}
	}

	if err := pkiSecretBackendCertSynchronizeRenewPending(d); err != nil {
		return diag.FromErr(err)
	}

	d.SetId(fmt.Sprintf("%s/%s/%s", backend, name, commonName))
	return pkiSecretBackendCertRead(ctx, d, meta)
}

func pkiCertAutoRenewCustomizeDiff(_ context.Context, d *schema.ResourceDiff, meta interface{}) error {
	// The Create and Read functions will both set renew_pending if
	// the current time is after the min_seconds_remaining timestamp. During
	// planning we respond to that by proposing automatic renewal, if enabled.
	if d.Id() == "" || !d.Get(consts.FieldAutoRenew).(bool) {
		return nil
	}
	if d.Get(consts.FieldRenewPending).(bool) {
		log.Printf("[DEBUG] certificate %q is due for renewal", d.Id())
		if err := d.SetNewComputed(consts.FieldCertificate); err != nil {
			return err
		}

		if err := d.ForceNew(consts.FieldCertificate); err != nil {
			return err
		}

		// Renewing the certificate will reset the value of renew_pending
		d.SetNewComputed(consts.FieldRenewPending)
		if err := d.ForceNew(consts.FieldRenewPending); err != nil {
			return err
		}

		return nil
	}

	log.Printf("[DEBUG] certificate %q is not due for renewal", d.Id())
	return nil
}

func pkiSecretBackendCertRead(_ context.Context, d *schema.ResourceData, meta interface{}) diag.Diagnostics {
	if d.IsNewResource() {
		return nil
	}

	client, e := provider.GetClient(d, meta)
	if e != nil {
		return diag.FromErr(e)
	}
	path := d.Get(consts.FieldBackend).(string)
	enabled, err := util.CheckMountEnabled(client, path)
	if err != nil {
		log.Printf("[WARN] Failed to check if mount %q exist, preempting the read operation", path)
		return nil
	}

	if enabled {
		if err := pkiSecretBackendCertSynchronizeRenewPending(d); err != nil {
			return diag.FromErr(err)
		}
	} else {
		// trigger a resource re-creation whenever the engine's mount has disappeared
		log.Printf("[WARN] Mount %q does not exist, setting resource for re-creation", path)
		d.SetId("")
	}

	return nil
}

func pkiSecretBackendCertUpdate(ctx context.Context, d *schema.ResourceData, m interface{}) diag.Diagnostics {
	// TODO: add mount gone detection
	return nil
}

func pkiSecretBackendCertDelete(_ context.Context, d *schema.ResourceData, meta interface{}) diag.Diagnostics {
	if d.Get(consts.FieldRevoke).(bool) {
		client, e := provider.GetClient(d, meta)
		if e != nil {
			return diag.FromErr(e)
		}

		backend := d.Get(consts.FieldBackend).(string)
		path := strings.Trim(backend, "/") + "/revoke"

		serialNumber := d.Get(consts.FieldSerialNumber).(string)
		commonName := d.Get(consts.FieldCommonName).(string)
		data := map[string]interface{}{
			consts.FieldSerialNumber: serialNumber,
		}

		log.Printf("[DEBUG] Revoking certificate %q with serial number %q on PKI secret backend %q",
			commonName, serialNumber, backend)
		_, err := client.Logical().Write(path, data)
		if err != nil {
			return diag.Errorf("error revoking certificate %q with serial number %q for PKI secret backend %q: %s",
				commonName, serialNumber, backend, err)
		}
		log.Printf("[DEBUG] Successfully revoked certificate %q with serial number %q on PKI secret backend %q",
			commonName,
			serialNumber, backend)
	}

	return nil
}

func pkiSecretBackendCertPath(backend string, name string) string {
	return strings.Trim(backend, "/") + "/issue/" + strings.Trim(name, "/")
}

// pkiSecretBackendCertSynchronizeRenewPending calculates whether the
// expiration time of the certificate is fewer than min_seconds_remaining
// seconds in the future (relative to the current system time), and then
// updates the renew_pending attribute accordingly.
func pkiSecretBackendCertSynchronizeRenewPending(d *schema.ResourceData) error {
	if _, ok := d.Get(consts.FieldRenewPending).(bool); !ok {
		// pkiSecretBackendCertRead is shared between vault_pki_secret_backend_cert
		// and vault_pki_secret_backend_root_cert, and the latter doesn't have
		// an auto-renew mechanism so doesn't have a consts.FieldRenewPending attribute
		// to update.
		return nil
	}

	expiration := d.Get(consts.FieldExpiration).(int)
	earlyRenew := d.Get(consts.FieldMinSecondsRemaining).(int)
	effectiveExpiration := int64(expiration - earlyRenew)
	return d.Set(consts.FieldRenewPending, checkPKICertExpiry(effectiveExpiration))
}

func checkPKICertExpiry(expiration int64) bool {
	expiry := time.Unix(expiration, 0)
	now := time.Now()

	return now.After(expiry)
}

func convertIntoSliceOfString(slice interface{}) []string {
	intSlice := slice.([]interface{})
	strSlice := make([]string, len(intSlice))
	for i, v := range intSlice {
		strSlice[i] = v.(string)
	}
	return strSlice
}<|MERGE_RESOLUTION|>--- conflicted
+++ resolved
@@ -21,17 +21,10 @@
 
 func pkiSecretBackendCertResource() *schema.Resource {
 	return &schema.Resource{
-<<<<<<< HEAD
 		CreateContext: pkiSecretBackendCertCreate,
-		ReadContext:   ReadContextWrapper(pkiSecretBackendCertRead),
+		ReadContext:   provider.ReadContextWrapper(pkiSecretBackendCertRead),
 		UpdateContext: pkiSecretBackendCertUpdate,
 		DeleteContext: pkiSecretBackendCertDelete,
-=======
-		Create:        pkiSecretBackendCertCreate,
-		Read:          provider.ReadWrapper(pkiSecretBackendCertRead),
-		Update:        pkiSecretBackendCertUpdate,
-		Delete:        pkiSecretBackendCertDelete,
->>>>>>> 6c32245a
 		CustomizeDiff: pkiCertAutoRenewCustomizeDiff,
 
 		Schema: map[string]*schema.Schema{
