package vault

import (
	"fmt"
	"os"
	"testing"

	"github.com/hashicorp/terraform-plugin-sdk/v2/helper/acctest"
	"github.com/hashicorp/terraform-plugin-sdk/v2/helper/resource"

	"github.com/hashicorp/terraform-provider-vault/internal/consts"
	"github.com/hashicorp/terraform-provider-vault/testutil"
)

func TestTerraformCloudSecretBackend(t *testing.T) {
	backend := acctest.RandomWithPrefix("tf-test-terraform-cloud")
	token := os.Getenv("TEST_TF_TOKEN")

	resourceType := "vault_terraform_cloud_secret_backend"
	resourceName := resourceType + ".test"

	resource.Test(t, resource.TestCase{
		Providers:    testProviders,
		PreCheck:     func() { testutil.TestAccPreCheck(t) },
		CheckDestroy: testCheckMountDestroyed(resourceType, consts.MountTypeTerraform, consts.FieldBackend),
		Steps: []resource.TestStep{
			{
				Config: testTerraformCloudSecretBackend_initialConfig(backend, token),
				Check: resource.ComposeTestCheckFunc(
					resource.TestCheckResourceAttr(resourceName, "backend", backend),
					resource.TestCheckResourceAttr(resourceName, "description", "test description"),
					resource.TestCheckResourceAttr(resourceName, "default_lease_ttl_seconds", "3600"),
					resource.TestCheckResourceAttr(resourceName, "max_lease_ttl_seconds", "86400"),
					resource.TestCheckResourceAttr(resourceName, "address", "https://app.terraform.io"),
					resource.TestCheckResourceAttr(resourceName, "token", token),
					resource.TestCheckResourceAttr(resourceName, "base_path", "/api/v2/"),
				),
			},
			{
				Config: testTerraformCloudSecretBackend_updateConfig(backend, token),
				Check: resource.ComposeTestCheckFunc(
					resource.TestCheckResourceAttr(resourceName, "backend", backend),
					resource.TestCheckResourceAttr(resourceName, "description", "test description"),
					resource.TestCheckResourceAttr(resourceName, "default_lease_ttl_seconds", "0"),
					resource.TestCheckResourceAttr(resourceName, "max_lease_ttl_seconds", "0"),
					resource.TestCheckResourceAttr(resourceName, "address", "https://app.terraform.io/not"),
					resource.TestCheckResourceAttr(resourceName, "token", token),
					resource.TestCheckResourceAttr(resourceName, "base_path", "/not/api/v2/"),
				),
			},
		},
	})
}

func TestTerraformCloudSecretBackend_remount(t *testing.T) {
	backend := acctest.RandomWithPrefix("tf-test-terraform-cloud")
	updatedBackend := acctest.RandomWithPrefix("tf-test-terraform-cloud-updated")

	resourceType := "vault_terraform_cloud_secret_backend"
	resourceName := resourceType + ".test"
	token := "randomized-token-12392183123"

	resource.Test(t, resource.TestCase{
		Providers:    testProviders,
		PreCheck:     func() { testutil.TestAccPreCheck(t) },
		CheckDestroy: testCheckMountDestroyed(resourceType, consts.MountTypeTerraform, consts.FieldBackend),
		Steps: []resource.TestStep{
			{
				Config: testTerraformCloudSecretBackend_initialConfig(backend, token),
				Check: resource.ComposeTestCheckFunc(
					resource.TestCheckResourceAttr(resourceName, "backend", backend),
					resource.TestCheckResourceAttr(resourceName, "description", "test description"),
					resource.TestCheckResourceAttr(resourceName, "default_lease_ttl_seconds", "3600"),
					resource.TestCheckResourceAttr(resourceName, "max_lease_ttl_seconds", "86400"),
					resource.TestCheckResourceAttr(resourceName, "address", "https://app.terraform.io"),
					resource.TestCheckResourceAttr(resourceName, "token", token),
					resource.TestCheckResourceAttr(resourceName, "base_path", "/api/v2/"),
				),
			},
			{
				Config: testTerraformCloudSecretBackend_initialConfig(updatedBackend, token),
				Check: resource.ComposeTestCheckFunc(
					resource.TestCheckResourceAttr(resourceName, "backend", updatedBackend),
					resource.TestCheckResourceAttr(resourceName, "description", "test description"),
					resource.TestCheckResourceAttr(resourceName, "default_lease_ttl_seconds", "3600"),
					resource.TestCheckResourceAttr(resourceName, "max_lease_ttl_seconds", "86400"),
					resource.TestCheckResourceAttr(resourceName, "address", "https://app.terraform.io"),
					resource.TestCheckResourceAttr(resourceName, "token", token),
					resource.TestCheckResourceAttr(resourceName, "base_path", "/api/v2/"),
				),
			},
			testutil.GetImportTestStep(resourceName, false, nil, "description", "token", "disable_remount"),
		},
	})
}

<<<<<<< HEAD
func testAccTerraformCloudSecretBackendCheckDestroy(s *terraform.State) error {
	client, err := testProvider.Meta().(*provider.ProviderMeta).GetClient()
	if err != nil {
		return err
	}

	mounts, err := client.Sys().ListMounts()
	if err != nil {
		return err
	}

	for _, rs := range s.RootModule().Resources {
		if rs.Type != "vault_terraform_cloud_secret_backend" {
			continue
		}
		for path, mount := range mounts {
			path = strings.Trim(path, "/")
			rsPath := strings.Trim(rs.Primary.Attributes["path"], "/")
			if mount.Type == "terraform_cloud" && path == rsPath {
				return fmt.Errorf("Mount %q still exists", path)
			}
		}
	}
	return nil
}

=======
>>>>>>> 4e480a68
func testTerraformCloudSecretBackend_initialConfig(path, token string) string {
	return fmt.Sprintf(`
resource "vault_terraform_cloud_secret_backend" "test" {
  backend = "%s"
  description = "test description"
  default_lease_ttl_seconds = 3600
  max_lease_ttl_seconds = 86400
  token = "%s"
}`, path, token)
}

func testTerraformCloudSecretBackend_updateConfig(path, token string) string {
	return fmt.Sprintf(`
resource "vault_terraform_cloud_secret_backend" "test" {
  backend = "%s"
  description = "test description"
  address = "https://app.terraform.io/not"
  token = "%s"
  base_path = "/not/api/v2/"
}`, path, token)
}<|MERGE_RESOLUTION|>--- conflicted
+++ resolved
@@ -94,35 +94,6 @@
 	})
 }
 
-<<<<<<< HEAD
-func testAccTerraformCloudSecretBackendCheckDestroy(s *terraform.State) error {
-	client, err := testProvider.Meta().(*provider.ProviderMeta).GetClient()
-	if err != nil {
-		return err
-	}
-
-	mounts, err := client.Sys().ListMounts()
-	if err != nil {
-		return err
-	}
-
-	for _, rs := range s.RootModule().Resources {
-		if rs.Type != "vault_terraform_cloud_secret_backend" {
-			continue
-		}
-		for path, mount := range mounts {
-			path = strings.Trim(path, "/")
-			rsPath := strings.Trim(rs.Primary.Attributes["path"], "/")
-			if mount.Type == "terraform_cloud" && path == rsPath {
-				return fmt.Errorf("Mount %q still exists", path)
-			}
-		}
-	}
-	return nil
-}
-
-=======
->>>>>>> 4e480a68
 func testTerraformCloudSecretBackend_initialConfig(path, token string) string {
 	return fmt.Sprintf(`
 resource "vault_terraform_cloud_secret_backend" "test" {
