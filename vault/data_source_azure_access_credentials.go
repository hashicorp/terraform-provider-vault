package vault

import (
	"context"
	"fmt"
	"log"
	"net/http"
	"time"

	"github.com/Azure/azure-sdk-for-go/sdk/azcore/arm"
	"github.com/Azure/azure-sdk-for-go/sdk/azidentity"
	"github.com/Azure/azure-sdk-for-go/sdk/resourcemanager/resources/armresources"
	"github.com/Azure/go-autorest/autorest/azure"
	"github.com/hashicorp/terraform-plugin-sdk/v2/helper/schema"
<<<<<<< HEAD
=======
	"github.com/hashicorp/vault/api"
	"github.com/hashicorp/vault/sdk/helper/pointerutil"
>>>>>>> 4330724a
)

func azureAccessCredentialsDataSource() *schema.Resource {
	return &schema.Resource{
		Read: azureAccessCredentialsDataSourceRead,

		Schema: map[string]*schema.Schema{
			"backend": {
				Type:        schema.TypeString,
				Required:    true,
				Description: "Azure Secret Backend to read credentials from.",
			},
			"role": {
				Type:        schema.TypeString,
				Required:    true,
				Description: "Azure Secret Role to read credentials from.",
			},
			"validate_creds": {
				Type:        schema.TypeBool,
				Optional:    true,
				Description: "Whether generated credentials should be validated before being returned.",
				Default:     false,
			},
			"num_sequential_successes": {
				Type:        schema.TypeInt,
				Optional:    true,
				Default:     8,
				Description: `If 'validate_creds' is true, the number of sequential successes required to validate generated credentials.`,
			},
			"num_seconds_between_tests": {
				Type:        schema.TypeInt,
				Optional:    true,
				Default:     1,
				Description: `If 'validate_creds' is true, the number of seconds to wait between each test of generated credentials.`,
			},
			"max_cred_validation_seconds": {
				Type:        schema.TypeInt,
				Optional:    true,
				Default:     300,
				Description: `If 'validate_creds' is true, the number of seconds after which to give up validating credentials.`,
			},
			"client_id": {
				Type:        schema.TypeString,
				Computed:    true,
				Description: "The client id for credentials to query the Azure APIs.",
			},
			"client_secret": {
				Type:        schema.TypeString,
				Computed:    true,
				Description: "The client secret for credentials to query the Azure APIs.",
			},
			"lease_id": {
				Type:        schema.TypeString,
				Computed:    true,
				Description: "Lease identifier assigned by vault.",
			},
			"lease_duration": {
				Type:        schema.TypeInt,
				Computed:    true,
				Description: "Lease duration in seconds relative to the time in lease_start_time.",
			},
			"lease_start_time": {
				Type:        schema.TypeString,
				Computed:    true,
				Description: "Time at which the lease was read, using the clock of the system where Terraform was running",
			},
			"lease_renewable": {
				Type:        schema.TypeBool,
				Computed:    true,
				Description: "True if the duration of this lease can be extended through renewal.",
			},
			"subscription_id": {
				Type:     schema.TypeString,
				Optional: true,
				Description: "The subscription ID to use during credential validation. " +
					"Defaults to the subscription ID configured in the Vault backend",
			},
			"tenant_id": {
				Type:     schema.TypeString,
				Optional: true,
				Description: "The tenant ID to use during credential validation. " +
					"Defaults to the tenant ID configured in the Vault backend",
			},
			"environment": {
				Type:     schema.TypeString,
				Optional: true,
				Description: `The Azure environment to use during credential validation.
Defaults to the environment configured in the Vault backend.
Some possible values: AzurePublicCloud, AzureGovernmentCloud`,
			},
		},
	}
}

func azureAccessCredentialsDataSourceRead(d *schema.ResourceData, meta interface{}) error {
	client, e := GetClient(d, meta)
	if e != nil {
		return e
	}

	backend := d.Get("backend").(string)
	role := d.Get("role").(string)

	credsPath := backend + "/creds/" + role

	secret, err := client.Logical().Read(credsPath)
	if err != nil {
		return fmt.Errorf("error reading from Vault: %s", err)
	}
	log.Printf("[DEBUG] Read %q from Vault", credsPath)

	if secret == nil {
		return fmt.Errorf("no role found at credsPath %q", credsPath)
	}

	clientID := secret.Data["client_id"].(string)
	clientSecret := secret.Data["client_secret"].(string)

	d.SetId(secret.LeaseID)
	_ = d.Set("client_id", secret.Data["client_id"])
	_ = d.Set("client_secret", secret.Data["client_secret"])
	_ = d.Set("lease_id", secret.LeaseID)
	_ = d.Set("lease_duration", secret.LeaseDuration)
	_ = d.Set("lease_start_time", time.Now().Format(time.RFC3339))
	_ = d.Set("lease_renewable", secret.Renewable)

	// If we're not supposed to validate creds, or we don't have enough
	// information to do it, there's nothing further to do here.
	validateCreds := d.Get("validate_creds").(bool)
	if !validateCreds {
		// We're done.
		return nil
	}

	configPath := backend + "/config"
	// cache the config
	var config *api.Secret
	getConfigData := func() (map[string]interface{}, error) {
		if config == nil {
			c, err := client.Logical().Read(configPath)
			if err != nil {
				return nil, fmt.Errorf("error reading from Vault: %w", err)
			}
			if c == nil {
				return nil, fmt.Errorf("config not found at %q", configPath)
			}
			config = c
		}

		return config.Data, nil
	}

	subscriptionID := ""
	if v, ok := d.GetOk("subscription_id"); ok {
		subscriptionID = v.(string)
	} else {
		data, err := getConfigData()
		if err != nil {
			return err
		}
		if v, ok := data["subscription_id"]; ok {
			subscriptionID = v.(string)
		}
	}

	if subscriptionID == "" {
		return fmt.Errorf("subscription_id cannot be empty when validate_creds is true")
	}

	tenantID := ""
	if v, ok := d.GetOk("tenant_id"); ok {
		tenantID = v.(string)
	} else {
		data, err := getConfigData()
		if err != nil {
			return err
		}
		if v, ok := data["tenant_id"]; ok {
			tenantID = v.(string)
		}
	}

	if tenantID == "" {
		return fmt.Errorf("tenant_id cannot be empty when validate_creds is true")
	}

	creds, err := azidentity.NewClientSecretCredential(
		tenantID, clientID, clientSecret, &azidentity.ClientSecretCredentialOptions{})
	if err != nil {
		return err
	}

	clientOptions := &arm.ClientOptions{}
	var e string
	if v, ok := d.GetOk("environment"); ok {
		e = v.(string)
	} else {
		data, err := getConfigData()
		if err != nil {
			return err
		}
		if v, ok := data["environment"]; ok && v.(string) != "" {
			e = v.(string)
		}
	}

	if e != "" {
		env, err := azure.EnvironmentFromName(e)
		if err != nil {
			return err
		}

		switch env.Name {
		case "AzurePublicCloud":
			clientOptions.Endpoint = arm.AzurePublicCloud
		case "AzureChinaCloud":
			clientOptions.Endpoint = arm.AzureChina
		case "AzureGovernmentCloud":
			clientOptions.Endpoint = arm.AzureGovernment
		case "AzureGermanCloud":
			// AzureGermanCloud appears to have been removed,
			// keeping this here to handle the case where the secret engine has
			// been configured with this environment.
			clientOptions.Endpoint = arm.Endpoint(env.ResourceManagerEndpoint)
		}
	}

	providerClient := armresources.NewProvidersClient(subscriptionID, creds, clientOptions)
	ctx := context.Background()
	delay := time.Duration(d.Get("num_seconds_between_tests").(int)) * time.Second
	endTime := time.Now().Add(
		time.Duration(d.Get("max_cred_validation_seconds").(int)) * time.Second)
	wantSuccessCount := d.Get("num_sequential_successes").(int)
	var successCount int
	for {
		pager := providerClient.List(&armresources.ProvidersClientListOptions{
			Expand: pointerutil.StringPtr("metadata"),
		})

		for pager.NextPage(ctx) {
			pr := pager.PageResponse()
			if pr.RawResponse.StatusCode == http.StatusUnauthorized {
				return fmt.Errorf("validation failed, unauthorized credentials from Vault, err=%w", pager.Err())
			}
			log.Printf("[DEBUG] Provider Client List response %+v", pr.RawResponse)
		}

		if pager.Err() == nil {
			successCount++
			log.Printf("[DEBUG] Credential validation succeeded try %d/%d", successCount, wantSuccessCount)
			if successCount >= wantSuccessCount {
				break
			}
		} else {
			if time.Now().After(endTime) {
				return fmt.Errorf("validation failed, giving up err=%w", pager.Err())
			}

			log.Printf("[WARN] Credential validation failed with %v, retrying in %s", pager.Err(), delay)
			successCount = 0
		}
		time.Sleep(delay)
	}

	return nil
}<|MERGE_RESOLUTION|>--- conflicted
+++ resolved
@@ -12,11 +12,8 @@
 	"github.com/Azure/azure-sdk-for-go/sdk/resourcemanager/resources/armresources"
 	"github.com/Azure/go-autorest/autorest/azure"
 	"github.com/hashicorp/terraform-plugin-sdk/v2/helper/schema"
-<<<<<<< HEAD
-=======
 	"github.com/hashicorp/vault/api"
 	"github.com/hashicorp/vault/sdk/helper/pointerutil"
->>>>>>> 4330724a
 )
 
 func azureAccessCredentialsDataSource() *schema.Resource {
@@ -210,21 +207,21 @@
 	}
 
 	clientOptions := &arm.ClientOptions{}
-	var e string
+	var environment string
 	if v, ok := d.GetOk("environment"); ok {
-		e = v.(string)
+		environment = v.(string)
 	} else {
 		data, err := getConfigData()
 		if err != nil {
 			return err
 		}
 		if v, ok := data["environment"]; ok && v.(string) != "" {
-			e = v.(string)
-		}
-	}
-
-	if e != "" {
-		env, err := azure.EnvironmentFromName(e)
+			environment = v.(string)
+		}
+	}
+
+	if environment != "" {
+		env, err := azure.EnvironmentFromName(environment)
 		if err != nil {
 			return err
 		}
