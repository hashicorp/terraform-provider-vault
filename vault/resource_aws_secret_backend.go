--- conflicted
+++ resolved
@@ -207,31 +207,9 @@
 
 	d.Partial(true)
 	log.Printf("[DEBUG] Mounting AWS backend at %q", path)
-<<<<<<< HEAD
 
 	if err := createMount(ctx, d, meta, client, path, consts.MountTypeAWS); err != nil {
 		return diag.FromErr(err)
-=======
-	mountConfig := api.MountConfigInput{
-		DefaultLeaseTTL: fmt.Sprintf("%ds", defaultTTL),
-		MaxLeaseTTL:     fmt.Sprintf("%ds", maxTTL),
-	}
-
-	if useAPIVer116 {
-		identityTokenKey := d.Get(consts.FieldIdentityTokenKey).(string)
-		if identityTokenKey != "" {
-			mountConfig.IdentityTokenKey = identityTokenKey
-		}
-	}
-	err := client.Sys().MountWithContext(ctx, path, &api.MountInput{
-		Type:        consts.MountTypeAWS,
-		Description: description,
-		Local:       local,
-		Config:      mountConfig,
-	})
-	if err != nil {
-		return diag.Errorf("error mounting to %q: %s", path, err)
->>>>>>> 2031ac10
 	}
 
 	log.Printf("[DEBUG] Mounted AWS backend at %q", path)
@@ -249,10 +227,6 @@
 		}
 	}
 
-<<<<<<< HEAD
-	useAPIVer116Ent := provider.IsAPISupported(meta, provider.VaultVersion116) && provider.IsEnterpriseSupported(meta)
-	if useAPIVer116Ent {
-=======
 	if useAPIVer119 {
 		if v, ok := d.GetOk(consts.FieldSTSFallbackEndpoints); ok {
 			data[consts.FieldSTSFallbackEndpoints] = util.ToStringArray(v.([]interface{}))
@@ -268,7 +242,6 @@
 	}
 
 	if useAPIVer116 {
->>>>>>> 2031ac10
 		if v, ok := d.GetOk(consts.FieldIdentityTokenAudience); ok && v != "" {
 			data[consts.FieldIdentityTokenAudience] = v.(string)
 		}
