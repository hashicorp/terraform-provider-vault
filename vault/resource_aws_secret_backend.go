--- conflicted
+++ resolved
@@ -153,7 +153,6 @@
 		},
 	}, false)
 
-<<<<<<< HEAD
 	// Add common mount schema to the resource
 	provider.MustAddSchema(r, getMountSchema(
 		consts.FieldPath,
@@ -164,10 +163,9 @@
 		consts.FieldIdentityTokenKey,
 		consts.FieldLocal,
 	))
-=======
+
 	// Add common automated root rotation schema to the resource
 	provider.MustAddSchema(r, provider.GetAutomatedRootRotationSchema())
->>>>>>> 29aebe85
 
 	return r
 }
@@ -215,25 +213,8 @@
 	d.Partial(true)
 	log.Printf("[DEBUG] Mounting AWS backend at %q", path)
 
-<<<<<<< HEAD
 	if err := createMount(ctx, d, meta, client, path, consts.MountTypeAWS); err != nil {
 		return diag.FromErr(err)
-=======
-	if useAPIVer116Enterprise {
-		identityTokenKey := d.Get(consts.FieldIdentityTokenKey).(string)
-		if identityTokenKey != "" {
-			mountConfig.IdentityTokenKey = identityTokenKey
-		}
-	}
-	err := client.Sys().MountWithContext(ctx, path, &api.MountInput{
-		Type:        consts.MountTypeAWS,
-		Description: description,
-		Local:       local,
-		Config:      mountConfig,
-	})
-	if err != nil {
-		return diag.Errorf("error mounting to %q: %s", path, err)
->>>>>>> 29aebe85
 	}
 
 	log.Printf("[DEBUG] Mounted AWS backend at %q", path)
