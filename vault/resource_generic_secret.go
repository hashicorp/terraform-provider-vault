--- conflicted
+++ resolved
@@ -215,17 +215,12 @@
 			return fmt.Errorf("error marshaling JSON for %q: %s", path, err)
 		}
 
-<<<<<<< HEAD
-		d.Set("data_json", string(jsonData))
-		d.Set(consts.FieldPath, path)
-=======
 		if err := d.Set("data_json", string(jsonData)); err != nil {
 			return err
 		}
-		if err := d.Set("path", path); err != nil {
+		if err := d.Set(consts.FieldPath, path); err != nil {
 			return err
 		}
->>>>>>> 301c7ca9
 	} else {
 		// Populate data from data_json from state
 		err := json.Unmarshal([]byte(d.Get("data_json").(string)), &data)
