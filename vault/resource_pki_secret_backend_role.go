--- conflicted
+++ resolved
@@ -393,21 +393,13 @@
 		extKeyUsage = append(extKeyUsage, iUsage.(string))
 	}
 
-<<<<<<< HEAD
+
 	iExtKeyUsageOids := d.Get("ext_key_usage_oids").([]interface{})
 	extKeyUsageOids := make([]string, 0, len(iExtKeyUsageOids))
 	for _, iUsage := range iExtKeyUsageOids {
 		extKeyUsageOids = append(extKeyUsageOids, iUsage.(string))
 	}
 
-	iPolicyIdentifiers := d.Get("policy_identifiers").([]interface{})
-	policyIdentifiers := make([]string, 0, len(iPolicyIdentifiers))
-	for _, iIdentifier := range iPolicyIdentifiers {
-		policyIdentifiers = append(policyIdentifiers, iIdentifier.(string))
-	}
-
-=======
->>>>>>> 31195565
 	iAllowedSerialNumbers := d.Get("allowed_serial_numbers").([]interface{})
 	allowedSerialNumbers := make([]string, 0, len(iAllowedSerialNumbers))
 	for _, iSerialNumber := range iAllowedSerialNumbers {
@@ -461,15 +453,11 @@
 		data["ext_key_usage"] = extKeyUsage
 	}
 
-<<<<<<< HEAD
 	if len(extKeyUsageOids) > 0 {
 		data["ext_key_usage_oids"] = extKeyUsageOids
 	}
 
-	if len(policyIdentifiers) > 0 {
-=======
 	if policyIdentifiers, ok := d.GetOk("policy_identifiers"); ok {
->>>>>>> 31195565
 		data["policy_identifiers"] = policyIdentifiers
 	} else if policyIdentifierBlocksRaw, ok := d.GetOk("policy_identifier"); ok {
 		data["policy_identifiers"] = pki.ReadPolicyIdentifierBlocks(policyIdentifierBlocksRaw.(*schema.Set))
@@ -546,18 +534,12 @@
 		extKeyUsage = append(extKeyUsage, iUsage.(string))
 	}
 
-<<<<<<< HEAD
 	iExtKeyUsageOids := d.Get("ext_key_usage_oids").([]interface{})
 	extKeyUsageOids := make([]string, 0, len(iExtKeyUsageOids))
 	for _, iUsage := range iExtKeyUsageOids {
 		extKeyUsageOids = append(extKeyUsageOids, iUsage.(string))
 	}
 
-	iPolicyIdentifiers := secret.Data["policy_identifiers"].([]interface{})
-	policyIdentifiers := make([]string, 0, len(iPolicyIdentifiers))
-	for _, iIdentifier := range iPolicyIdentifiers {
-		policyIdentifiers = append(policyIdentifiers, iIdentifier.(string))
-=======
 	var legacyPolicyIdentifiers []string = nil
 	var newPolicyIdentifiers *schema.Set = nil
 	if policyIdentifiersRaw, ok := secret.Data["policy_identifiers"]; ok {
@@ -568,7 +550,6 @@
 				return err
 			}
 		}
->>>>>>> 31195565
 	}
 
 	notBeforeDuration := flattenVaultDuration(secret.Data["not_before_duration"])
@@ -654,21 +635,12 @@
 		extKeyUsage = append(extKeyUsage, iUsage.(string))
 	}
 
-<<<<<<< HEAD
 	iExtKeyUsageOids := d.Get("ext_key_usage_oids").([]interface{})
 	extKeyUsageOids := make([]string, 0, len(iExtKeyUsageOids))
 	for _, iUsage := range iExtKeyUsageOids {
 		extKeyUsageOids = append(extKeyUsageOids, iUsage.(string))
 	}
 
-	iPolicyIdentifiers := d.Get("policy_identifiers").([]interface{})
-	policyIdentifiers := make([]string, 0, len(iPolicyIdentifiers))
-	for _, iIdentifier := range iPolicyIdentifiers {
-		policyIdentifiers = append(policyIdentifiers, iIdentifier.(string))
-	}
-
-=======
->>>>>>> 31195565
 	iAllowedSerialNumbers := d.Get("allowed_serial_numbers").([]interface{})
 	allowedSerialNumbers := make([]string, 0, len(iAllowedSerialNumbers))
 	for _, iSerialNumber := range iAllowedSerialNumbers {
@@ -722,15 +694,11 @@
 		data["ext_key_usage"] = extKeyUsage
 	}
 
-<<<<<<< HEAD
 	if len(extKeyUsageOids) > 0 {
 		data["ext_key_usage_oids"] = extKeyUsageOids
 	}
 
-	if len(policyIdentifiers) > 0 {
-=======
 	if policyIdentifiers, ok := d.GetOk("policy_identifiers"); ok {
->>>>>>> 31195565
 		data["policy_identifiers"] = policyIdentifiers
 	} else if policyIdentifierBlocksRaw, ok := d.GetOk("policy_identifier"); ok {
 		data["policy_identifiers"] = pki.ReadPolicyIdentifierBlocks(policyIdentifierBlocksRaw.(*schema.Set))
