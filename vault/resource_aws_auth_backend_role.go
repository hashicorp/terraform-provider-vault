package vault

import (
	"context"
	"fmt"
	"log"
	"regexp"
	"strings"

	"github.com/hashicorp/terraform-plugin-sdk/v2/diag"
	"github.com/hashicorp/terraform-plugin-sdk/v2/helper/schema"
)

var (
	awsAuthBackendRoleBackendFromPathRegex = regexp.MustCompile("^auth/(.+)/role/.+$")
	awsAuthBackendRoleNameFromPathRegex    = regexp.MustCompile("^auth/.+/role/(.+)$")
)

func awsAuthBackendRoleResource() *schema.Resource {
	fields := map[string]*schema.Schema{
		"role": {
			Type:        schema.TypeString,
			Required:    true,
			Description: "Name of the role.",
			ForceNew:    true,
		},
		"auth_type": {
			Type:        schema.TypeString,
			Optional:    true,
			Default:     "iam",
			Description: "The auth type permitted for this role.",
			ForceNew:    true,
		},
		"bound_ami_ids": {
			Type:        schema.TypeSet,
			Optional:    true,
			Description: "Only EC2 instances using this AMI ID will be permitted to log in.",
			Elem: &schema.Schema{
				Type: schema.TypeString,
			},
		},
		"bound_account_ids": {
			Type:        schema.TypeSet,
			Optional:    true,
			Description: "Only EC2 instances with this account ID in their identity document will be permitted to log in.",
			Elem: &schema.Schema{
				Type: schema.TypeString,
			},
		},
		"bound_regions": {
			Type:        schema.TypeSet,
			Optional:    true,
			Description: "Only EC2 instances in this region will be permitted to log in.",
			Elem: &schema.Schema{
				Type: schema.TypeString,
			},
		},
		"bound_vpc_ids": {
			Type:        schema.TypeSet,
			Optional:    true,
			Description: "Only EC2 instances associated with this VPC ID will be permitted to log in.",
			Elem: &schema.Schema{
				Type: schema.TypeString,
			},
		},
		"bound_subnet_ids": {
			Type:        schema.TypeSet,
			Optional:    true,
			Description: "Only EC2 instances associated with this subnet ID will be permitted to log in.",
			Elem: &schema.Schema{
				Type: schema.TypeString,
			},
		},
		"bound_iam_role_arns": {
			Type:        schema.TypeSet,
			Optional:    true,
			Description: "Only EC2 instances that match this IAM role ARN will be permitted to log in.",
			Elem: &schema.Schema{
				Type: schema.TypeString,
			},
		},
		"bound_iam_instance_profile_arns": {
			Type:        schema.TypeSet,
			Optional:    true,
			Description: "Only EC2 instances associated with an IAM instance profile ARN that matches this value will be permitted to log in.",
			Elem: &schema.Schema{
				Type: schema.TypeString,
			},
		},
		"bound_ec2_instance_ids": {
			Type:        schema.TypeSet,
			Optional:    true,
			Description: "Only EC2 instances that match this instance ID will be permitted to log in.",
			Elem: &schema.Schema{
				Type: schema.TypeString,
			},
		},
		"role_tag": {
			Type:        schema.TypeString,
			Optional:    true,
			Description: "The key of the tag on EC2 instance to use for role tags.",
		},
		"role_id": {
			Type:        schema.TypeString,
			Computed:    true,
			Description: "The Vault generated role ID.",
		},
		"bound_iam_principal_arns": {
			Type:        schema.TypeSet,
			Optional:    true,
			Description: "The IAM principal that must be authenticated using the iam auth method.",
			Elem: &schema.Schema{
				Type: schema.TypeString,
			},
		},
		"inferred_entity_type": {
			Type:        schema.TypeString,
			Optional:    true,
			Description: "The type of inferencing Vault should do.",
		},
		"inferred_aws_region": {
			Type:        schema.TypeString,
			Optional:    true,
			Description: "The region to search for the inferred entities in.",
		},
		"resolve_aws_unique_ids": {
			Type:        schema.TypeBool,
			Optional:    true,
			Description: "Whether or not Vault should resolve the bound_iam_principal_arn to an AWS Unique ID. When true, deleting a principal and recreating it with the same name won't automatically grant the new principal the same roles in Vault that the old principal had.",
			Default:     true,
		},
		"allow_instance_migration": {
			Type:        schema.TypeBool,
			Optional:    true,
			Description: "When true, allows migration of the underlying instance where the client resides. Use with caution.",
			Default:     false,
		},
		"disallow_reauthentication": {
			Type:        schema.TypeBool,
			Optional:    true,
			Description: "When true, only allows a single token to be granted per instance ID.",
			Default:     false,
		},
		"backend": {
			Type:        schema.TypeString,
			Optional:    true,
			Description: "Unique name of the auth backend to configure.",
			ForceNew:    true,
			Default:     "aws",
			// standardise on no beginning or trailing slashes
			StateFunc: func(v interface{}) string {
				return strings.Trim(v.(string), "/")
			},
		},
	}

	addTokenFields(fields, &addTokenFieldsConfig{})

	return &schema.Resource{
		CustomizeDiff: resourceVaultAwsAuthBackendRoleCustomizeDiff,
		CreateContext: awsAuthBackendRoleCreate,
		ReadContext:   awsAuthBackendRoleRead,
		UpdateContext: awsAuthBackendRoleUpdate,
		DeleteContext: awsAuthBackendRoleDelete,
		Importer: &schema.ResourceImporter{
			StateContext: schema.ImportStatePassthroughContext,
		},
		Schema: fields,
	}
}

func resourceVaultAwsAuthBackendRoleCustomizeDiff(_ context.Context, diff *schema.ResourceDiff, v interface{}) error {
	if diff.HasChange("resolve_aws_unique_ids") {
		o, n := diff.GetChange("resolve_aws_unique_ids")
		// The resolve_aws_unique_ids field can be updated from false to true
		// but cannot be updated from true to false without recreating.
		if o.(bool) && !n.(bool) {
			if err := diff.ForceNew("resolve_aws_unique_ids"); err != nil {
				return err
			}
		}
	}
	return nil
}

func setSlice(d *schema.ResourceData, tfFieldName, vaultFieldName string, data map[string]interface{}) {
	if ifcValue, ok := d.GetOk(tfFieldName); ok {
		ifcValues := ifcValue.(*schema.Set).List()
		strVals := make([]string, len(ifcValues))
		for i, ifcVal := range ifcValues {
			strVals[i] = ifcVal.(string)
		}
		data[vaultFieldName] = strVals
	}
}

<<<<<<< HEAD
func awsAuthBackendRoleCreate(d *schema.ResourceData, meta interface{}) error {
	client, e := GetClient(d, meta)
	if e != nil {
		return e
	}
=======
func awsAuthBackendRoleCreate(ctx context.Context, d *schema.ResourceData, meta interface{}) diag.Diagnostics {
	client := meta.(*api.Client)
>>>>>>> 301c7ca9

	backend := d.Get("backend").(string)
	role := d.Get("role").(string)

	path := awsAuthBackendRolePath(backend, role)

	log.Printf("[DEBUG] Writing AWS auth backend role %q", path)

	authType := d.Get("auth_type").(string)
	inferred := d.Get("inferred_entity_type").(string)

	data := map[string]interface{}{
		"auth_type": authType,
	}
	updateTokenFields(d, data, true)

	if isEc2(authType, inferred) {
		if _, ok := d.GetOk("bound_ami_ids"); ok {
			setSlice(d, "bound_ami_ids", "bound_ami_id", data)
		}

		if v, ok := data["bound_account_id"].(string); ok {
			d.Set("bound_account_ids", []string{v})
		} else {
			setSlice(d, "bound_account_ids", "bound_account_id", data)
		}

		if v, ok := d.GetOk("bound_region"); ok {
			data["bound_region"] = v.(string)
		} else if _, ok := d.GetOk("bound_regions"); ok {
			setSlice(d, "bound_regions", "bound_region", data)
		}

		if v, ok := d.GetOk("bound_vpc_id"); ok {
			data["bound_vpc_id"] = v.(string)
		} else if _, ok := d.GetOk("bound_vpc_ids"); ok {
			setSlice(d, "bound_vpc_ids", "bound_vpc_id", data)
		}

		if v, ok := d.GetOk("bound_subnet_id"); ok {
			data["bound_subnet_id"] = v.(string)
		} else if _, ok := d.GetOk("bound_subnet_ids"); ok {
			setSlice(d, "bound_subnet_ids", "bound_subnet_id", data)
		}

		if v, ok := d.GetOk("bound_iam_role_arn"); ok {
			data["bound_iam_role_arn"] = v.(string)
		} else if _, ok := d.GetOk("bound_iam_role_arns"); ok {
			setSlice(d, "bound_iam_role_arns", "bound_iam_role_arn", data)
		}

		if v, ok := d.GetOk("bound_iam_instance_profile_arn"); ok {
			data["bound_iam_instance_profile_arn"] = v.(string)
		} else if _, ok := d.GetOk("bound_iam_instance_profile_arns"); ok {
			setSlice(d, "bound_iam_instance_profile_arns", "bound_iam_instance_profile_arn", data)
		}

		if v, ok := d.GetOk("bound_ec2_instance_id"); ok {
			data["bound_ec2_instance_id"] = v.(string)
		} else if _, ok := d.GetOk("bound_ec2_instance_ids"); ok {
			setSlice(d, "bound_ec2_instance_ids", "bound_ec2_instance_id", data)
		}
	}

	if authType == "ec2" {
		if v, ok := d.GetOk("role_tag"); ok {
			data["role_tag"] = v.(string)
		}
		if v, ok := d.GetOk("allow_instance_migration"); ok {
			data["allow_instance_migration"] = v.(bool)
		}
		if v, ok := d.GetOk("disallow_reauthentication"); ok {
			data["disallow_reauthentication"] = v.(bool)
		}
	}
	if authType == "iam" {
		if inferred != "" {
			data["inferred_entity_type"] = inferred
		}

		if v, ok := data["bound_iam_principal_arns"].(string); ok {
			d.Set("bound_iam_principal_arns", []string{v})
		} else {
			setSlice(d, "bound_iam_principal_arns", "bound_iam_principal_arn", data)
		}
		if v, ok := d.GetOk("inferred_aws_region"); ok {
			data["inferred_aws_region"] = v.(string)
		}
		if v, ok := d.GetOkExists("resolve_aws_unique_ids"); ok {
			data["resolve_aws_unique_ids"] = v.(bool)
		}
	}
	d.SetId(path)
	if _, err := client.Logical().Write(path, data); err != nil {
		d.SetId("")
		return diag.Errorf("error writing AWS auth backend role %q: %s", path, err)
	}
	log.Printf("[DEBUG] Wrote AWS auth backend role %q", path)

	return awsAuthBackendRoleRead(ctx, d, meta)
}

<<<<<<< HEAD
func awsAuthBackendRoleRead(d *schema.ResourceData, meta interface{}) error {
	client, e := GetClient(d, meta)
	if e != nil {
		return e
	}

=======
func awsAuthBackendRoleRead(_ context.Context, d *schema.ResourceData, meta interface{}) diag.Diagnostics {
	client := meta.(*api.Client)
>>>>>>> 301c7ca9
	path := d.Id()

	backend, err := awsAuthBackendRoleBackendFromPath(path)
	if err != nil {
		return diag.Errorf("invalid path %q for AWS auth backend role: %s", path, err)
	}

	role, err := awsAuthBackendRoleNameFromPath(path)
	if err != nil {
		return diag.Errorf("invalid path %q for AWS auth backend role: %s", path, err)
	}

	log.Printf("[DEBUG] Reading AWS auth backend role %q", path)
	resp, err := client.Logical().Read(path)
	if err != nil {
		return diag.Errorf("error reading AWS auth backend role %q: %s", path, err)
	}
	log.Printf("[DEBUG] Read AWS auth backend role %q", path)
	if resp == nil {
		log.Printf("[WARN] AWS auth backend role %q not found, removing from state", path)
		d.SetId("")
		return nil
	}

	if err := readTokenFields(d, resp); err != nil {
		return diag.FromErr(err)
	}

	d.Set("backend", backend)
	d.Set("role", role)
	d.Set("auth_type", resp.Data["auth_type"])

	if v, ok := resp.Data["bound_account_id"].(string); ok {
		d.Set("bound_account_ids", []string{v})
	} else {
		d.Set("bound_account_ids", resp.Data["bound_account_id"])
	}

	if v, ok := resp.Data["bound_ami_id"].(string); ok {
		d.Set("bound_ami_ids", []string{v})
	} else {
		d.Set("bound_ami_ids", resp.Data["bound_ami_id"])
	}

	if v, ok := resp.Data["bound_ec2_instance_id"].(string); ok {
		d.Set("bound_ec2_instance_ids", []string{v})
	} else {
		d.Set("bound_ec2_instance_ids", resp.Data["bound_ec2_instance_id"])
	}

	if v, ok := resp.Data["bound_iam_instance_profile_arn"].(string); ok {
		d.Set("bound_iam_instance_profile_arns", []string{v})
	} else {
		d.Set("bound_iam_instance_profile_arns", resp.Data["bound_iam_instance_profile_arn"])
	}

	if v, ok := resp.Data["bound_iam_role_arn"].(string); ok {
		d.Set("bound_iam_role_arns", []string{v})
	} else {
		d.Set("bound_iam_role_arns", resp.Data["bound_iam_role_arn"])
	}

	if v, ok := resp.Data["bound_subnet_id"].(string); ok {
		d.Set("bound_subnet_ids", []string{v})
	} else {
		d.Set("bound_subnet_ids", resp.Data["bound_subnet_id"])
	}

	if v, ok := resp.Data["bound_vpc_id"].(string); ok {
		d.Set("bound_vpc_ids", []string{v})
	} else {
		d.Set("bound_vpc_ids", resp.Data["bound_vpc_id"])
	}

	if v, ok := resp.Data["bound_region"].(string); ok {
		d.Set("bound_regions", []string{v})
	} else {
		d.Set("bound_regions", resp.Data["bound_region"])
	}

	if v, ok := resp.Data["bound_iam_principal_arn"].(string); ok {
		d.Set("bound_iam_principal_arns", []string{v})
	} else {
		d.Set("bound_iam_principal_arns", resp.Data["bound_iam_principal_arn"])
	}

	d.Set("role_tag", resp.Data["role_tag"])
	d.Set("role_id", resp.Data["role_id"])
	d.Set("inferred_entity_type", resp.Data["inferred_entity_type"])
	d.Set("inferred_aws_region", resp.Data["inferred_aws_region"])
	d.Set("resolve_aws_unique_ids", resp.Data["resolve_aws_unique_ids"])
	d.Set("allow_instance_migration", resp.Data["allow_instance_migration"])
	d.Set("disallow_reauthentication", resp.Data["disallow_reauthentication"])

	diags := checkCIDRs(d, TokenFieldBoundCIDRs)

	return diags
}

<<<<<<< HEAD
func awsAuthBackendRoleUpdate(d *schema.ResourceData, meta interface{}) error {
	client, e := GetClient(d, meta)
	if e != nil {
		return e
	}

=======
func awsAuthBackendRoleUpdate(ctx context.Context, d *schema.ResourceData, meta interface{}) diag.Diagnostics {
	client := meta.(*api.Client)
>>>>>>> 301c7ca9
	path := d.Id()

	log.Printf("[DEBUG] Updating AWS auth backend role %q", path)

	authType := d.Get("auth_type").(string)
	inferred := d.Get("inferred_entity_type").(string)

	data := map[string]interface{}{}
	updateTokenFields(d, data, false)

	if isEc2(authType, inferred) {
		if _, ok := d.GetOk("bound_ami_ids"); ok {
			setSlice(d, "bound_ami_ids", "bound_ami_id", data)
		}

		if v, ok := d.GetOk("bound_account_id"); ok {
			data["bound_account_id"] = v.(string)
		} else if _, ok := d.GetOk("bound_account_ids"); ok {
			setSlice(d, "bound_account_ids", "bound_account_id", data)
		}

		if v, ok := d.GetOk("bound_region"); ok {
			data["bound_region"] = v.(string)
		} else if _, ok := d.GetOk("bound_regions"); ok {
			setSlice(d, "bound_regions", "bound_region", data)
		}

		if v, ok := d.GetOk("bound_vpc_id"); ok {
			data["bound_vpc_id"] = v.(string)
		} else if _, ok := d.GetOk("bound_vpc_ids"); ok {
			setSlice(d, "bound_vpc_ids", "bound_vpc_id", data)
		}

		if v, ok := d.GetOk("bound_subnet_id"); ok {
			data["bound_subnet_id"] = v.(string)
		} else if _, ok := d.GetOk("bound_subnet_ids"); ok {
			setSlice(d, "bound_subnet_ids", "bound_subnet_id", data)
		}

		if v, ok := d.GetOk("bound_iam_role_arn"); ok {
			data["bound_iam_role_arn"] = v.(string)
		} else if _, ok := d.GetOk("bound_iam_role_arns"); ok {
			setSlice(d, "bound_iam_role_arns", "bound_iam_role_arn", data)
		}

		if v, ok := d.GetOk("bound_iam_instance_profile_arn"); ok {
			data["bound_iam_instance_profile_arn"] = v.(string)
		} else if _, ok := d.GetOk("bound_iam_instance_profile_arns"); ok {
			setSlice(d, "bound_iam_instance_profile_arns", "bound_iam_instance_profile_arn", data)
		}

		if v, ok := d.GetOk("bound_ec2_instance_id"); ok {
			data["bound_ec2_instance_id"] = v.(string)
		} else if _, ok := d.GetOk("bound_ec2_instance_ids"); ok {
			setSlice(d, "bound_ec2_instance_ids", "bound_ec2_instance_id", data)
		}
	}

	if authType == "ec2" {
		if v, ok := d.GetOk("role_tag"); ok {
			data["role_tag"] = v.(string)
		}
		if v, ok := d.GetOk("allow_instance_migration"); ok {
			data["allow_instance_migration"] = v.(bool)
		}
		if v, ok := d.GetOk("disallow_reauthentication"); ok {
			data["disallow_reauthentication"] = v.(bool)
		}
	}

	if authType == "iam" {
		if inferred != "" {
			data["inferred_entity_type"] = inferred
		}

		if v, ok := d.GetOk("bound_iam_principal_arn"); ok {
			data["bound_iam_principal_arn"] = v.(string)
		} else if _, ok := d.GetOk("bound_iam_principal_arns"); ok {
			setSlice(d, "bound_iam_principal_arns", "bound_iam_principal_arn", data)
		}

		if v, ok := d.GetOk("inferred_aws_region"); ok {
			data["inferred_aws_region"] = v.(string)
		}

		if v, ok := d.GetOkExists("resolve_aws_unique_ids"); ok {
			data["resolve_aws_unique_ids"] = v.(bool)
		}
	}

	_, err := client.Logical().Write(path, data)
	if err != nil {
		return diag.Errorf("error updating AWS auth backend role %q: %s", path, err)
	}
	log.Printf("[DEBUG] Updated AWS auth backend role %q", path)

	return awsAuthBackendRoleRead(ctx, d, meta)
}

func isEc2(authType, inferred string) bool {
	isEc2InstanceWithIam := inferred == "ec2_instance" && authType == "iam"
	return authType == "ec2" || isEc2InstanceWithIam
}

<<<<<<< HEAD
func awsAuthBackendRoleDelete(d *schema.ResourceData, meta interface{}) error {
	client, e := GetClient(d, meta)
	if e != nil {
		return e
	}

=======
func awsAuthBackendRoleDelete(_ context.Context, d *schema.ResourceData, meta interface{}) diag.Diagnostics {
	client := meta.(*api.Client)
>>>>>>> 301c7ca9
	path := d.Id()

	log.Printf("[DEBUG] Deleting AWS auth backend role %q", path)
	_, err := client.Logical().Delete(path)
	if err != nil {
		return diag.Errorf("error deleting AWS auth backend role %q", path)
	}
	log.Printf("[DEBUG] Deleted AWS auth backend role %q", path)

	return nil
}

<<<<<<< HEAD
func awsAuthBackendRoleExists(d *schema.ResourceData, meta interface{}) (bool, error) {
	client, e := GetClient(d, meta)
	if e != nil {
		return false, e
	}

	path := d.Id()
	log.Printf("[DEBUG] Checking if AWS auth backend role %q exists", path)

	resp, err := client.Logical().Read(path)
	if err != nil {
		return true, fmt.Errorf("error checking if AWS auth backend role %q exists: %s", path, err)
	}
	log.Printf("[DEBUG] Checked if AWS auth backend role %q exists", path)

	return resp != nil, nil
}

=======
>>>>>>> 301c7ca9
func awsAuthBackendRolePath(backend, role string) string {
	return "auth/" + strings.Trim(backend, "/") + "/role/" + strings.Trim(role, "/")
}

func awsAuthBackendRoleNameFromPath(path string) (string, error) {
	if !awsAuthBackendRoleNameFromPathRegex.MatchString(path) {
		return "", fmt.Errorf("no role found")
	}
	res := awsAuthBackendRoleNameFromPathRegex.FindStringSubmatch(path)
	if len(res) != 2 {
		return "", fmt.Errorf("unexpected number of matches (%d) for role", len(res))
	}
	return res[1], nil
}

func awsAuthBackendRoleBackendFromPath(path string) (string, error) {
	if !awsAuthBackendRoleBackendFromPathRegex.MatchString(path) {
		return "", fmt.Errorf("no backend found")
	}
	res := awsAuthBackendRoleBackendFromPathRegex.FindStringSubmatch(path)
	if len(res) != 2 {
		return "", fmt.Errorf("unexpected number of matches (%d) for backend", len(res))
	}
	return res[1], nil
}<|MERGE_RESOLUTION|>--- conflicted
+++ resolved
@@ -194,16 +194,11 @@
 	}
 }
 
-<<<<<<< HEAD
-func awsAuthBackendRoleCreate(d *schema.ResourceData, meta interface{}) error {
+func awsAuthBackendRoleCreate(ctx context.Context, d *schema.ResourceData, meta interface{}) diag.Diagnostics {
 	client, e := GetClient(d, meta)
 	if e != nil {
-		return e
-	}
-=======
-func awsAuthBackendRoleCreate(ctx context.Context, d *schema.ResourceData, meta interface{}) diag.Diagnostics {
-	client := meta.(*api.Client)
->>>>>>> 301c7ca9
+		return diag.FromErr(e)
+	}
 
 	backend := d.Get("backend").(string)
 	role := d.Get("role").(string)
@@ -306,17 +301,11 @@
 	return awsAuthBackendRoleRead(ctx, d, meta)
 }
 
-<<<<<<< HEAD
-func awsAuthBackendRoleRead(d *schema.ResourceData, meta interface{}) error {
+func awsAuthBackendRoleRead(_ context.Context, d *schema.ResourceData, meta interface{}) diag.Diagnostics {
 	client, e := GetClient(d, meta)
 	if e != nil {
-		return e
-	}
-
-=======
-func awsAuthBackendRoleRead(_ context.Context, d *schema.ResourceData, meta interface{}) diag.Diagnostics {
-	client := meta.(*api.Client)
->>>>>>> 301c7ca9
+		return diag.FromErr(e)
+	}
 	path := d.Id()
 
 	backend, err := awsAuthBackendRoleBackendFromPath(path)
@@ -416,17 +405,12 @@
 	return diags
 }
 
-<<<<<<< HEAD
-func awsAuthBackendRoleUpdate(d *schema.ResourceData, meta interface{}) error {
+func awsAuthBackendRoleUpdate(ctx context.Context, d *schema.ResourceData, meta interface{}) diag.Diagnostics {
 	client, e := GetClient(d, meta)
 	if e != nil {
-		return e
-	}
-
-=======
-func awsAuthBackendRoleUpdate(ctx context.Context, d *schema.ResourceData, meta interface{}) diag.Diagnostics {
-	client := meta.(*api.Client)
->>>>>>> 301c7ca9
+		return diag.FromErr(e)
+	}
+
 	path := d.Id()
 
 	log.Printf("[DEBUG] Updating AWS auth backend role %q", path)
@@ -531,17 +515,11 @@
 	return authType == "ec2" || isEc2InstanceWithIam
 }
 
-<<<<<<< HEAD
-func awsAuthBackendRoleDelete(d *schema.ResourceData, meta interface{}) error {
+func awsAuthBackendRoleDelete(_ context.Context, d *schema.ResourceData, meta interface{}) diag.Diagnostics {
 	client, e := GetClient(d, meta)
 	if e != nil {
-		return e
-	}
-
-=======
-func awsAuthBackendRoleDelete(_ context.Context, d *schema.ResourceData, meta interface{}) diag.Diagnostics {
-	client := meta.(*api.Client)
->>>>>>> 301c7ca9
+		return diag.FromErr(e)
+	}
 	path := d.Id()
 
 	log.Printf("[DEBUG] Deleting AWS auth backend role %q", path)
@@ -554,27 +532,6 @@
 	return nil
 }
 
-<<<<<<< HEAD
-func awsAuthBackendRoleExists(d *schema.ResourceData, meta interface{}) (bool, error) {
-	client, e := GetClient(d, meta)
-	if e != nil {
-		return false, e
-	}
-
-	path := d.Id()
-	log.Printf("[DEBUG] Checking if AWS auth backend role %q exists", path)
-
-	resp, err := client.Logical().Read(path)
-	if err != nil {
-		return true, fmt.Errorf("error checking if AWS auth backend role %q exists: %s", path, err)
-	}
-	log.Printf("[DEBUG] Checked if AWS auth backend role %q exists", path)
-
-	return resp != nil, nil
-}
-
-=======
->>>>>>> 301c7ca9
 func awsAuthBackendRolePath(backend, role string) string {
 	return "auth/" + strings.Trim(backend, "/") + "/role/" + strings.Trim(role, "/")
 }
