package vault

import (
	"encoding/json"
	"log"
	"reflect"
	"strings"

	"github.com/hashicorp/terraform/helper/schema"
)

func jsonDiffSuppress(k, old, new string, d *schema.ResourceData) bool {
	var oldJSON, newJSON interface{}
	err := json.Unmarshal([]byte(old), &oldJSON)
	if err != nil {
		log.Printf("[ERROR] Version of %q in state is not valid JSON: %s", k, err)
		return false
	}
	err = json.Unmarshal([]byte(new), &newJSON)
	if err != nil {
		log.Printf("[ERROR] Version of %q in config is not valid JSON: %s", k, err)
		return true
	}
	return reflect.DeepEqual(oldJSON, newJSON)
}

<<<<<<< HEAD
func is404(err error) bool {
	return strings.Contains(err.Error(), "Code: 404")
=======
func calculateConflictsWith(self string, group []string) []string {
	if len(group) < 2 {
		return []string{}
	}
	results := make([]string, 0, len(group)-2)
	for _, item := range group {
		if item == self {
			continue
		}
		results = append(results, item)
	}
	return results
>>>>>>> 0969797b
}<|MERGE_RESOLUTION|>--- conflicted
+++ resolved
@@ -24,10 +24,10 @@
 	return reflect.DeepEqual(oldJSON, newJSON)
 }
 
-<<<<<<< HEAD
 func is404(err error) bool {
 	return strings.Contains(err.Error(), "Code: 404")
-=======
+}
+
 func calculateConflictsWith(self string, group []string) []string {
 	if len(group) < 2 {
 		return []string{}
@@ -40,5 +40,4 @@
 		results = append(results, item)
 	}
 	return results
->>>>>>> 0969797b
 }