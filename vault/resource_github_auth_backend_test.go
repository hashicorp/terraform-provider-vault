// Copyright (c) HashiCorp, Inc.
// SPDX-License-Identifier: MPL-2.0

package vault

import (
	"fmt"
	"log"
	"strconv"
	"strings"
	"testing"

	"github.com/hashicorp/terraform-plugin-sdk/v2/helper/acctest"
	"github.com/hashicorp/terraform-plugin-sdk/v2/helper/resource"
	"github.com/hashicorp/terraform-plugin-sdk/v2/terraform"
	"github.com/hashicorp/vault/api"

	"github.com/hashicorp/terraform-provider-vault/internal/consts"
	"github.com/hashicorp/terraform-provider-vault/internal/provider"
	"github.com/hashicorp/terraform-provider-vault/testutil"
)

// as of vault-1.10 github-auth acceptance tests should use a valid GitHub
// organization where applicable.
const testGHOrg = "hashicorp"

func TestAccGithubAuthBackend_basic(t *testing.T) {
	testutil.SkipTestAcc(t)

	orgMeta := testutil.GetGHOrgResponse(t, testGHOrg)

	path := acctest.RandomWithPrefix("github")
	resourceType := "vault_github_auth_backend"
	resourceName := resourceType + ".test"
	var resAuth api.AuthMount

	resource.Test(t, resource.TestCase{
		ProviderFactories: providerFactories,
		PreCheck:          func() { testutil.TestAccPreCheck(t) },
		CheckDestroy:      testCheckMountDestroyed(resourceType, consts.MountTypeGitHub, consts.FieldPath),
		Steps: []resource.TestStep{
			{
				Config: testAccGithubAuthBackendConfig_basic(path, testGHOrg),
				Check: resource.ComposeTestCheckFunc(
					testAccCheckAuthMountExists(resourceName, &resAuth),
					resource.TestCheckResourceAttr(resourceName, "id", path),
					resource.TestCheckResourceAttr(resourceName, consts.FieldPath, path),
					resource.TestCheckResourceAttr(resourceName, "organization", testGHOrg),
					// expect computed value for organization_id
					resource.TestCheckResourceAttr(resourceName, "organization_id", strconv.Itoa(orgMeta.ID)),
					resource.TestCheckResourceAttr(resourceName, "token_ttl", "1200"),
					resource.TestCheckResourceAttr(resourceName, "token_max_ttl", "3000"),
					resource.TestCheckResourceAttrPtr(resourceName, "accessor", &resAuth.Accessor),
				),
			},
			{
				Config: testAccGithubAuthBackendConfig_updated(path, "unknown", 2999),
				Check: resource.ComposeTestCheckFunc(
					testAccCheckAuthMountExists(resourceName, &resAuth),
					resource.TestCheckResourceAttr(resourceName, "id", path),
					resource.TestCheckResourceAttr(resourceName, consts.FieldPath, path),
					resource.TestCheckResourceAttr(resourceName, "organization", "unknown"),
					resource.TestCheckResourceAttr(resourceName, "organization_id", "2999"),
					resource.TestCheckResourceAttr(resourceName, "token_ttl", "2400"),
					resource.TestCheckResourceAttr(resourceName, "token_max_ttl", "6000"),
					resource.TestCheckResourceAttrPtr(resourceName, "accessor", &resAuth.Accessor),
				),
			},
		},
	})
}

func TestAccGithubAuthBackend_ns(t *testing.T) {
	testutil.SkipTestAcc(t)

	orgMeta := testutil.GetGHOrgResponse(t, testGHOrg)

	path := acctest.RandomWithPrefix("github")
	ns := acctest.RandomWithPrefix("ns")
	resourceType := "vault_github_auth_backend"
	resourceName := resourceType + ".test"
	var resAuth api.AuthMount

	resource.Test(t, resource.TestCase{
<<<<<<< HEAD
		Providers:    testProviders,
		PreCheck:     func() { testutil.TestEntPreCheck(t) },
		CheckDestroy: testCheckMountDestroyed(resourceType, consts.MountTypeGitHub, consts.FieldPath),
=======
		ProviderFactories: providerFactories,
		PreCheck:          func() { testutil.TestAccPreCheck(t) },
		CheckDestroy:      testCheckMountDestroyed(resourceType, consts.MountTypeGitHub, consts.FieldPath),
>>>>>>> 0c313957
		Steps: []resource.TestStep{
			{
				Config: testAccGithubAuthBackendConfig_ns(ns, path, testGHOrg),
				Check: resource.ComposeTestCheckFunc(
					testAccCheckAuthMountExists(resourceName, &resAuth),
					resource.TestCheckResourceAttr(resourceName, "id", path),
					resource.TestCheckResourceAttr(resourceName, consts.FieldPath, path),
					resource.TestCheckResourceAttr(resourceName, "organization", testGHOrg),
					// expect computed value for organization_id
					resource.TestCheckResourceAttr(resourceName, "organization_id", strconv.Itoa(orgMeta.ID)),
					resource.TestCheckResourceAttr(resourceName, "token_ttl", "1200"),
					resource.TestCheckResourceAttr(resourceName, "token_max_ttl", "3000"),
					resource.TestCheckResourceAttrPtr(resourceName, "accessor", &resAuth.Accessor),
				),
			},
		},
	})
}

func TestAccGithubAuthBackend_tuning(t *testing.T) {
	testutil.SkipTestAcc(t)

	orgMeta := testutil.GetGHOrgResponse(t, testGHOrg)

	backend := acctest.RandomWithPrefix("github")
	resourceType := "vault_github_auth_backend"
	resourceName := resourceType + ".test"
	var resAuth api.AuthMount

	resource.Test(t, resource.TestCase{
		ProviderFactories: providerFactories,
		PreCheck:          func() { testutil.TestAccPreCheck(t) },
		CheckDestroy:      testCheckMountDestroyed(resourceType, consts.MountTypeGitHub, consts.FieldPath),
		Steps: []resource.TestStep{
			{
				Config: testAccGithubAuthBackendConfig_tuning(backend),
				Check: resource.ComposeTestCheckFunc(
					testAccCheckAuthMountExists(resourceName, &resAuth),
					resource.TestCheckResourceAttr(resourceName, "id", backend),
					resource.TestCheckResourceAttr(resourceName, consts.FieldPath, backend),
					resource.TestCheckResourceAttr(resourceName, "organization", testGHOrg),
					resource.TestCheckResourceAttr(resourceName, "organization_id", strconv.Itoa(orgMeta.ID)),
					resource.TestCheckResourceAttr(resourceName, "tune.0.default_lease_ttl", "10m"),
					resource.TestCheckResourceAttr(resourceName, "tune.0.max_lease_ttl", "20m"),
					resource.TestCheckResourceAttr(resourceName, "tune.0.listing_visibility", "hidden"),
					resource.TestCheckResourceAttr(resourceName, "tune.0.audit_non_hmac_request_keys.#", "2"),
					resource.TestCheckResourceAttr(resourceName, "tune.0.audit_non_hmac_request_keys.0", "key1"),
					resource.TestCheckResourceAttr(resourceName, "tune.0.audit_non_hmac_request_keys.1", "key2"),
					resource.TestCheckResourceAttr(resourceName, "tune.0.audit_non_hmac_response_keys.#", "2"),
					resource.TestCheckResourceAttr(resourceName, "tune.0.audit_non_hmac_response_keys.0", "key3"),
					resource.TestCheckResourceAttr(resourceName, "tune.0.audit_non_hmac_response_keys.1", "key4"),
					resource.TestCheckResourceAttr(resourceName, "tune.0.passthrough_request_headers.#", "2"),
					resource.TestCheckResourceAttr(resourceName, "tune.0.passthrough_request_headers.0", "X-Custom-Header"),
					resource.TestCheckResourceAttr(resourceName, "tune.0.passthrough_request_headers.1", "X-Forwarded-To"),
					resource.TestCheckResourceAttr(resourceName, "tune.0.allowed_response_headers.#", "2"),
					resource.TestCheckResourceAttr(resourceName, "tune.0.allowed_response_headers.0", "X-Custom-Response-Header"),
					resource.TestCheckResourceAttr(resourceName, "tune.0.allowed_response_headers.1", "X-Forwarded-Response-To"),
					resource.TestCheckResourceAttr(resourceName, "tune.0.token_type", "batch"),
				),
			},
			{
				Config: testAccGithubAuthBackendConfig_tuningUpdated(backend),
				Check: resource.ComposeTestCheckFunc(
					testAccCheckAuthMountExists(resourceName, &resAuth),
					resource.TestCheckResourceAttr(resourceName, "id", backend),
					resource.TestCheckResourceAttr(resourceName, consts.FieldPath, backend),
					resource.TestCheckResourceAttr(resourceName, "organization", testGHOrg),
					resource.TestCheckResourceAttr(resourceName, "organization_id", strconv.Itoa(orgMeta.ID)),
					resource.TestCheckResourceAttr(resourceName, "tune.0.default_lease_ttl", "50m"),
					resource.TestCheckResourceAttr(resourceName, "tune.0.max_lease_ttl", "1h10m"),
					resource.TestCheckResourceAttr(resourceName, "tune.0.listing_visibility", "unauth"),
					resource.TestCheckResourceAttr(resourceName, "tune.0.audit_non_hmac_request_keys.#", "1"),
					resource.TestCheckResourceAttr(resourceName, "tune.0.audit_non_hmac_request_keys.0", "key1"),
					resource.TestCheckResourceAttr(resourceName, "tune.0.audit_non_hmac_response_keys.#", "0"),
					resource.TestCheckResourceAttr(resourceName, "tune.0.passthrough_request_headers.#", "3"),
					resource.TestCheckResourceAttr(resourceName, "tune.0.passthrough_request_headers.0", "X-Custom-Header"),
					resource.TestCheckResourceAttr(resourceName, "tune.0.passthrough_request_headers.1", "X-Forwarded-To"),
					resource.TestCheckResourceAttr(resourceName, "tune.0.passthrough_request_headers.2", "X-Mas"),
					resource.TestCheckResourceAttr(resourceName, "tune.0.allowed_response_headers.#", "3"),
					resource.TestCheckResourceAttr(resourceName, "tune.0.allowed_response_headers.0", "X-Custom-Response-Header"),
					resource.TestCheckResourceAttr(resourceName, "tune.0.allowed_response_headers.1", "X-Forwarded-Response-To"),
					resource.TestCheckResourceAttr(resourceName, "tune.0.allowed_response_headers.2", "X-Mas-Response"),
					resource.TestCheckResourceAttr(resourceName, "tune.0.token_type", "default-batch"),
				),
			},
		},
	})
}

func TestAccGithubAuthBackend_description(t *testing.T) {
	testutil.SkipTestAcc(t)

	orgMeta := testutil.GetGHOrgResponse(t, testGHOrg)

	path := acctest.RandomWithPrefix("github")
	resourceType := "vault_github_auth_backend"
	resourceName := resourceType + ".test"
	var resAuth api.AuthMount
	resource.Test(t, resource.TestCase{
		ProviderFactories: providerFactories,
		PreCheck:          func() { testutil.TestAccPreCheck(t) },
		CheckDestroy:      testCheckMountDestroyed(resourceType, consts.MountTypeGitHub, consts.FieldPath),
		Steps: []resource.TestStep{
			{
				Config: testAccGithubAuthBackendConfig_description(path, testGHOrg, "Github Auth Mount"),
				Check: resource.ComposeTestCheckFunc(
					testAccCheckAuthMountExists(resourceName, &resAuth),
					resource.TestCheckResourceAttr(resourceName, consts.FieldPath, path),
					resource.TestCheckResourceAttr(resourceName, "organization", testGHOrg),
					resource.TestCheckResourceAttr(resourceName, "organization_id", strconv.Itoa(orgMeta.ID)),
					resource.TestCheckResourceAttr(resourceName, "description", "Github Auth Mount"),
				),
			},
			{
				Config: testAccGithubAuthBackendConfig_description(path, testGHOrg, "Github Auth Mount Updated"),
				Check: resource.ComposeTestCheckFunc(
					testAccCheckAuthMountExists(resourceName, &resAuth),
					resource.TestCheckResourceAttr(resourceName, consts.FieldPath, path),
					resource.TestCheckResourceAttr(resourceName, "organization", orgMeta.Login),
					resource.TestCheckResourceAttr(resourceName, "organization_id", strconv.Itoa(orgMeta.ID)),
					resource.TestCheckResourceAttr(resourceName, "description", "Github Auth Mount Updated"),
				),
			},
		},
	})
}

func TestAccGithubAuthBackend_importTuning(t *testing.T) {
	path := acctest.RandomWithPrefix("github")
	resourceType := "vault_github_auth_backend"
	resourceName := resourceType + ".test"
	var resAuth api.AuthMount
	resource.Test(t, resource.TestCase{
		PreCheck:          func() { testutil.TestAccPreCheck(t) },
		ProviderFactories: providerFactories,
		CheckDestroy:      testCheckMountDestroyed(resourceType, consts.MountTypeGitHub, consts.FieldPath),
		Steps: []resource.TestStep{
			{
				Config: testAccGithubAuthBackendConfig_tuning(path),
				Check:  testAccCheckAuthMountExists(resourceName, &resAuth),
			},
			testutil.GetImportTestStep(resourceName, false, nil, "disable_remount"),
		},
	})
}

func TestGithubAuthBackend_remount(t *testing.T) {
	path := acctest.RandomWithPrefix("tf-test-gh")
	updatedPath := acctest.RandomWithPrefix("tf-test-gh-updated")

	orgMeta := testutil.GetGHOrgResponse(t, testGHOrg)

	resourceType := "vault_github_auth_backend"
	resourceName := resourceType + ".test"
	var resAuth api.AuthMount

	resource.Test(t, resource.TestCase{
		ProviderFactories: providerFactories,
		PreCheck:          func() { testutil.TestAccPreCheck(t) },
		CheckDestroy:      testCheckMountDestroyed(resourceType, consts.MountTypeGitHub, consts.FieldPath),
		Steps: []resource.TestStep{
			{
				Config: testAccGithubAuthBackendConfig_basic(path, testGHOrg),
				Check: resource.ComposeTestCheckFunc(
					testAccCheckAuthMountExists(resourceName, &resAuth),
					resource.TestCheckResourceAttr(resourceName, "id", path),
					resource.TestCheckResourceAttr(resourceName, consts.FieldPath, path),
					resource.TestCheckResourceAttr(resourceName, "organization", testGHOrg),
					// expect computed value for organization_id
					resource.TestCheckResourceAttr(resourceName, "organization_id", strconv.Itoa(orgMeta.ID)),
					resource.TestCheckResourceAttr(resourceName, "token_ttl", "1200"),
					resource.TestCheckResourceAttr(resourceName, "token_max_ttl", "3000"),
					resource.TestCheckResourceAttrPtr(resourceName, "accessor", &resAuth.Accessor),
				),
			},
			{
				Config: testAccGithubAuthBackendConfig_basic(updatedPath, testGHOrg),
				Check: resource.ComposeTestCheckFunc(
					testAccCheckAuthMountExists(resourceName, &resAuth),
					resource.TestCheckResourceAttr(resourceName, "id", updatedPath),
					resource.TestCheckResourceAttr(resourceName, consts.FieldPath, updatedPath),
					resource.TestCheckResourceAttr(resourceName, "organization", testGHOrg),
					// expect computed value for organization_id
					resource.TestCheckResourceAttr(resourceName, "organization_id", strconv.Itoa(orgMeta.ID)),
					resource.TestCheckResourceAttr(resourceName, "token_ttl", "1200"),
					resource.TestCheckResourceAttr(resourceName, "token_max_ttl", "3000"),
					resource.TestCheckResourceAttrPtr(resourceName, "accessor", &resAuth.Accessor),
				),
			},
			testutil.GetImportTestStep(resourceName, false, nil, "disable_remount"),
		},
	})
}

func testAccCheckAuthMountExists(n string, out *api.AuthMount) resource.TestCheckFunc {
	return func(s *terraform.State) error {
		return authMountExistsHelper(n, s, out)
	}
}

func authMountExistsHelper(resourceName string, s *terraform.State, out *api.AuthMount) error {
	rs, ok := s.RootModule().Resources[resourceName]
	if !ok {
		return fmt.Errorf("Not found: %s", resourceName)
	}

	if rs.Primary.ID == "" {
		return fmt.Errorf("No id for %s is set", resourceName)
	}

	client, e := provider.GetClient(rs.Primary, testProvider.Meta())
	if e != nil {
		return e
	}

	auths, err := client.Sys().ListAuth()
	if err != nil {
		return fmt.Errorf("error reading from Vault: %s", err)
	}

	resp := auths[strings.Trim(rs.Primary.ID, "/")+"/"]
	if resp == nil {
		return fmt.Errorf("auth mount %s not present", rs.Primary.ID)
	}
	log.Printf("[INFO] Auth mount resource '%v' confirmed to exist at path: %v", resourceName, rs.Primary.ID)
	*out = *resp

	return nil
}

func testAccGithubAuthBackendConfig_basic(path, org string) string {
	return fmt.Sprintf(`
resource "vault_github_auth_backend" "test" {
	path = "%s"
	organization = "%s"
	token_ttl = 1200
	token_max_ttl = 3000
}
`, path, org)
}

func testAccGithubAuthBackendConfig_ns(ns, path, org string) string {
	config := fmt.Sprintf(`
resource "vault_namespace" "test" {
  path = "%s"
}

resource "vault_github_auth_backend" "test" {
  namespace     = vault_namespace.test.path
  path          = "%s"
  organization  = "%s"
  token_ttl     = 1200
  token_max_ttl = 3000
}
`, ns, path, org)

	return config
}

func testAccGithubAuthBackendConfig_updated(path, org string, orgID int) string {
	return fmt.Sprintf(`
resource "vault_github_auth_backend" "test" {
  	path = "%s"
	organization = "%s"
	organization_id = %d
	token_ttl = 2400
	token_max_ttl = 6000
}
`, path, org, orgID)
}

func testAccGithubAuthBackendConfig_tuning(path string) string {
	return fmt.Sprintf(`
resource "vault_github_auth_backend" "test" {
  	path = "%s"
  	organization = "%s"

  	tune {
		default_lease_ttl = "10m"
		max_lease_ttl = "20m"
		listing_visibility = "hidden"
		audit_non_hmac_request_keys = ["key1", "key2"]
		audit_non_hmac_response_keys = ["key3", "key4"]
		passthrough_request_headers = ["X-Custom-Header", "X-Forwarded-To"]
		allowed_response_headers = ["X-Custom-Response-Header", "X-Forwarded-Response-To"]
		token_type = "batch"
	}
}
`, path, testGHOrg)
}

func testAccGithubAuthBackendConfig_tuningUpdated(path string) string {
	return fmt.Sprintf(`
resource "vault_github_auth_backend" "test" {
  	path = "%s"
	organization = "%s"

  	tune {
		default_lease_ttl = "50m"
		max_lease_ttl = "1h10m"
		audit_non_hmac_request_keys = ["key1"]
		listing_visibility = "unauth"
		passthrough_request_headers = ["X-Custom-Header", "X-Forwarded-To", "X-Mas"]
		allowed_response_headers = ["X-Custom-Response-Header", "X-Forwarded-Response-To", "X-Mas-Response"]
		token_type = "default-batch"
	}
}
`, path, testGHOrg)
}

func testAccGithubAuthBackendConfig_description(path, org, description string) string {
	return fmt.Sprintf(`
resource "vault_github_auth_backend" "test" {
	path = "%s"
	organization = "%s"
	description = "%s"
}
`, path, org, description)
}<|MERGE_RESOLUTION|>--- conflicted
+++ resolved
@@ -82,15 +82,9 @@
 	var resAuth api.AuthMount
 
 	resource.Test(t, resource.TestCase{
-<<<<<<< HEAD
-		Providers:    testProviders,
-		PreCheck:     func() { testutil.TestEntPreCheck(t) },
-		CheckDestroy: testCheckMountDestroyed(resourceType, consts.MountTypeGitHub, consts.FieldPath),
-=======
-		ProviderFactories: providerFactories,
-		PreCheck:          func() { testutil.TestAccPreCheck(t) },
-		CheckDestroy:      testCheckMountDestroyed(resourceType, consts.MountTypeGitHub, consts.FieldPath),
->>>>>>> 0c313957
+		ProviderFactories: providerFactories,
+		PreCheck:          func() { testutil.TestEntPreCheck(t) },
+		CheckDestroy:      testCheckMountDestroyed(resourceType, consts.MountTypeGitHub, consts.FieldPath),
 		Steps: []resource.TestStep{
 			{
 				Config: testAccGithubAuthBackendConfig_ns(ns, path, testGHOrg),
