## Unreleased

<<<<<<< HEAD
FEATURES:

* Add resource `vault_generic_secret_item` to allow a more granular management of Vault generic secrets ([#2394](https://github.com/hashicorp/terraform-provider-vault/pull/2394))
=======
BUGS:

* Do not panic on Vault PKI roles without the cn_validations field: ([#2398](https://github.com/hashicorp/terraform-provider-vault/pull/2398))

>>>>>>> 6af08b85

## 4.6.0 (Jan 15, 2025)

FEATURES:

* Update `vault_database_secret_backend_connection`to support `password_authentication` for PostgreSQL, allowing to encrypt password before being passed to PostgreSQL ([#2371](https://github.com/hashicorp/terraform-provider-vault/pull/2371))
* Add support for `external_id` field for the `vault_aws_auth_backend_sts_role` resource ([#2370](https://github.com/hashicorp/terraform-provider-vault/pull/2370))
* Add support for ACME configuration with the `vault_pki_secret_backend_config_acme` resource. Requires Vault 1.14+ ([#2157](https://github.com/hashicorp/terraform-provider-vault/pull/2157)).
* Update `vault_pki_secret_backend_role` to support the `cn_validations` role field ([#1820](https://github.com/hashicorp/terraform-provider-vault/pull/1820)).
* Add new resource `vault_pki_secret_backend_acme_eab` to manage PKI ACME external account binding tokens. Requires Vault 1.14+. ([#2367](https://github.com/hashicorp/terraform-provider-vault/pull/2367))
* Add new data source and resource `vault_pki_secret_backend_config_cmpv2`. Requires Vault 1.18+. *Available only for Vault Enterprise* ([#2330](https://github.com/hashicorp/terraform-provider-vault/pull/2330))

IMPROVEMENTS:

* Support the event `subscribe` policy capability for `vault_policy_document` data source ([#2293](https://github.com/hashicorp/terraform-provider-vault/pull/2293))

## 4.5.0 (Nov 19, 2024)

FEATURES:

* Update `vault_database_secret_backend_connection` to support inline TLS config for PostgreSQL ([#2339](https://github.com/hashicorp/terraform-provider-vault/pull/2339))
* Update `vault_database_secret_backend_connection` to support skip_verification config for Cassandra ([#2346](https://github.com/hashicorp/terraform-provider-vault/pull/2346))
* Update `vault_approle_auth_backend_role_secret_id` to support `num_uses` and `ttl` fields ([#2345](https://github.com/hashicorp/terraform-provider-vault/pull/2345))
* Add support for `allow_empty_principals` field for the `vault_ssh_secret_backend_role` resource ([#2354](https://github.com/hashicorp/terraform-provider-vault/pull/2354))
* Update `vault_gcp_secret_impersonated_account` to support setting `ttl` ([#2318](https://github.com/hashicorp/terraform-provider-vault/pull/2318))
* Add support for `connection_timeout` field for the `vault_ldap_auth_backend` resource ([#2358](https://github.com/hashicorp/terraform-provider-vault/pull/2358))
* Add support for Rootless Configuration for Static Roles to Postgres DB ([#2341](https://github.com/hashicorp/terraform-provider-vault/pull/2341))
* Add support for `use_annotations_as_alias_metadata` field for the `vault_kubernetes_auth_backend_config` resource ([#2226](https://github.com/hashicorp/terraform-provider-vault/pull/2226))

BUGS:

* Remove consul secret backend role from state if not found on vault: ([#2321](https://github.com/hashicorp/terraform-provider-vault/pull/2321))

## 4.4.0 (Aug 7, 2024)

FEATURES:

* Update `vault_aws_secret_backend_role` to support setting `session_tags` and `external_id` ([#2290](https://github.com/hashicorp/terraform-provider-vault/pull/2290))

BUGS:

* fix `vault_ssh_secret_backend_ca` where a schema change forced the resource to be replaced ([#2308](https://github.com/hashicorp/terraform-provider-vault/pull/2308))
* fix a bug where a read on non-existent auth or secret mount resulted in an error that prevented the provider from completing successfully ([#2289](https://github.com/hashicorp/terraform-provider-vault/pull/2289))

## 4.3.0 (Jun 17, 2024)

FEATURES:
* Add support for `iam_tags` in `vault_aws_secret_backend_role` ([#2231](https://github.com/hashicorp/terraform-provider-vault/pull/2231)).
* Add support for `inheritable` on `vault_quota_rate_limit` and `vault_quota_lease_count`. Requires Vault 1.15+.: ([#2133](https://github.com/hashicorp/terraform-provider-vault/pull/2133)).
* Add support for new WIF fields in `vault_gcp_secret_backend`. Requires Vault 1.17+. *Available only for Vault Enterprise* ([#2249](https://github.com/hashicorp/terraform-provider-vault/pull/2249)).
* Add support for new WIF fields in `vault_azure_secret_backend`. Requires Vault 1.17+. *Available only for Vault Enterprise* ([#2250](https://github.com/hashicorp/terraform-provider-vault/pull/2250))
* Add support for new WIF fields in `vault_aws_auth_backend_client`. Requires Vault 1.17+. *Available only for Vault Enterprise* ([#2243](https://github.com/hashicorp/terraform-provider-vault/pull/2243)).
* Add support for new WIF fields in `vault_gcp_auth_backend` ([#2256](https://github.com/hashicorp/terraform-provider-vault/pull/2256))
* Add support for new WIF fields in `vault_azure_auth_backend_config`. Requires Vault 1.17+. *Available only for Vault Enterprise* ([#2254](https://github.com/hashicorp/terraform-provider-vault/pull/2254)).
* Add new data source and resource `vault_pki_secret_backend_config_est`. Requires Vault 1.16+. *Available only for Vault Enterprise* ([#2246](https://github.com/hashicorp/terraform-provider-vault/pull/2246))
* Support missing token parameters on `vault_okta_auth_backend` resource: ([#2210](https://github.com/hashicorp/terraform-provider-vault/pull/2210))
* Add support for `max_retries` in `vault_aws_auth_backend_client`: ([#2270](https://github.com/hashicorp/terraform-provider-vault/pull/2270))
* Add new resources `vault_plugin` and `vault_plugin_pinned_version`: ([#2159](https://github.com/hashicorp/terraform-provider-vault/pull/2159))
* Add `key_type` and `key_bits` to `vault_ssh_secret_backend_ca`: ([#1454](https://github.com/hashicorp/terraform-provider-vault/pull/1454))

IMPROVEMENTS:
* return a useful error when delete fails for the `vault_jwt_auth_backend_role` resource: ([#2232](https://github.com/hashicorp/terraform-provider-vault/pull/2232))
BUGS:
* Remove dependency on `github.com/hashicorp/vault` package: ([#2251](https://github.com/hashicorp/terraform-provider-vault/pull/2251))
* Add missing `custom_tags` and `secret_name_template` fields to `vault_secrets_sync_azure_destination` resource ([#2247](https://github.com/hashicorp/terraform-provider-vault/pull/2247))
* Fix handling of 0 value within field `max_path_length` in `vault_pki_secret_backend_root_cert` and `vault_pki_secret_backend_root_sign_intermediate` resources ([#2253](https://github.com/hashicorp/terraform-provider-vault/pull/2253))

## 4.2.0 (Mar 27, 2024)

FEATURES:
* Add `granularity` to Secrets Sync destination resources. Requires Vault 1.16+ Enterprise. ([#2202](https://github.com/hashicorp/terraform-provider-vault/pull/2202))
* Add support for `allowed_kubernetes_namespace_selector` in `vault_kubernetes_secret_backend_role` ([#2180](https://github.com/hashicorp/terraform-provider-vault/pull/2180)).
* Add new data source `vault_namespace`. Requires Vault Enterprise: ([#2208](https://github.com/hashicorp/terraform-provider-vault/pull/2208)).
* Add new data source `vault_namespaces`. Requires Vault Enterprise: ([#2212](https://github.com/hashicorp/terraform-provider-vault/pull/2212)).

IMPROVEMENTS:
* Enable Secrets Sync Association resource to track sync status across all subkeys of a secret. Requires Vault 1.16+ Enterprise. ([#2202](https://github.com/hashicorp/terraform-provider-vault/pull/2202))

BUGS:
* fix `vault_approle_auth_backend_role_secret_id` regression to handle 404 errors ([#2204](https://github.com/hashicorp/terraform-provider-vault/pull/2204))
* fix `vault_kv_secret` and `vault_kv_secret_v2` failure to update secret data modified outside terraform ([#2207](https://github.com/hashicorp/terraform-provider-vault/pull/2207))
* fix `vault_kv_secret_v2` failing on imported resource when data_json should be ignored ([#2207](https://github.com/hashicorp/terraform-provider-vault/pull/2207))

## 4.1.0 (Mar 20, 2024)

CHANGES TO VAULT POLICY REQUIREMENTS:

* **Important**: This release requires read policies to be set at the path level for mount metadata.
The v4.0.0 release required read permissions at `sys/auth/:path` which was a
sudo endpoint. The v4.1.0 release changed that to instead require permissions
at the `sys/mounts/auth/:path` level and sudo is no longer required. Please
refer to the details in the [Terraform Vault Provider 4.0.0 Upgrade Guide](https://registry.terraform.io/providers/hashicorp/vault/latest/docs/guides/version_4_upgrade).

FEATURES:
* Add new resource `vault_config_ui_custom_message`. Requires Vault 1.16+ Enterprise: ([#2154](https://github.com/hashicorp/terraform-provider-vault/pull/2154)).

IMPROVEMENTS:
* do not require sudo permissions for auth read operations ([#2198](https://github.com/hashicorp/terraform-provider-vault/pull/2198))

BUGS:
* fix `vault_azure_access_credentials` to default to Azure Public Cloud ([#2190](https://github.com/hashicorp/terraform-provider-vault/pull/2190))

## 4.0.0 (Mar 13, 2024)

**Important**: This release requires read policies to be set at the path level for mount metadata.
For example, instead of permissions at `sys/auth` you must set permissions at
the `sys/auth/:path` level. Please refer to the details in the
[Terraform Vault Provider 4.0.0 Upgrade Guide](https://registry.terraform.io/providers/hashicorp/vault/latest/docs/guides/version_4_upgrade).

FEATURES:
* Add support for PKI Secrets Engine cluster configuration with the `vault_pki_secret_backend_config_cluster` resource. Requires Vault 1.13+ ([#1949](https://github.com/hashicorp/terraform-provider-vault/pull/1949)).
* Add support to `enable_templating` in `vault_pki_secret_backend_config_urls` ([#2147](https://github.com/hashicorp/terraform-provider-vault/pull/2147)).
* Add support for `skip_import_rotation` and `skip_static_role_import_rotation` in `ldap_secret_backend_static_role` and `ldap_secret_backend` respectively. Requires Vault 1.16+ ([#2128](https://github.com/hashicorp/terraform-provider-vault/pull/2128)).
* Improve logging to track full API exchanges between the provider and Vault ([#2139](https://github.com/hashicorp/terraform-provider-vault/pull/2139))
* Add new `vault_plugin` and `vault_plugin_pinned_version` resources for managing external plugins ([#2159](https://github.com/hashicorp/terraform-provider-vault/pull/2159))

IMPROVEMENTS:
* Improve performance of READ operations across many resources: ([#2145](https://github.com/hashicorp/terraform-provider-vault/pull/2145)), ([#2152](https://github.com/hashicorp/terraform-provider-vault/pull/2152))
* Add the metadata `version` in returned values for `vault_kv_secret_v2` data source: ([#2095](https://github.com/hashicorp/terraform-provider-vault/pull/2095))
* Add new secret sync destination fields: ([#2150](https://github.com/hashicorp/terraform-provider-vault/pull/2150))

BUGS:
* Handle graceful destruction of resources when approle is deleted out-of-band ([#2142](https://github.com/hashicorp/terraform-provider-vault/pull/2142)).
* Ensure errors are returned on read operations for `vault_ldap_secret_backend_static_role`, `vault_ldap_secret_backend_library_set`, and `vault_ldap_secret_backend_static_role` ([#2156](https://github.com/hashicorp/terraform-provider-vault/pull/2156)).
* Ensure proper use of issuer endpoints for root sign intermediate resource: ([#2160](https://github.com/hashicorp/terraform-provider-vault/pull/2160))
* Fix issuer data overwrites on updates: ([#2186](https://github.com/hashicorp/terraform-provider-vault/pull/2186))

## 3.25.0 (Feb 14, 2024)

FEATURES:
* Add destination and association resources to support Secrets Sync. Requires Vault 1.16+ ([#2098](https://github.com/hashicorp/terraform-provider-vault/pull/2098)).
* Add support for configuration of plugin WIF to the AWS Secret Backend. Requires Vault 1.16+ ([#2138](https://github.com/hashicorp/terraform-provider-vault/pull/2138)).
* Add support for Oracle database plugin configuration options `split_statements` and `disconnect_sessions`: ([#2085](https://github.com/hashicorp/terraform-provider-vault/pull/2085))

IMPROVEMENTS:
* Add an API client lock to the `vault_identity_group_alias` resource: ([#2140](https://github.com/hashicorp/terraform-provider-vault/pull/2140))

## 3.24.0 (Jan 17, 2024)

FEATURES:
* Add support for `ext_key_usage_oids` in `vault_pki_secret_backend_role` ([#2108](https://github.com/hashicorp/terraform-provider-vault/pull/2108))
* Adds support to `vault_gcp_auth_backend` for common backend tune parameters ([#1997](https://github.com/terraform-providers/terraform-provider-vault/pull/1997)).
* Adds support to `vault_azure_secret_backend_role` for `sign_in_audience` and `tags`. Requires Vault 1.16+. ([#2101](https://github.com/terraform-providers/terraform-provider-vault/pull/2101)).

BUGS:
* fix `vault_kv_secret_v2` drift when "data" is in secret name/path ([#2104](https://github.com/hashicorp/terraform-provider-vault/pull/2104))
* fix `vault_database_secret_backend_connection`: allow mysql_rds,mysql_aurora,mysql_legacy options of vault_database_secret_backend_connection terraform resource to allow specifying tls_ca and tls_certificate_key ([#2106](https://github.com/hashicorp/terraform-provider-vault/pull/2106))
* Fix ignored `description` updates for `aws_secret_backend` resource ([#2057](https://github.com/hashicorp/terraform-provider-vault/pull/2057))

IMPROVEMENTS:
* Updated dependencies ([#2129](https://github.com/hashicorp/terraform-provider-vault/pull/2129)):
   * `cloud.google.com/go/iam` v1.1.2 -> v1.1.5
   * `github.com/Azure/azure-sdk-for-go/sdk/azcore` v1.8.0 -> v1.9.1
   * `github.com/Azure/azure-sdk-for-go/sdk/azidentity` v1.4.0 -> v1.5.0
   * `github.com/Azure/azure-sdk-for-go/sdk/resourcemanager/resources/armresources` v1.1.1 -> v1.2.0
   * `github.com/aws/aws-sdk-go` v1.45.24 -> v1.49.22
   * `github.com/google/uuid` v1.3.1 -> v1.5.0
   * `github.com/hashicorp/go-hclog` v1.5.0 -> v1.6.2
   * `github.com/hashicorp/go-retryablehttp` v0.7.4 -> v0.7.5
   * `github.com/hashicorp/go-secure-stdlib/parseutil` v0.1.7 -> v0.1.8
   * `github.com/hashicorp/terraform-plugin-sdk/v2` v2.29.0 -> v2.31.0
   * `github.com/hashicorp/vault-plugin-auth-jwt` v0.17.0 -> v0.18.0
   * `github.com/hashicorp/vault/sdk` v0.10.0 -> v0.10.2
   * `golang.org/x/crypto` v0.14.0 -> v0.18.0
   * `golang.org/x/net` v0.15.0 -> v0.20.0
   * `golang.org/x/oauth2` v0.12.0 -> v0.16.0
   * `google.golang.org/api` v0.144.0 -> v0.156.0
   * `google.golang.org/genproto` v0.0.0-20231002182017-d307bd883b97 -> v0.0.0-20240116215550-a9fa1716bcac
   * `k8s.io/utils` v0.0.0-20230726121419-3b25d923346b -> v0.0.0-20240102154912-e7106e64919e

## 3.23.0 (Nov 15, 2023)

FEATURES:
* Add support for lazily authenticating to Vault: ([#2049](https://github.com/hashicorp/terraform-provider-vault/pull/2049))

BUGS:
* Fix `vault_identity_group` loses externally managed policies on updates when `external_policies = true` ([#2084](https://github.com/hashicorp/terraform-provider-vault/pull/2084))
* Fix regression in `vault_azure_access_credentials` where we returned prematurely on 401 responses:([#2086](https://github.com/hashicorp/terraform-provider-vault/pull/2086))

## 3.22.0 (Nov 1, 2023)

FEATURES:
* Add support for configuring SAML Auth resources ([#2053](https://github.com/hashicorp/terraform-provider-vault/pull/2053))
* Add support for `custom_metadata` on `vault_namespace`: ([#2033](https://github.com/hashicorp/terraform-provider-vault/pull/2033))
* Add support for `OCSP*` role fields for the cert auth resource: ([#2056](https://github.com/hashicorp/terraform-provider-vault/pull/2056))
* Add field `set_namespace_from_token` to Provider configuration ([#2070](https://github.com/hashicorp/terraform-provider-vault/pull/2070))
* Support authenticating to the root namespace from within an auth_login*: ([#2066](https://github.com/hashicorp/terraform-provider-vault/pull/2066))

BUGS:
* Fix panic when reading `client_secret` from a public oidc client ([#2048](https://github.com/hashicorp/terraform-provider-vault/pull/2048))
* Fix API request missing `roles` field for `mongodbatlas_secret_role` resource ([#2047](https://github.com/hashicorp/terraform-provider-vault/pull/2047))
* Fix bug when updating `vault_azure_secret_backend_role`: ([#2063](https://github.com/hashicorp/terraform-provider-vault/pull/2063))
* Fix audience string ordering for `auth_login_gcp` causing GCE auth to fail ([#2064](https://github.com/hashicorp/terraform-provider-vault/pull/2064))

IMPROVEMENTS:
* Updated dependencies: ([#2038](https://github.com/hashicorp/terraform-provider-vault/pull/2038))
   * `github.com/aws/aws-sdk-go` v1.44.106 -> v1.45.24
* Updated dependencies: ([#2050](https://github.com/hashicorp/terraform-provider-vault/pull/2050))
   * `github.com/Azure/azure-sdk-for-go/sdk/azcore` v0.22.0 -> v1.8.0
   * `github.com/Azure/azure-sdk-for-go/sdk/azidentity` v0.13.2 -> v1.4.0
   * `github.com/Azure/azure-sdk-for-go/sdk/resourcemanager/resources/armresources` v0.3.1 -> v1.1.1
   * `github.com/Azure/go-autorest/autorest` v0.11.29 removed

## 3.21.0 (Oct 9, 2023)

FEATURES:
* Add GCP CloudSQL support to Postgres, MySQL DB engines: ([#2012](https://github.com/hashicorp/terraform-provider-vault/pull/2012))
* Add support for DB Adv TTL Mgmt: ([#2011](https://github.com/hashicorp/terraform-provider-vault/pull/2011))
* Add support for setting `not_before_duration` argument on `vault_ssh_secret_backend_role`: ([#2019](https://github.com/hashicorp/terraform-provider-vault/pull/2019))
* Add support for `hmac` key type and key_size to `vault_transit_secret_backend_key`: ([#2034](https://github.com/hashicorp/terraform-provider-vault/pull/2034/))
* Add support for roles to both rate limit and lease count quotas: ([#1994](https://github.com/hashicorp/terraform-provider-vault/pull/1994))
* Add `allowed_email_sans` field to write and update functions of `vault_cert_auth_backend_role`: ([#1140](https://github.com/hashicorp/terraform-provider-vault/pull/1140))
* Add support for `local` parameter in aws secret engine: ([#2013](https://github.com/hashicorp/terraform-provider-vault/pull/2013))

BUGS:
* Fix duplicate timestamp and incorrect level messages: ([#2031](https://github.com/hashicorp/terraform-provider-vault/pull/2031))
* Fix panic when setting `key_usage` to an array of empty string and enable it to unset the key usage constraints: ([#2036](https://github.com/hashicorp/terraform-provider-vault/pull/2036))
* Add state migrator for `external_member_group_ids`  in Identity Group ([#2043](https://github.com/hashicorp/terraform-provider-vault/pull/2043))
* Fix drift detection for the kv-v2 secrets resource when `disable_read` is enabled: ([#2039](https://github.com/hashicorp/terraform-provider-vault/pull/2039))
* Add state migrator in secrets/auth backends for `disable_remount` parameter ([#2037](https://github.com/hashicorp/terraform-provider-vault/pull/2037))
* Fix failure when `auth_login` is specified and vault token is picked up from the runtime/execution environment: ([#2029](https://github.com/hashicorp/terraform-provider-vault/pull/2029))
* Remove logging of password key: ([#2044](https://github.com/hashicorp/terraform-provider-vault/pull/2044))

IMPROVEMENTS:
* Oracle DB engine enablement on HCP Vault: ([#2006](https://github.com/hashicorp/terraform-provider-vault/pull/2006))
* Ensure sensitive values are masked in `vault_approle_auth_backend_login` plan output ([#2008](https://github.com/hashicorp/terraform-provider-vault/pull/2008))
* Updated dependencies: ([#2038](https://github.com/hashicorp/terraform-provider-vault/pull/2038))
   * `cloud.google.com/go/compute` v1.10.0 removed
   * `cloud.google.com/go/compute/metadata` v0.2.3 added
   * `cloud.google.com/go/iam` v0.3.0 -> v1.1.2
   * `github.com/Azure/go-autorest/autorest` v0.11.24 -> v0.11.29
   * `github.com/cenkalti/backoff/v4` v4.1.2 -> v4.2.1
   * `github.com/coreos/pkg` v0.0.0-20180928190104-399ea9e2e55f -> v0.0.0-20230601102743-20bbbf26f4d8
   * `github.com/denisenkom/go-mssqldb` v0.12.0 -> v0.12.3
   * `github.com/go-sql-driver/mysql` v1.6.0 -> v1.7.1
   * `github.com/google/uuid` v1.3.0 -> v1.3.1
   * `github.com/gosimple/slug` v1.11.0 -> v1.13.1
   * `github.com/hashicorp/go-cty` v1.4.1-0.20200414143053-d3edf31b6320 -> v1.4.1-0.20200723130312-85980079f637
   * `github.com/hashicorp/go-retryablehttp` v0.7.1 -> v0.7.4
   * `github.com/hashicorp/terraform-plugin-sdk/v2` v2.16.0 -> v2.29.0
   * `github.com/hashicorp/vault-plugin-auth-jwt` v0.13.2-0.20221012184020-28cc68ee722b -> v0.17.0
   * `github.com/hashicorp/vault-plugin-auth-kerberos` v0.8.0 -> v0.10.1
   * `github.com/hashicorp/vault-plugin-auth-oci` v0.13.0-pre -> v0.14.2
   * `github.com/hashicorp/vault/api` v1.9.3-0.20230628215639-3ca33976762c -> v1.10.0
   * `github.com/hashicorp/vault/sdk` v0.6.0 -> v0.10.0
   * `github.com/jcmturner/gokrb5/v8` v8.4.2 -> v8.4.4
   * `golang.org/x/crypto` v0.6.0 -> v0.14.0
   * `golang.org/x/net` v0.7.0 -> v0.15.0
   * `golang.org/x/oauth2` v0.0.0-20221006150949-b44042a4b9c1 -> v0.12.0
   * `google.golang.org/api` v0.98.0 -> v0.144.0
   * `google.golang.org/genproto` v0.0.0-20221010155953-15ba04fc1c0e -> v0.0.0-20231002182017-d307bd883b97
   * `k8s.io/utils` v0.0.0-20220210201930-3a6ce19ff2f9 -> v0.0.0-20230726121419-3b25d923346b

## 3.20.1 (Sep 13, 2023)
IMPROVEMENTS:
* Update dependencies ([#1958](https://github.com/hashicorp/terraform-provider-vault/pull/1958))
  * github.com/hashicorp/go-secure-stdlib/awsutil `v0.1.6` -> `v0.2.3`
* Add `local` variable to `aws_secret_backend` resource, in order to mark the mount as non - replicated

BUGS:
* Update k8s-auth config to support unsetting the K8s CA Cert: ([#2005](https://github.com/hashicorp/terraform-provider-vault/pull/2005))

## 3.20.0 (Aug 30, 2023)
FEATURES:
* Add support for setting `permanently_delete` argument on `resource_azure_secret_backend_role`: ([#1958](https://github.com/hashicorp/terraform-provider-vault/pull/1958))
* Add `use_sts_region_from_client` to AWS Auth Config: ([#1963](https://github.com/hashicorp/terraform-provider-vault/pull/1963))
* Add accessor attribute for `vault_gcp_auth_backend` resource: ([#1980](https://github.com/hashicorp/terraform-provider-vault/pull/1980))

BUGS:
* Fixes a panic that can occur when Vault [lookup-self](https://developer.hashicorp.com/vault/api-docs/auth/token#lookup-a-token-self) API returns nil token info ([#1978](https://github.com/hashicorp/terraform-provider-vault/pull/1978))
* Resolve TF state for PKI Multi-Issuer workflows: ([#1973](https://github.com/hashicorp/terraform-provider-vault/pull/1973))
* Check the seal-status on the default namespace: ([#1967](https://github.com/hashicorp/terraform-provider-vault/pull/1967))

## 3.19.0 (Aug 2, 2023)
FEATURES:
* Add support for User ID configuration for PKI Secrets Engine: ([#1936](https://github.com/hashicorp/terraform-provider-vault/pull/1936))
* Add support for `use_sts_region_from_client` in `vault_aws_auth_backend_client` available in Vault v1.15.0+: ([#1963](https://github.com/hashicorp/terraform-provider-vault/pull/1963))

BUGS:
* auth/aws: enable namespace support for AWS backend config identity: ([#1961](https://github.com/hashicorp/terraform-provider-vault/pull/1961))
* Retry Write on kv-v2 config: ([#1955](https://github.com/hashicorp/terraform-provider-vault/pull/1955))
* Update `vault_identity_entity` to exclude policies from Vault request if `external_policies` is `true`: ([#1950](https://github.com/hashicorp/terraform-provider-vault/pull/1950))
* Bump Go version to fix macOS resolver issue: ([#1941](https://github.com/hashicorp/terraform-provider-vault/pull/1941))

## 3.18.0 (Jul 12, 2023)
FEATURES:
* Add support to set default issuers configuration for PKI Secrets Engine: ([#1937](https://github.com/hashicorp/terraform-provider-vault/pull/1937))
* Add new `auth_login_token_file` method: ([#1928](https://github.com/hashicorp/terraform-provider-vault/pull/1928))
* Update HTTP transport wrapper to support TLSConfig cloning: ([#1926](https://github.com/hashicorp/terraform-provider-vault/pull/1926))

BUGS:
* secrets/pki: fix server_flag being ignored: ([#1933](https://github.com/hashicorp/terraform-provider-vault/pull/1933))

## 3.17.0 (June 21, 2023)
FEATURES:
* Add support for multi-issuer functionality to PKI: ([#1910](https://github.com/hashicorp/terraform-provider-vault/pull/1910))
* Add x509 support to database roles: ([#1901](https://github.com/hashicorp/terraform-provider-vault/pull/1901))
* Add AWS Static Roles support: ([#1877](https://github.com/hashicorp/terraform-provider-vault/pull/1877))
* Add support for `max_page_size` in the `vault_ldap_auth_backend`: ([#1878](https://github.com/hashicorp/terraform-provider-vault/pull/1878))

BUGS:
* Fix DB Engine password overwrite for remaining databases: ([#1912](https://github.com/hashicorp/terraform-provider-vault/pull/1912))

## 3.16.0 (June 7, 2023)
FEATURES:
* Add support for LDAP secrets engine: ([#1859](https://github.com/hashicorp/terraform-provider-vault/pull/1859))
* Add new data source `vault_auth_backends`: ([#1827](https://github.com/hashicorp/terraform-provider-vault/pull/1827))
* Support allowed_domains_template on ssh_secret_backend_role. Fixes hashicorp#1675: ([#1676](https://github.com/hashicorp/terraform-provider-vault/pull/1676))

IMPROVEMENTS:
* Add support for retrying kv-v2 secret data writes: ([#1887](https://github.com/hashicorp/terraform-provider-vault/pull/1887))
* Add back support for deriving the provider namespace from the Vault token's: ([#1841](https://github.com/hashicorp/terraform-provider-vault/pull/1841))

BUGS:
* Fix DB engine password overwrite: ([#1876](https://github.com/hashicorp/terraform-provider-vault/pull/1876))
* azure/auth: fix config path parsing: ([#1871](https://github.com/hashicorp/terraform-provider-vault/pull/1871))

## 3.15.2 (May 3, 2023)
BUGS:
* Revert [#1830](https://github.com/hashicorp/terraform-provider-vault/pull/1830) which introduced a unexpected breaking change in the way authentication is done within a namespace: ([#1840](https://github.com/hashicorp/terraform-provider-vault/pull/1840))

## 3.15.1 (May 3, 2023)
BUGS:
* Ensure that the auth_login honours the provider's namespace: ([#1830](https://github.com/hashicorp/terraform-provider-vault/pull/1830))

## 3.15.0 (April 17, 2023)
FEATURES:
* Add support for MongoDB Atlas Secrets engine: ([#1816](https://github.com/hashicorp/terraform-provider-vault/pull/1816))

BUGS:
* Fix panic while importing namespaces: ([#1818](https://github.com/hashicorp/terraform-provider-vault/pull/1818))
* Avoid writing empty strings to Vault when creating PKCS managed keys: ([#1803](https://github.com/hashicorp/terraform-provider-vault/pull/1803))
* Fix possible panic with autopilot import: ([#1801](https://github.com/hashicorp/terraform-provider-vault/pull/1801))
* Ensure that the `qr_size` can be properly configured for MFA TOTP: ([#1750](https://github.com/hashicorp/terraform-provider-vault/pull/1750))

## 3.14.0 (March 15, 2023)
FEATURES:
* Add PKI Unified CRL parameters: ([#1789](https://github.com/hashicorp/terraform-provider-vault/pull/1789))
* Add resource for GCP impersonated account support: ([#1745](https://github.com/hashicorp/terraform-provider-vault/pull/1745))

BUGS:
* Add nil check for `IsEnterpriseSupported` util: ([#1787](https://github.com/hashicorp/terraform-provider-vault/pull/1787))
* Fix KV incorrect metadata path for prefixed mounts: ([#1781](https://github.com/hashicorp/terraform-provider-vault/pull/1781))

## 3.13.0 (February 17, 2023)
FEATURES:
* Add new resource for AWS Auth Backend config identity: ([#1724](https://github.com/hashicorp/terraform-provider-vault/pull/1724))
* Support `default_user_template` field on `vault_ssh_secret_backend_role`: ([#1725](https://github.com/hashicorp/terraform-provider-vault/pull/1725))

IMPROVEMENTS:
* Secrets from the AD, AWS, Azure & Nomad Secrets Engines are sensitive: ([#1726](https://github.com/hashicorp/terraform-provider-vault/pull/1726))
* Add enterprise check for new Raft Autopilot parameter: ([#1721](https://github.com/hashicorp/terraform-provider-vault/pull/1721))

BUGS:
* Fix KVV2 datasource upon retrieval of soft deleted secrets: ([#1760](https://github.com/hashicorp/terraform-provider-vault/pull/1760))
* Fix issue where removing optional fields in database secrets backend connection resource did not reset the fields to their default values: ([#1737](https://github.com/hashicorp/terraform-provider-vault/pull/1737))
* Fix construction of metadata path in KV V2 resource: ([#1722](https://github.com/hashicorp/terraform-provider-vault/pull/1722))

## 3.12.0 (January 5, 2023)
IMPROVEMENTS:
* Add support for importing the PKI CRL config: ([#1710](https://github.com/hashicorp/terraform-provider-vault/pull/1710))
* Ensure duplicate alias names are handled properly in LookupEntityAlias: ([#1708](https://github.com/hashicorp/terraform-provider-vault/pull/1708))
* Add support for a Raft Autopilot State datasource: ([#1705](https://github.com/hashicorp/terraform-provider-vault/pull/1705))
* Add support for adding metadata to a KV V2 Secret: ([#1687](https://github.com/hashicorp/terraform-provider-vault/pull/1687))
* Set AWS credentials sensitive: ([#1678](https://github.com/hashicorp/terraform-provider-vault/pull/1678))
* Set ForceNew on the path field of namespaces: ([#1713](https://github.com/hashicorp/terraform-provider-vault/pull/1713))

BUGS:
* Fix removed MSGraph param in Azure Secrets: ([#1682](https://github.com/hashicorp/terraform-provider-vault/pull/1682))
* Fix KV V2 data source when specifying a version: ([#1677](https://github.com/hashicorp/terraform-provider-vault/pull/1677))
* Ensure that `vault_kv_secret_backend_v2` mount is correctly imported: ([#1701](https://github.com/hashicorp/terraform-provider-vault/pull/1701))

## 3.11.0 (November 16, 2022)
IMPROVEMENTS:
* Add Basic Constraints attribute to vault_pki_secret_backend_intermediate_cert_request: ([#1661](https://github.com/hashicorp/terraform-provider-vault/pull/1661))
* Add Redis database secrets engine support: ([#1659](https://github.com/hashicorp/terraform-provider-vault/pull/1659))
* Add support for setting deletion_allowed on a transformation: ([#1650](https://github.com/hashicorp/terraform-provider-vault/pull/1650))

BUGS:
* Fix panic while importing MFA Duo resource: ([#1669](https://github.com/hashicorp/terraform-provider-vault/pull/1669))
* Fix GCP auth with service account credentials: ([#1648](https://github.com/hashicorp/terraform-provider-vault/pull/1648))

## 3.10.0 (October 26, 2022)
IMPROVEMENTS:
* Add support for externally managed Group Member IDs to Vault Identity Group: ([#1630](https://github.com/hashicorp/terraform-provider-vault/pull/1630))
* Support configuring vault version handling: ([#1646](https://github.com/hashicorp/terraform-provider-vault/pull/1646))

BUGS:
* Ensure that namespaced github auth mounts are destroyed: ([#1637](https://github.com/hashicorp/terraform-provider-vault/pull/1637))
* Ensure all AuthLogin instances are validated on call to Login(): ([#1631](https://github.com/hashicorp/terraform-provider-vault/pull/1631))

## 3.9.1 (October 06, 2022)
BUGS:
* Use the correct AWS login headers within auth_generic: ([#1625](https://github.com/hashicorp/terraform-provider-vault/pull/1625))
* Fix resource recreation following out-of-band changes in Vault: ([#1567](https://github.com/hashicorp/terraform-provider-vault/pull/1567))

## 3.9.0 (October 05, 2022)
IMPROVEMENTS:
* Add first-class Azure login support: ([#1617](https://github.com/hashicorp/terraform-provider-vault/pull/1617))
* Add first-class OIDC andJWT login support: ([#1615](https://github.com/hashicorp/terraform-provider-vault/pull/1615))
* Add first-class OCI login support: ([#1614](https://github.com/hashicorp/terraform-provider-vault/pull/1614))
* Add first-class Radius login support: ([#1609](https://github.com/hashicorp/terraform-provider-vault/pull/1609))
* Add first-class Kerberos login support: ([#1608](https://github.com/hashicorp/terraform-provider-vault/pull/1608))
* Add first-class GCP login support: ([#1607](https://github.com/hashicorp/terraform-provider-vault/pull/1607))
* Add first-class TLS certificates login support: ([#1605](https://github.com/hashicorp/terraform-provider-vault/pull/1605))
* Add first-class auth login config support for AWS: ([#1599](https://github.com/hashicorp/terraform-provider-vault/pull/1599)) ([#1618](https://github.com/hashicorp/terraform-provider-vault/pull/1618))
* Add support for login MFA resources: ([#1620](https://github.com/hashicorp/terraform-provider-vault/pull/1620))
* Add Managed Keys support: ([#1508](https://github.com/hashicorp/terraform-provider-vault/pull/1508))
* Add support to perform semantic version comparisons against Vault's server version: ([#1426](https://github.com/hashicorp/terraform-provider-vault/pull/1426))
* Add Mount Migration support to all secrets/auth backends: ([#1594](https://github.com/hashicorp/terraform-provider-vault/pull/1594))
* Use new semantic version checking for Consul secrets backend logic: ([#1593](https://github.com/hashicorp/terraform-provider-vault/pull/1593))
* Docs: Fix vault_kv_secret_backend_v2 delete_version_after example: ([#1602](https://github.com/hashicorp/terraform-provider-vault/pull/1602))
* Support creating Azure secret backend role by specifying the role_id: ([#1573](https://github.com/hashicorp/terraform-provider-vault/pull/1573))
* Add Redis ElastiCache database secrets engine support: ([#1596](https://github.com/hashicorp/terraform-provider-vault/pull/1596))
* vault_pki_secret_backend_cert: Report when renewal is pending: ([#1597](https://github.com/hashicorp/terraform-provider-vault/pull/1597))
* Accept data source values in the token field for Consul secrets backend: ([#1600](https://github.com/hashicorp/terraform-provider-vault/pull/1600))

BUGS:
* Fix erroneous persistent diff in the vault_token resource.: ([#1622](https://github.com/hashicorp/terraform-provider-vault/pull/1622))
* Fix data_source_azure_access_credentials US Government Cloud: ([#1590](https://github.com/hashicorp/terraform-provider-vault/pull/1590))
* Add kv-v2 write retry: ([#1579](https://github.com/hashicorp/terraform-provider-vault/pull/1579))

## 3.8.2 (August 11, 2022)
IMPROVEMENTS:
* Add bootstrap field to Consul backend resources: ([#1571](https://github.com/hashicorp/terraform-provider-vault/pull/1571))
* Add `data` field to KV data sources: ([#1577](https://github.com/hashicorp/terraform-provider-vault/pull/1577))

BUGS:
* fix: remove unnecessary nesting of secret data for KV-V1 secrets: ([#1570](https://github.com/hashicorp/terraform-provider-vault/pull/1570))

NOTES:
* `vault_kv_secret` no longer stores secrets in Vault under a nested `data` object.
  In versions 3.8.1 and below, the kv resource inadvertently nested the `value` under `data`.
  To remedy this please update any consumers of this KV and run a `terraform apply` to properly set the value.

## 3.8.1 (August 04, 2022)
IMPROVEMENTS:
* docs: Fix broken provider.namespace links: ([#1562](https://github.com/hashicorp/terraform-provider-vault/pull/1562))
* docs: Add Azure example for `r/raft_snapshot_agent_config`: ([#1534](https://github.com/hashicorp/terraform-provider-vault/pull/1534))
* docs: Document namespaced resource import: ([#1561](https://github.com/hashicorp/terraform-provider-vault/pull/1561))
* docs: Add more visible note that `d/aws_access_credentials` cannot be renewed: ([#1464](https://github.com/hashicorp/terraform-provider-vault/pull/1464))

BUGS:
* fix: Persist namespace to state on resource import: ([#1563](https://github.com/hashicorp/terraform-provider-vault/pull/1563))
* fix: Update all transform resources with namespace support: ([#1558](https://github.com/hashicorp/terraform-provider-vault/pull/1558))
* fix: Make password_policy conflict with the formatter field: ([#1557](https://github.com/hashicorp/terraform-provider-vault/pull/1557))
* fix: Correct typo in `r/pki_secret_backend_root_cert` description: ([#1511](https://github.com/hashicorp/terraform-provider-vault/pull/1511))

## 3.8.0 (July 26, 2022)
FEATURES:
* Adds support for Kubernetes secrets engine:
  ([#1515](https://github.com/hashicorp/terraform-provider-vault/pull/1515))
* PKI: Add support for CPS URL in custom policy identifiers:
  ([#1495](https://github.com/hashicorp/terraform-provider-vault/pull/1495))

IMPROVEMENTS:
* Fix Import for OIDC Scope resource:
  ([#1548](https://github.com/hashicorp/terraform-provider-vault/pull/1548))
* Update entity alias creation to use entity lookup api:
  ([#1517](https://github.com/hashicorp/terraform-provider-vault/pull/1517))
  ([#1552](https://github.com/hashicorp/terraform-provider-vault/pull/1552))
* Add support for Consul secrets engine enhancements:
  ([#1518](https://github.com/hashicorp/terraform-provider-vault/pull/1518))
* auth/gcp: adds `custom_endpoint` parameter to backend config:
  ([#1482](https://github.com/hashicorp/terraform-provider-vault/pull/1482))
* auth/jwt: adds `user_claim_json_pointer` and `max_age` to roles:
  ([#1478](https://github.com/hashicorp/terraform-provider-vault/pull/1478))

BUGS:
* Support updating backend descriptions:
 ([#1550](https://github.com/hashicorp/terraform-provider-vault/pull/1550))
 ([#1543](https://github.com/hashicorp/terraform-provider-vault/pull/1543))
* Properly set the `base64_pem` in Vault for Couchbase:
 ([#1545](https://github.com/hashicorp/terraform-provider-vault/pull/1545))
* Fix bug where some rabbitmq config changes trigger erroneous mount recreation:
 ([#1542](https://github.com/hashicorp/terraform-provider-vault/pull/1542))
* Update `*kv_secrets*` resources to support namespaces:
 ([#1529](https://github.com/hashicorp/terraform-provider-vault/pull/1529))
* Do not validate JSON on OIDC scope template:
 ([#1547](https://github.com/hashicorp/terraform-provider-vault/pull/1547))

## 3.7.0 (June 15, 2022)
FEATURES:
* Support setting `namespace` by resource
 ([#1305](https://github.com/hashicorp/terraform-provider-vault/pull/1305))
 ([#1479](https://github.com/hashicorp/terraform-provider-vault/pull/1479))
* Add dedicated KV (v1/v2) secret engine resources, and data sources, supersedes `vault_generic_secret`
 ([#1457](https://github.com/hashicorp/terraform-provider-vault/pull/1457))

IMPROVEMENTS:
* Update vault libs to v1.10.3
 ([#1483](https://github.com/hashicorp/terraform-provider-vault/pull/1483))
* Drop debug log calls containing the full vault response
 ([#1477](https://github.com/hashicorp/terraform-provider-vault/pull/1477))
* `resource/token`: Add `metadata` support
 ([#1470](https://github.com/hashicorp/terraform-provider-vault/pull/1470))
* `resource/vault_ldap_auth_backend`: support LDAP `username_as_alias` attribute:
 ([#1460](https://github.com/hashicorp/terraform-provider-vault/pull/1460))
* `resource/vault_quota_rate_limit`: Add support for `interval` and `block_interval`:
 ([#1084](https://github.com/hashicorp/terraform-provider-vault/pull/1084))
* ci: Test against vault-enterprise 1.10.3-ent:
  ([#1461](https://github.com/hashicorp/terraform-provider-vault/pull/1461))

BUGS:
* `resource/auth_backend`: validate `path`, disallowing leading/trailing /
 ([#1471](https://github.com/hashicorp/terraform-provider-vault/pull/1471))
* `resource/vault_jwt_auth_backend_role`: fix `bound_claims` not being unset when empty
 ([#1469](https://github.com/hashicorp/terraform-provider-vault/pull/1469))
* `resource/cert_auth_backend`: add the correct field name: `allowed_organizational_units`
  ([#1496](https://github.com/hashicorp/terraform-provider-vault/pull/1496))

## 3.6.0 (May 18, 2022)
IMPROVEMENTS:
* `resource/pki_secret_backend_root_cert`: Force new root CA resource creation on out-of-band changes.
  ([#1428](https://github.com/hashicorp/terraform-provider-vault/pull/1428))
* `resource/pki_secret_backend_intermediate_set_signed`: Document complete usage example.
  ([#1452](https://github.com/hashicorp/terraform-provider-vault/pull/1452))
* `resource/pki_secret_backend_config_urls`: Add support for importing PKI config URLs
  ([#1451](https://github.com/hashicorp/terraform-provider-vault/pull/1451))
* `vault/resource_pki_secret_backend*`: Extend revocation support to other resources
  ([#1446](https://github.com/hashicorp/terraform-provider-vault/pull/1446))
* `vault/resource_pki_secret_backend*`: Force new root CA/cert resource creation on out-of-band changes.
  ([#1432](https://github.com/hashicorp/terraform-provider-vault/pull/1432))
* `datasource/generic_secret`: Improve documentation.
  ([#1390](https://github.com/hashicorp/terraform-provider-vault/pull/1390))
* `resource/ldap_auth_backend`: Support setting `userfilter`.
  ([#1378](https://github.com/hashicorp/terraform-provider-vault/pull/1378))
* `resource/aws_auth_backend_role`: Add `role_id` as a computed field.
  ([#1377](https://github.com/hashicorp/terraform-provider-vault/pull/1377))
* Auth: Handle CIDR prefix being stripped for hosts in `token_bound_cidrs`
  ([#1346](https://github.com/hashicorp/terraform-provider-vault/pull/1346))
* Add `allowed_serial_numbers` support
  ([#1119](https://github.com/hashicorp/terraform-provider-vault/pull/1119))
* `resource/pki_secret_backend_role`: Allow `key_type` to be set to `any`.
  ([#791](https://github.com/hashicorp/terraform-provider-vault/pull/791))
* `resource/aws_secret_backend_role`: Add `user_path` and `permissions_boundary_arn` arguments.
  ([#781](https://github.com/hashicorp/terraform-provider-vault/pull/781))

BUGS:
* `resource/pki_secret_backend_root_sign_intermediate`: Ensure that the `certificate_bundle`, and `ca_chain`
  do not contain duplicate certificates.
  ([#1428](https://github.com/hashicorp/terraform-provider-vault/pull/1428))
* `resource/identity_entity_alias`: Serialize create, update, and delete operations in order to prevent alias
  mismatches.
  ([#1429](https://github.com/hashicorp/terraform-provider-vault/pull/1429))
* `database_secret*`: Ignore mongodb-atlas `private_key` on read from Vault.
  mismatches.
  ([#1438](https://github.com/hashicorp/terraform-provider-vault/issues/1438))
* `resource/auth_backend`: Remove `ForceNew` behavior when updating `description`.
  ([#1439](https://github.com/hashicorp/terraform-provider-vault/pull/1439))
* `resource/identity_group_member_entity_ids`: Properly handle nil `member_entity_ids` in response.
  ([#1448](https://github.com/hashicorp/terraform-provider-vault/pull/1448))
* `resource/pki_secret_backend_role`: Fix TTL handling in PKI role.
  ([#1447](https://github.com/hashicorp/terraform-provider-vault/pull/1447))
* `resource/pki_secret_backend_role`: `key_usage` value should be computed.
  ([#1443](https://github.com/hashicorp/terraform-provider-vault/pull/1443))
* `resource/vault_pki_secret_backend_{cert,sign}`: Properly force a new resource whenever the cert is near expiry.
  ([#1440](https://github.com/hashicorp/terraform-provider-vault/pull/1440))
* `resource/identity_entity_alias`: Remove read operation on entity alias update.
  ([#1434](https://github.com/hashicorp/terraform-provider-vault/pull/1434))

## 3.5.0 (April 20, 2022)
FEATURES:
* Add MFA support: new resources `vault_mfa_okta`, `vault_mfa_totp`, `vault_mfa_pingid` ([#1395](https://github.com/hashicorp/terraform-provider-vault/pull/1395))
* *New* `resource/database_secrets_mount`: Configures any number of database secrets engines under
 a single, dedicated mount resource
 ([#1400](https://github.com/terraform-providers/terraform-provider-vault/pull/1400))

IMPROVEMENTS:
* `data/vault_generic_secret`: Add new field `with_lease_start_time` to `vault_generic_secret` datasource
  ([#1414](https://github.com/hashicorp/terraform-provider-vault/pull/1414))
* `resource/vault_ssh_secret_backend_role`: support configuring multiple public SSH key lengths in vault-1.10+
  ([#1413](https://github.com/terraform-providers/terraform-provider-vault/pull/1413))
* `resource/database_secret*`: Add support for configuring TLS, and the `username_template` field for the ElasticSearch.
* `resource/pki_secret_backend_cert`: Add support for optionally revoking the certificate upon resource destruction.
  ([#1411](https://github.com/terraform-providers/terraform-provider-vault/pull/1411))
* `provider`: Add support for setting the `tls_server_name` to use as the SNI host when connecting via TLS.
  ([#1145](https://github.com/terraform-providers/terraform-provider-vault/pull/1145)
* `docs`: Add links to Learn Tutorials.
  ([#1399](https://github.com/terraform-providers/terraform-provider-vault/pull/1399))

BUGS:
* `resource/identity_group`: Fix issue where the group's `member_entity_ids` were being unset in error on update.
  ([#1409](https://github.com/terraform-providers/terraform-provider-vault/pull/1409))
* `resource/transit_secret_backend_key`: Add `auto_rotate_period` field which deprecates `auto_rotate_interval`.
  ([#1402](https://github.com/hashicorp/terraform-provider-vault/pull/1402))

## 3.4.1 (March 31, 2022)
BUGS:
* `data/azure_access_credentials`: Fix panic when `tenant_id` and `subscription_id` are specified together; add new `environment` override field
  ([#1391](https://github.com/terraform-providers/terraform-provider-vault/pull/1391)).

IMPROVEMENTS:
* `resource/rabbitmq_secret_backend`: Add support for the `password_policy` and `username_template` fields
  ([#1276](https://github.com/terraform-providers/terraform-provider-vault/pull/1276))

## 3.4.0 (March 24, 2022)
FEATURES:
* `data/azure_access_credentials` Add `subscription_id` and `tenant_id` fields to used during credential validation ([#1384](https://github.com/terraform-providers/terraform-provider-vault/pull/1384))
* Add OIDC Provider support: new resources `vault_identity_oidc_scope`, `vault_identity_oidc_assignment`, `vault_identity_oidc_client`
 , `vault_identity_oidc_provider`, `vault_identity_oidc_public_keys`, `vault_identity_oidc_openid_config` ([#1363](https://github.com/hashicorp/terraform-provider-vault/pull/1363))

BUGS:
* `data/azure_access_credentials`: Fix credential validation ([#1381](https://github.com/terraform-providers/terraform-provider-vault/pull/1381)).

IMPROVEMENTS:
* `resource/database_secret_backend_connection`: Add `disable_escaping` parameter support to Redshift, HanaDB, Postgres and MSSQL ([#1321](https://github.com/hashicorp/terraform-provider-vault/pull/1321))
* `resource/transit_secret_backend_key`: Add `auto_rotate_interval` parameter support to Transit Key Backend ([#1345](https://github.com/hashicorp/terraform-provider-vault/pull/1345))
* `resource/consul_secret_backend_role`: Add support for Consul role ([#1366](https://github.com/hashicorp/terraform-provider-vault/pull/1366))
* `resource/consul_secret_backend_role`: Add support for Consul namespaces and partitions ([#1367](https://github.com/hashicorp/terraform-provider-vault/pull/1367))
* `resource/github_auth_backend`: Add support for `organization_id` field ([#1296](https://github.com/hashicorp/terraform-provider-vault/pull/1296))
* `resource/approle_auth_backend_role_secret_id`: Add `with_wrapped_accessor` to control how the resource ID is set ([#1166](https://github.com/hashicorp/terraform-provider-vault/pull/1166))

## 3.3.1 (February 25, 2022)
BUGS:
* `resource/identity_group`: Report an error upon duplicate resource creation failure. Document group name caveats. ([#1352](https://github.com/hashicorp/terraform-provider-vault/pull/1352))
* `resource/pki_secret_backend_root_sign_intermediate`: Fix panic when reading `ca_chain` from Vault ([#1357](https://github.com/hashicorp/terraform-provider-vault/issues/1357))
* `resource/raft_snapshot_agent_config`: Properly handle nil response on read ([#1360](https://github.com/hashicorp/terraform-provider-vault/pull/1360))
* `resource/identity_*`: Ensure non-existent entities are handled properly ([#1361](https://github.com/hashicorp/terraform-provider-vault/pull/1361))
* `resource/dentity_group_member_entity_ids`: Properly handle nil `member_identity_ids` on read ([#1356](https://github.com/hashicorp/terraform-provider-vault/pull/1356))

## 3.3.0 (February 17, 2022)
FEATURES:
* Add KMIP support: new resources `vault_kmip_secret_backend`, `vault_kmip_secret_scope` and `vault_kmip_secret_role` ([#1339](https://github.com/hashicorp/terraform-provider-vault/pull/1339))

BUGS:
* `resource/kubernetes_auth_backend_config`: Ensure `disable_iss_validation` is honored in all cases ([#1315](https://github.com/hashicorp/terraform-provider-vault/pull/1315))
* `resource/database_secret_backend_connection`: Add error handling for unrecognized plugins on read ([#1325](https://github.com/hashicorp/terraform-provider-vault/pull/1325))
* `resource/kubernetes_auth_backend_config`: Prevent persistent diff for `kubernetes_ca_cert` when it is loaded by the backend ([#1337](https://github.com/hashicorp/terraform-provider-vault/pull/1337))

IMPROVEMENTS:
* `resource/token_auth_backend_role`: Add `allowed_policies_glob` and `disallowed_polices_glob` ([#1316](https://github.com/hashicorp/terraform-provider-vault/pull/1316))
* `resource/database_secret_backend_connection`: Add support for configuring the secret engine's `plugin_name` ([#1320](https://github.com/hashicorp/terraform-provider-vault/pull/1320))
* `resource/pki_secret_backend_root_sign_intermediate`: Update schema for `ca_chain` from string to a list of
  `issuing_ca` and `certificate`, add new `certificate_bundle` attribute that provides the concatenation of the
  intermediate and issuing CA certificates (PEM encoded) ([#1330](https://github.com/hashicorp/terraform-provider-vault/pull/1330))
* `resource/azure_secret_backend`: Add support for setting `use_microsoft_graph_api` ([#1335](https://github.com/hashicorp/terraform-provider-vault/pull/1335))
* `r/d/kubernetes_auth_backend_role`: Add support for setting and getting `alias_name_source` ([#1336](https://github.com/hashicorp/terraform-provider-vault/pull/1336))
* `resource/database_secret_backend_connection`: Add `username` and `password` fields to all DB Engines that support them ([#1331](https://github.com/hashicorp/terraform-provider-vault/pull/1331))
* `resource/token_auth_backend_role`: Add support for setting `allowed_entity_aliases` ([#1126](https://github.com/hashicorp/terraform-provider-vault/pull/1126))
* `resource/ad_secret_backend`:  Restore deprecated `formatter`, and `length` fields. ([#1341](https://github.com/hashicorp/terraform-provider-vault/pull/1341))
* `resource/ldap_auth_backend`: Add support for setting `case_sensitive_names` ([#1176](https://github.com/hashicorp/terraform-provider-vault/pull/1176))

## 3.2.1 (January 20, 2022)
BUGS:
* `resource/rabbitmq_secret_backend_role`: Add nil check when reading RabbitMQ role from Vault ([#1312](https://github.com/hashicorp/terraform-provider-vault/pull/1312))

## 3.2.0 (January 19, 2022)
BUGS:
* `resource/aws_secret_backend_role`: Ensure all updated fields are applied ([#1277](https://github.com/hashicorp/terraform-provider-vault/pull/1277))

IMPROVEMENTS:
* `resource/database_secret_backend_connection`: Add support for configuring Redshift databases ([#1279](https://github.com/hashicorp/terraform-provider-vault/pull/1279))
* `resource/pki_secret_backend_intermediate_cert_request`: Add support for the `ed25519` key_type ([#1278](https://github.com/hashicorp/terraform-provider-vault/pull/1278))
* `resource/rabbitmq_secret_backend_role`: Add support for `vhost_topics` ([#1246](https://github.com/hashicorp/terraform-provider-vault/pull/1246))
* `resource/vault_mount`: Add support for `audit_non_hmac_request_keys` and `audit_non_hmac_response_keys` ([#1297](https://github.com/hashicorp/terraform-provider-vault/pull/1297))
* `resource/vault_aws_secret_backend`: Add support for `username_template` ([#1292](https://github.com/hashicorp/terraform-provider-vault/pull/1292))

## 3.1.1 (December 22, 2021)
BUGS:
* Prevent new `entity` read failures when the `VAULT_TOKEN` environment variable is not set ([#1270](https://github.com/hashicorp/terraform-provider-vault/pull/1270))

## 3.1.0 (December 22, 2021)
FEATURES:
* `provider`: Add support retrying entity reads for `Client Controlled Consistency` type operations ([#1263](https://github.com/hashicorp/terraform-provider-vault/pull/1263))
* `provider`: Add support for optionally creating a batch child token via the `skip_child_token` option ([#775](https://github.com/hashicorp/terraform-provider-vault/pull/775))

IMPROVEMENTS:
* `data/policy_document`: Add support for `patch` capability for vault-1.9+. ([#1238](https://github.com/hashicorp/terraform-provider-vault/pull/1238))
* `resource/database_secret_backend_connection`: Add support for InfluxDB connections ([#1121](https://github.com/hashicorp/terraform-provider-vault/pull/1121))
* `resource/generic_secret`: Add support for deleting all version data for a KV-V2 secret ([#1254](https://github.com/hashicorp/terraform-provider-vault/pull/1254))
* `resource/database_secret_backend_connection`: Add support configuring `Contained Databases` for `mssql` ([#1259](https://github.com/hashicorp/terraform-provider-vault/pull/1259))
* `resource/vault_jwt_auth_backend`: Add `oidc_response_mode`, `oidc_response_types`, and `namespace_in_state` fields ([#1244](https://github.com/hashicorp/terraform-provider-vault/pull/1244))
* Add better error reporting whenever invalid JSON `metadata` is encountered ([#1262](https://github.com/hashicorp/terraform-provider-vault/pull/1262))
* `resource/vault_identity_entity_alias`: Add `custom_metadata` support for entity aliases ([#1235](https://github.com/hashicorp/terraform-provider-vault/pull/1235))
* `resource/approle_auth_backend_role_secret_id`: Update Vault provider to be compatible with Vault 1.9 changes ([#1242](https://github.com/hashicorp/terraform-provider-vault/pull/1242))
* `provider`: Encrypt logged HTTP secret header values ([#1250](https://github.com/hashicorp/terraform-provider-vault/pull/1250))
* `provider`: Optionally log request and response bodies ([#1251](https://github.com/hashicorp/terraform-provider-vault/pull/1251))

BUGS:
* `resource/identity_group_policies`: Fix potential `nil` panic in type conversion for API policies ([#1245](https://github.com/hashicorp/terraform-provider-vault/pull/1245))
* `resource/aws_secret_backend_role`: Fix for properly detecting changes in the JSON policy document ([#1014](https://github.com/hashicorp/terraform-provider-vault/pull/1014))

## 3.0.1 (November 23, 2021)

BUGS:
* `resource/aws_secret_backend_role`: Prevent invalid `policy_arns` from being created ([#1229](https://github.com/hashicorp/terraform-provider-vault/pull/1229))
* `resource/approle_auth_backend_secret_id`: Handle `nil` `cidr_list` introduced in [vault-1.9.0](https://github.com/hashicorp/vault/issues/13226) ([#1230](https://github.com/hashicorp/terraform-provider-vault/pull/1230))
* `resource/kubernetes_auth_backend_config`: Ensure `disable_iss_validation` is properly set in vault-1.9+ ([#1231](https://github.com/hashicorp/terraform-provider-vault/pull/1231))

## 3.0.0 (November 17, 2021)

FEATURES:
* **New Resource** `vault_raft_autopilot`: Configure Vault's [Raft Autopilot settings](https://www.vaultproject.io/api-docs/system/storage/raftautopilot) ([#1210](https://github.com/hashicorp/terraform-provider-vault/pull/1210))

IMPROVEMENTS:
* Upgrade Terraform Plugin SDK to v2
* Add support for client controlled consistency on Vault Enterprise ([#1188](https://github.com/hashicorp/terraform-provider-vault/pull/1188))
* `resource/jwt_auth_backend_role`: Add field `disable_bound_claims_parsing` to disable bound claim value parsing, which is useful when values contain commas ([#1200](https://github.com/hashicorp/terraform-provider-vault/pull/1200))
* `resource/transform_template`: Add `encode_format` and `decode_formats` fields for `Vault Enterprise` with the `Advanced Data Protection Transform Module` ([#1214](https://github.com/hashicorp/terraform-provider-vault/pull/1214))
* `data/generic_secret`: Store `lease_start_time` UTC. ([#1216](https://github.com/hashicorp/terraform-provider-vault/pull/1216))
* `resource/identity_entity_alias`: Add support for configuring `custom_metadata`. ([#1235](https://github.com/hashicorp/terraform-provider-vault/pull/1235))

BUGS:
* `data/gcp_auth_backend_role`: Report an error when attempting to access a nonexistent role. ([#1184](https://github.com/hashicorp/terraform-provider-vault/pull/1184))
* `data/generic_secret`: Ensure `lease_start_time` is stored in RFC3339 format. ([#770](https://github.com/hashicorp/terraform-provider-vault/pull/770))

## 2.24.1 (October 05, 2021)

BUGS:
* `resource/vault_raft_snapshot_agent_config`: Fix bug where cloud provider was missing and google_endpoint is returned as false instead of null ([#1173](https://github.com/hashicorp/terraform-provider-vault/pull/1173))

## 2.24.0 (September 15, 2021)

FEATURES:
* **New Database Resource**: Added support for the `snowflake-database-plugin` to `vault_database_secret_backend_connection` ([#983](https://github.com/hashicorp/terraform-provider-vault/pull/983))
* `resource/vault_raft_snapshot_agent_config`: Provision [Raft Snapshot Agent Configurations](https://www.vaultproject.io/api-docs/system/storage/raftautosnapshots) in Vault Enterprise. ([#1139](https://github.com/hashicorp/terraform-provider-vault/pull/1139))

IMPROVEMENTS:
* `resource/database_secret_backend_connection`: Add username_template to vault_database_secret_backend_connection ([#1103](https://github.com/hashicorp/terraform-provider-vault/pull/1103))
* `resource/ldap_auth_backend`: Allow the creation of `local` mounts ([#1115](https://github.com/hashicorp/terraform-provider-vault/pull/1115))
* `resource/jwt_auth_backend`: Allow the creation of `local` mounts ([#1115](https://github.com/hashicorp/terraform-provider-vault/pull/1115))
* `resource/consul_secret_backend`: Allow the creation of `local` mounts ([#1115](https://github.com/hashicorp/terraform-provider-vault/pull/1115))

BUGS:
* `resource/vault_identity_group`: Fix bug where member_entity_ids & member_group_ids were attempted to be managed on external identity groups ([#1134](https://github.com/hashicorp/terraform-provider-vault/pull/1134))

## 2.23.0 (August 18, 2021)

FEATURES:
* **New Resource** `vault_gcp_secret_static_account`: Provision Static Accounts in the [GCP Secrets Engine](https://www.vaultproject.io/docs/secrets/gcp/index.html) ([#1094](https://github.com/hashicorp/terraform-provider-vault/pull/1094))

IMPROVEMENTS:
* `resource/database_secret_backend/mysql`: Add tls_certificate_key and tls_ca options ([#1098](https://github.com/hashicorp/terraform-provider-vault/pull/1098))

BUGS:
* `resource/jwt_auth_backend`: Fixed bug where `provider_config` did not configure non-string values correctly ([#1118](https://github.com/hashicorp/terraform-provider-vault/pull/1118))
* `resource/gcp_auth_backend`: Support importing resource ([#1125](https://github.com/hashicorp/terraform-provider-vault/pull/1125))
* `resource/okta_auth_backend`: Support importing resource ([#1123](https://github.com/hashicorp/terraform-provider-vault/pull/1123))
* `resource/audit`: List audit only once during read ([#1138](https://github.com/hashicorp/terraform-provider-vault/pull/1138))
* `resource/identity_oidc_key`: Error handling for identity oidc key vault calls ([#1142](https://github.com/hashicorp/terraform-provider-vault/pull/1142))

## 2.22.1 (July 23, 2021)

BUGS:
* `resource/vault_identity_group`: Correctly handle the case of a preexisting identity group, suggest resource import in this case ([#1014](https://github.com/hashicorp/terraform-provider-vault/pull/1010))
* `resource/jwt_auth_backend`: Reverted ([#960](https://github.com/hashicorp/terraform-provider-vault/pull/960)) due to migration errors ([#1114](https://github.com/hashicorp/terraform-provider-vault/pull/1114))

## 2.22.0 (July 22, 2021)

FEATURES:
* **New Resource** `vault_quota_lease_count`: Adds ability to manage lease-count quota's (Vault Enterprise Feature) ([#948](https://github.com/hashicorp/terraform-provider-vault/pull/948))

IMPROVEMENTS:
* Remove last dependency on `github.com/terraform-providers` ([#1090](https://github.com/hashicorp/terraform-provider-vault/pull/1090))

BUGS:
* `resource/vault_identity_group`: Fix bug where metadata values are not removed if removed from file ([#1061](https://github.com/hashicorp/terraform-provider-vault/pull/1061))
* `resource/jwt_auth_backend`: Fixed bug where `provider_config` only supported string values ([#960](https://github.com/hashicorp/terraform-provider-vault/pull/960))
* `provider`: Fix inconsistent handling of `namespace` when `wrapping_ttl` was specified in any resource ([#1107](https://github.com/hashicorp/terraform-provider-vault/pull/1107))

## 2.21.0 (June 17, 2021)

FEATURES:
* `data/vault_gcp_auth_backend_role`: Added GCP auth role data source to fetch role ID ([#1011](https://github.com/hashicorp/terraform-provider-vault/pull/1011))

IMPROVEMENTS:
 * `provider/auth_login`: Supprt AWS STS signing when `method=aws` for in `auth_type` ([#1060](https://github.com/hashicorp/terraform-provider-vault/pull/1060))
 * `resource/vault_ldap_auth_backend`: Add `client_tls_cert` and `client_tls_key` options ([#1074](https://github.com/hashicorp/terraform-provider-vault/pull/1074))
 * `resource/vault_identity_entity`Added additional logging information about entity ([#987](https://github.com/hashicorp/terraform-provider-vault/pull/987))

## 2.20.0 (May 19, 2021)

IMPROVEMENTS:
* `resource/vault_azure_secret_backend`: Added support for updating the backend ([#1009](https://github.com/hashicorp/terraform-provider-vault/pull/1009))
* `resource/vault_aws_secret_backend`: Add `iam_endpoint` and `sts_endpoint` options ([#1043](https://github.com/hashicorp/terraform-provider-vault/pull/1043))

BUG FIXES:
* `resource/vault_gcp_auth_backend`: Support nested backend paths ([#1050](https://github.com/hashicorp/terraform-provider-vault/pull/1050))
* `resource/vault_kubernetes_auth_backend_role`: allow unset audience ([#1022](https://github.com/hashicorp/terraform-provider-vault/pull/1022))
* `resource/vault_identity_entity`: Fix bug where values are not removed if removed from file ([#1054](https://github.com/hashicorp/terraform-provider-vault/pull/1054))

## 2.19.1 (April 21, 2021)

SECURITY:
* `resource/vault_gcp_auth_backend_role`: Fixed typo in `bound_labels` parameter name causing no values to be applied to created roles [CVE-2021-30476](https://cve.mitre.org/cgi-bin/cvename.cgi?name=CVE-2021-30476) ([#1028](https://github.com/hashicorp/terraform-provider-vault/pull/1028))

## 2.19.0 (March 17, 2021)

FEATURES:
* **New Resource**: `terraform_cloud_secret` resources ([#959](https://github.com/hashicorp/terraform-provider-vault/pull/959))

IMPROVEMENTS:
* `resource/pki_secret_backend`: Support allowed_domains_template option for vault_pki_secret_backend_role ([#869](https://github.com/hashicorp/terraform-provider-vault/pull/869))

BUG FIXES:
* `resource/vault_identity_group`: Don't send `name` parameter unless specified ([#1002](https://github.com/hashicorp/terraform-provider-vault/pull/1002))

## 2.18.0 (January 21, 2021)

FEATURES:
* **New Resource**: `vault_password_policy` resource ([#927](https://github.com/hashicorp/terraform-provider-vault/pull/927))

IMPROVEMENTS:
* `resource/vault_consul_secret_backend`: Extend consul secret engine definition to cover all vault parameters ([#910](https://github.com/hashicorp/terraform-provider-vault/pull/910))
* `resource/vault_jwt_auth_backend`: Added support for `provider_config` ([#943](https://github.com/hashicorp/terraform-provider-vault/pull/943))

## 2.17.0 (December 15, 2020)

FEATURES:
* **New Data Source**: `vault_nomad_access_token` data source ([#923](https://github.com/hashicorp/terraform-provider-vault/pull/923))
* **New Resource**: `vault_nomad_secret_backend` resource ([#923](https://github.com/hashicorp/terraform-provider-vault/pull/923))
* **New Resource**: `vault_nomad_secret_role` resource ([#923](https://github.com/hashicorp/terraform-provider-vault/pull/923))

IMPROVEMENTS:
* `resource/vault_audit`: added support for local mount to prevent replicating the audit backend ([#915](https://github.com/terraform-providers/terraform-provider-vault/pull/915))
* `resource/jwt_auth_backend_role`: Added support for using globs in matching bound_claims ([#877](https://github.com/hashicorp/terraform-provider-vault/pull/877))
* `resource/vault_aws_auth_backend_client`: Added `sts_region` parameter ([#931](https://github.com/hashicorp/terraform-provider-vault/pull/931))
* `resource/vault_azure_secret_backend_role`: Added support for `azure_groups` ([#891](https://github.com/hashicorp/terraform-provider-vault/pull/891))
* `resource/vault_identity_oidc_role`: `client_id` parameter can optionally be configured ([#815](https://github.com/terraform-providers/terraform-provider-vault/pull/815))

BUG FIXES:

* `resource/vault_identity_entity`: Fixed nil pointer exception ([#899](https://github.com/terraform-providers/terraform-provider-vault/pull/899))
* `resource/vault_mount`: Fixed bug where mount was deleted when description was changed ([#929](https://github.com/hashicorp/terraform-provider-vault/pull/929))

## 2.16.0 (November 19, 2020)

FEATURES:
* **New Data Source**: `vault_ad_access_credentials` data source ([#902](https://github.com/terraform-providers/terraform-provider-vault/pull/902))
* **New Resource**: `vault_ad_secret_backend` resource ([#902](https://github.com/terraform-providers/terraform-provider-vault/pull/902))
* **New Resource**: `vault_ad_secret_role` resource ([#902](https://github.com/terraform-providers/terraform-provider-vault/pull/902))
* **New Resource**: `vault_ad_secret_library` resource ([#902](https://github.com/terraform-providers/terraform-provider-vault/pull/902))

IMPROVEMENTS:

* `resource/vault_gcp_auth_backend`: added support for local mount to prevent replicating the secret engine ([#861](https://github.com/terraform-providers/terraform-provider-vault/pull/861))
* `data.vault_aws_access_credentials`: Add optional ttl parameter to data source ([#878](https://github.com/terraform-providers/terraform-provider-vault/pull/878))

BUG FIXES:

* `resource/vault_jwt_auth_backend`: Fix possible reoccuring diff when using `oidc_client_secret` ([#803](https://github.com/terraform-providers/terraform-provider-vault/pull/803))

## 2.15.0 (October 21, 2020)

FEATURES:

* **New Data Source**: `vault_transit_decrypt` data source ([#872](https://github.com/terraform-providers/terraform-provider-vault/pull/872)).
* **New Data Source**: `vault_transit_encrypt` data source ([#872](https://github.com/terraform-providers/terraform-provider-vault/pull/872)).

IMPROVEMENTS:

* `resource/vault_gcp_secret_backend`: added support for `local` mount to prevent replicating the secret engine ([#855](https://github.com/terraform-providers/terraform-provider-vault/pull/855))
* `resource/vault_ssh_secret_backend_role`: added support for new `allowed_users_template` argument([#875](https://github.com/terraform-providers/terraform-provider-vault/pull/875))
* `resource/vault_ssh_secret_backend_role`: added support for new `algorithm_signer` argument([#809](https://github.com/terraform-providers/terraform-provider-vault/pull/809))
* `resource/vault_kubernetes_auth_backend_config`: Add `disable_iss_validation` and `disable_local_ca_jwt` config parameters to k8s auth backend ([#870](https://github.com/terraform-providers/terraform-provider-vault/pull/870))
* `data/vault_kubernetes_auth_backend_config`: Add `disable_iss_validation` and `disable_local_ca_jwt` config parameters to k8s auth backend ([#870](https://github.com/terraform-providers/terraform-provider-vault/pull/870))

## 2.14.0 (September 15, 2020)
FEATURES:

* **New Resource:** `vault_quota_rate_limit` resource to manage resource quota limit ([#825](https://github.com/terraform-providers/terraform-provider-vault/pull/825)).

BUG FIXES:


* `resource/vault_aws_secret_backend_role`: fix AWS Secrets Engine Role resource to allow only IAM Groups ([#862](https://github.com/terraform-providers/terraform-provider-vault/pull/862))
* `resource/vault_ssh_secret_backend_ca`: detect misconfigured resource and remove from state ([#856](https://github.com/terraform-providers/terraform-provider-vault/pull/856))

## 2.13.0 (August 27, 2020)

IMPROVEMENTS:

* `resource/transit_secret_backend_key`: add supported by Vault type of algorithm rsa-3072 ([#773](https://github.com/terraform-providers/terraform-provider-vault/pull/773))
* `data.vault_generic_secret`: Mark `data` and `data_json` as `Sensitive` ([#844](https://github.com/terraform-providers/terraform-provider-vault/pull/844))
* Add `iam_groups` to `vault_aws_secret_backend_role` ([#826](https://github.com/terraform-providers/terraform-provider-vault/pull/826))
* Add support for `uri_sans` parameter for resource `vault_pki_secret_backend_cert` ([#759](https://github.com/terraform-providers/terraform-provider-vault/pull/759))

BUG FIXES:

* `data/vault_generic_secret`: Fix perpetual diff when using Terraform v0.13.0  ([#849](https://github.com/terraform-providers/terraform-provider-vault/pull/849))
* `data.vault_aws_access_credentials`: Re-add support for passing region information stored in Vault backend to AWS Config ([#841](https://github.com/terraform-providers/terraform-provider-vault/pull/841))

## 2.12.2 (July 31, 2020)

BUG FIXES:

* `data.vault_aws_access_credentials`: Revert [#832](https://github.com/terraform-providers/terraform-provider-vault/pull/832), which inadvertently introduced issues when the token policy did not have the required permissions to read the root configuration. ([#837](https://github.com/terraform-providers/terraform-provider-vault/pull/837))

## 2.12.1 (July 30, 2020)

BUG FIXES:

* `data.vault_aws_access_credentials`: Add support for passing region information stored in Vault backend to AWS Config ([#832](https://github.com/terraform-providers/terraform-provider-vault/pull/832))

## 2.12.0 (July 20, 2020)
FEATURES:

* **New Resource:** `vault_identity_group_member_entity_ids` ([#724](https://github.com/terraform-providers/terraform-provider-vault/pull/724)).
* **New Resource:** `vault_transform_alphabet` ([#783](https://github.com/terraform-providers/terraform-provider-vault/pull/783)).
* **New Resource:** `vault_transform_role` ([#783](https://github.com/terraform-providers/terraform-provider-vault/pull/783)).
* **New Resource:** `vault_transform_template` ([#783](https://github.com/terraform-providers/terraform-provider-vault/pull/783)).
* **New Resource:** `vault_transform_transformation` ([#783](https://github.com/terraform-providers/terraform-provider-vault/pull/783)).
* **New Data Source**: `vault_transform_encode` data source ([#783](https://github.com/terraform-providers/terraform-provider-vault/pull/783)).
* **New Data Source**: `vault_transform_decode` data source ([#783](https://github.com/terraform-providers/terraform-provider-vault/pull/783)).

IMPROVEMENTS:

* resource/vault_mount: Adds support for the `external_entropy_access` field ([#792](https://github.com/terraform-providers/terraform-provider-vault/pull/792)).
* resource/vault_jwt_auth_backend: enable existing JWT Auth backends to be imported ([#806](https://github.com/terraform-providers/terraform-provider-vault/pull/806)).
* resource/vault_jwt_auth_backend: store `type` and `tune` information in state ([#806](https://github.com/terraform-providers/terraform-provider-vault/pull/806)).

## 2.11.0 (May 21, 2020)

IMPROVEMENTS:

* Add `headers` provider configuration setting to allow setting HTTP headers for all requests to the Vault server ([#730](https://github.com/terraform-providers/terraform-provider-vault/pull/730)).

BUG FIXES:

* `vault_jwt_auth_backend`: Fix plan error when `oidc_discovery_url`, `jwks_url`, or `jwt_validation_pubkeys` is set to a value that is not known until apply time ([#753](https://github.com/terraform-providers/terraform-provider-vault/pull/753)).
* `vault_pki_secret_backend_root_cert`, `vault_pki_secret_backend_root_sign_intermediate`, and `vault_pki_secret_backend_sign`: Fix `serial` field ([#761](https://github.com/terraform-providers/terraform-provider-vault/pull/761)).
* `vault_token`: Avoid panic when `vault_token` is gone from the server ([#740](https://github.com/terraform-providers/terraform-provider-vault/pull/740)).
* `vault_approle_auth_backend_role`: Fix perpetual diff when `policies` and `period` are updated to be `token_policies` and `token_period` ([#744](https://github.com/terraform-providers/terraform-provider-vault/pull/744)).
* `vault_jwt_auth_backend_role`: Fix crash when `bound_audiences` is empty ([#763](https://github.com/terraform-providers/terraform-provider-vault/pull/763)).
* `vault_identity_group`: Fix removal of `policies`, `member_group_ids`, and `member_entity_ids` ([#766](https://github.com/terraform-providers/terraform-provider-vault/pull/766)).

## 2.10.0 (April 03, 2020)

FEATURES:

* Add `vault_azure_access_credentials` data source that retries creds before returning them ([#713](https://github.com/terraform-providers/terraform-provider-vault/pull/713)).
* To `vault_database_secret_backend_connection`, add support for the `elasticsearch-database-plugin` ([#704](https://github.com/terraform-providers/terraform-provider-vault/pull/704)).

IMPROVEMENTS:

* Add `add_address_to_env` argument to set the value of the provider's address argument as the VAULT_ADDR environment variable in the Terraform process, enabling VAULT_ADDR external token helpers to work with this provider ([#651](https://github.com/terraform-providers/terraform-provider-vault/pull/651)).
* Provide the ability to encrypt generated tokens using Keybase when using `/auth/token/create`, `/auth/token/create-orphan`, or `/auth/token/create/{role_name}` ([#686](https://github.com/terraform-providers/terraform-provider-vault/pull/686)).

BUG FIXES:

* In `vault_aws_auth_backend_role`, allow `role_arns` and `policy_arns` to be used together ([#710](https://github.com/terraform-providers/terraform-provider-vault/pull/710)).

## 2.9.0 (March 13, 2020)

FEATURES:

* Add `vault_alicloud_auth_backend_role` resource ([#673](https://github.com/terraform-providers/terraform-provider-vault/pull/673)).

IMPROVEMENTS:

* Allow `/` character in the group_name field of the `okta_auth_backend_group` resource ([#687](https://github.com/terraform-providers/terraform-provider-vault/pull/687)).
* Support `not_before_duration` property in `pki_secret_backend_role` ([#698](https://github.com/terraform-providers/terraform-provider-vault/pull/698)).

BUG FIXES:

* Fix `vault_cert_auth_backend_role` deletion ([#690](https://github.com/terraform-providers/terraform-provider-vault/pull/690)).
* Fix `use_token_groups` changes not being applied properly in `vault_ldap_auth_backend` resource ([#674](https://github.com/terraform-providers/terraform-provider-vault/pull/674)).

## 2.8.0 (February 05, 2020)

IMPROVEMENTS:

* Adds ability to choose a specific AWS ARN in vault_aws_access_credentials when a Vault role has multiple ARNs configured ([#661](https://github.com/terraform-providers/terraform-provider-vault/pull/661)).
* Updates to Go 1.13 ([#642](https://github.com/terraform-providers/terraform-provider-vault/pull/642)).
* Adds doc on multiple namespace support ([#654](https://github.com/terraform-providers/terraform-provider-vault/pull/654)).
* Sorts `vault_policy_document` data source allowed/denied parameters by key name ([#656](https://github.com/terraform-providers/terraform-provider-vault/pull/656)).
* Adds support to `vault_auth_backend` for common backend tune parameters. Also allows updating Max TTL, Default TTL and Visibility Listing tuning settings on `vault_auth_backend` without forcing a new resource ([#650](https://github.com/terraform-providers/terraform-provider-vault/pull/650)).

BUG FIXES:

* Fix panic when reading unconfigured PKI mount URLs ([#641](https://github.com/terraform-providers/terraform-provider-vault/pull/641)).
* Update JWT bound_audiences to be optional ([649](https://github.com/terraform-providers/terraform-provider-vault/pull/649)).
* Solves permanent diff with the Mongo database connection URL ([#659](https://github.com/terraform-providers/terraform-provider-vault/pull/659) and [#662](https://github.com/terraform-providers/terraform-provider-vault/pull/662)).
* Fixes an issue where the "vault_ldap_auth_backend_user" resource did not respect an empty `groups` value ([#655](https://github.com/terraform-providers/terraform-provider-vault/pull/655)).

## 2.7.1 (January 03, 2020)

BUG FIXES:

* For the `/gcp/config` endpoint, fixes issue where credentials weren't being updated when changed ([#635](https://github.com/terraform-providers/terraform-provider-vault/pull/635)).
* For the `/aws/config/root` endpoint, no longer requires `access_key` or `secret_key` ([#634](https://github.com/terraform-providers/terraform-provider-vault/pull/634)).

## 2.7.0 (December 06, 2019)

FEATURES:

* For the `/sys/auth` endpoint, adds a new data source ([#606](https://github.com/terraform-providers/terraform-provider-vault/pull/606)).

IMPROVEMENTS:

* For the Vault child token created for Terraform to use during a run, adds a `token_name` field for easier identification in Vault ([#594](https://github.com/terraform-providers/terraform-provider-vault/pull/594)).
* For the `/ssh/roles/{role}` endpoint, adds support for `allowed_user_key_lengths` ([#605](https://github.com/terraform-providers/terraform-provider-vault/pull/605)).
* For the `/sys/mounts/{path}` endpoint, adds support for `seal_wrap` ([#616](https://github.com/terraform-providers/terraform-provider-vault/pull/616)).
* For the `/auth/kubernetes/config` endpoints, adds support for `issuer` ([#601](https://github.com/terraform-providers/terraform-provider-vault/pull/601)).
* For the `/auth/kubernetes/role/{name}` endpoints, adds support for `audience` ([#601](https://github.com/terraform-providers/terraform-provider-vault/pull/601)).

BUG FIXES:

* For the `/identity/entity-alias` endpoint, fixes updates to the `name` field ([#610](https://github.com/terraform-providers/terraform-provider-vault/pull/610)).

## 2.6.0 (November 08, 2019)

FEATURES:

* Adds a resource for the `/database/static-roles/{name}` endpoint ([#577](https://github.com/terraform-providers/terraform-provider-vault/pull/577)).
* Adds a resource for the `/identity/lookup/entity` endpoint ([#587](https://github.com/terraform-providers/terraform-provider-vault/pull/587)).

IMPROVEMENTS:

* Improved deprecation notices for Vault 1.2 token.* fields ([#565](https://github.com/terraform-providers/terraform-provider-vault/pull/565)).
* Adds new JWT Auth role fields introduced with Vault 1.2 ([#566](https://github.com/terraform-providers/terraform-provider-vault/pull/566)).
* Eliminates the need to add an outer delay while waiting for AWS creds to propagate ([#571](https://github.com/terraform-providers/terraform-provider-vault/pull/571)).
* For the `/consul/roles/{name}` endpoint, adds support for `ttl`, `max_ttl`, `token_type`, and `local` fields ([#581](https://github.com/terraform-providers/terraform-provider-vault/pull/581)).
* For the `/sys/namespaces/{path}` endpoint, uses the `path` for the namespace ID to allow imports ([#570](https://github.com/terraform-providers/terraform-provider-vault/pull/570)).

BUG FIXES:

* Fix panic when trying to write an entity alias that already exists ([#573](https://github.com/terraform-providers/terraform-provider-vault/pull/573)).

## 2.5.0 (October 17, 2019)

IMPROVEMENTS:

* Migrates to using the standalone Terraform plugin SDK ([#558](https://github.com/terraform-providers/terraform-provider-vault/pull/558)).

## 2.4.0 (October 11, 2019)

FEATURES:

* Adds support for alternative auth methods using a method-agnostic implementation ([#552](https://github.com/terraform-providers/terraform-provider-vault/pull/552)).
* Adds a resource for the "/consul/roles/{name}" endpoint ([#480](https://github.com/terraform-providers/terraform-provider-vault/pull/480)).
* Adds a resource for the "/pki/config/crl" endpoint ([#506](https://github.com/terraform-providers/terraform-provider-vault/pull/506)).

IMPROVEMENTS:

* Adds support for Vault 1.2+ token fields to LDAP auth ([#553](https://github.com/terraform-providers/terraform-provider-vault/pull/553))
* Adds support for configuring the Transit cache ([#548](https://github.com/terraform-providers/terraform-provider-vault/pull/548))
* Adds support for updates to the identity group alias field ([#536](https://github.com/terraform-providers/terraform-provider-vault/pull/536)).
* Adds support for reading the AWS access key and region from the AWS client config ([#539](https://github.com/terraform-providers/terraform-provider-vault/pull/539)).
* In AWS auth, only updates the access key and secret if they've changed ([#540](https://github.com/terraform-providers/terraform-provider-vault/pull/540)).
* Adds support for `"root_rotation_statements"` in the database secret engine's connection params ([#530](https://github.com/terraform-providers/terraform-provider-vault/pull/530)).
* Adds support for `token_type` and `allowed_response_headers` in Github and JWT auth backends ([#556](https://github.com/terraform-providers/terraform-provider-vault/pull/556))

BUG FIXES:

* Fixes incorrect handling of user and team policies in the Github auth backend ([#543](https://github.com/terraform-providers/terraform-provider-vault/pull/543)).

## 2.3.0 (September 06, 2019)

IMPROVEMENTS:

* Adds support for importing roles in "vault_gcp_auth_backend_role" ([#517](https://github.com/terraform-providers/terraform-provider-vault/pull/517)).
* Adds support for importing groups in "vault_okta_auth_backend_group" ([#514](https://github.com/terraform-providers/terraform-provider-vault/pull/514)).
* Adds JWKS configuration options to "vault_jwt_auth_backend" ([#483](https://github.com/terraform-providers/terraform-provider-vault/pull/483)).
* Adds support for response wrapping to "vault_approle_auth_backend_role_secret_id" ([#518](https://github.com/terraform-providers/terraform-provider-vault/pull/518)).

BUG FIXES:

* Fixes an issue where using mount type "kv-v2" in "vault_mount" would continuously recreate the resource ([#515](https://github.com/terraform-providers/terraform-provider-vault/pull/515)).
* Fixes an issue where the "vault_token" resource would try to renew the access token instead of the resource token ([#423](https://github.com/terraform-providers/terraform-provider-vault/pull/423)).
* In the "vault_gcp_auth_backend", marks "credentials" as optional rather than required ([#509](https://github.com/terraform-providers/terraform-provider-vault/pull/509)).
* Fixes an issue where "vault_pki_secret_backend_config_urls" was forming an invalid URL for updating ([#512](https://github.com/terraform-providers/terraform-provider-vault/pull/512)).


## 2.2.0 (August 09, 2019)

FEATURES:

* Adds a datasource for the "/identity/lookup/entity" and "/identity/lookup/group" endpoints ([#494](https://github.com/terraform-providers/terraform-provider-vault/pull/494)).
* Adds a resource for the "/azure/roles/{name}" endpoint ([#493](https://github.com/terraform-providers/terraform-provider-vault/pull/493)).
* Adds a resource for the "/identity/oidc/config", "/identity/oidc/key/{name}", "/identity/oidc/key/{key_name}", and "/identity/oidc/role/{name}" endpoints ([#488](https://github.com/terraform-providers/terraform-provider-vault/pull/488)).
* Adds a resource for the "/transit/keys/{name}" endpoint ([#477](https://github.com/terraform-providers/terraform-provider-vault/pull/477)).
* Adds a resource for the "/sys/mfa/method/duo/{name}" endpoint ([#443](https://github.com/terraform-providers/terraform-provider-vault/pull/443)).
* Adds a resource for the "/azure/config" endpoint ([#481](https://github.com/terraform-providers/terraform-provider-vault/pull/481)).

IMPROVEMENTS:

* Adds a lock to prevent races in identity group resources ([#492](https://github.com/terraform-providers/terraform-provider-vault/pull/492) and [#495](https://github.com/terraform-providers/terraform-provider-vault/pull/495)).
* Adds support for new common token fields on roles that were introduced in Vault 1.2.0 ([#478](https://github.com/terraform-providers/terraform-provider-vault/pull/478) and [#487](https://github.com/terraform-providers/terraform-provider-vault/pull/487)).
* Adds the ability to run a coverage report to learn what Vault OpenAPI endpoints are and aren't supported ([#466](https://github.com/terraform-providers/terraform-provider-vault/pull/466)).
* Exposes the "local" flag on the `vault_mount` resource ([#462](https://github.com/terraform-providers/terraform-provider-vault/pull/462)).

BUG FIXES:

* `resource/aws_auth_backend_client`: Backend supports nested paths [#461]
* Adds "ForceNew" to the "groupname" parameter on the LDAP auth groups endpoint so if there's a change, the old group is deleted ([#465](https://github.com/terraform-providers/terraform-provider-vault/pull/465)).
* Fixes issue with a permanent diff in `vault_gcp_secret_roleset` ([#476](https://github.com/terraform-providers/terraform-provider-vault/pull/476)).

## 2.1.0 (July 05, 2019)

IMPROVEMENTS:

* For `aws_secret_backend_role`, adds support for `default_sts_ttl` and `max_sts_ttl` ([#444](https://github.com/terraform-providers/terraform-provider-vault/pull/444)).

BUG FIXES:

* Fixes ordering issues with `aws_auth_backend_role` and `aws_auth_backend_role_tags` ([#439](https://github.com/terraform-providers/terraform-provider-vault/pull/439)).
* Supports providing lists for `bound_claims` ([#455](https://github.com/terraform-providers/terraform-provider-vault/pull/455)).
* Resolves issue with persistent diffs on `vault_generic_secret` ([#456](https://github.com/terraform-providers/terraform-provider-vault/pull/456)).

## 2.0.0 (June 19, 2019)

FEATURES:

* Adds support for using the Vault provider with Terraform 0.12. See the [upgrade guide](https://www.terraform.io/docs/providers/vault/version_2_upgrade.html) ([#446](https://github.com/terraform-providers/terraform-provider-vault/issues/446))

BACKWARDS INCOMPATIBILITIES/NOTES:

* `all`: deprecated fields are now removed ([#446](https://github.com/terraform-providers/terraform-provider-vault/issues/446))
* `auth_backend`: the `path` field and `id` now no longer have a trailing slash ([#446](https://github.com/terraform-providers/terraform-provider-vault/issues/446))
* `database_secret_backend_role`: the `_statements` fields are now a list, not strings ([#446](https://github.com/terraform-providers/terraform-provider-vault/issues/446))
* `pki_secret_backend_config_urls`: the certificate fields are now lists, not strings ([#446](https://github.com/terraform-providers/terraform-provider-vault/issues/446))
* `pki_secret_backend_role`: the certificate fields are now lists, not strings ([#446](https://github.com/terraform-providers/terraform-provider-vault/issues/446))
* `pki_secret_backend_sign`: the `ca_chain` field is now a list, not a string ([#446](https://github.com/terraform-providers/terraform-provider-vault/issues/446))
* `rabbitmq_secret_backend_role`: the `vhosts` field is now a `vhost` block ([#446](https://github.com/terraform-providers/terraform-provider-vault/issues/446))

IMPROVEMENTS:

* `azure_auth_backend_role`: `client_secret` will now be set in state ([#446](https://github.com/terraform-providers/terraform-provider-vault/issues/446))

BUG FIXES:

* `namespace`: namespaces will now be removed from state instead of erroring when they're not found ([#446](https://github.com/terraform-providers/terraform-provider-vault/issues/446))


## 1.9.0 (June 12, 2019)

IMPROVEMENTS:

* Adds support for `role_arns` on `aws_secret_backend_role`([#407](https://github.com/terraform-providers/terraform-provider-vault/pull/407)).
* Updates the vendored version of Vault to 1.1.2 so features introduced since then can be added ([#413](https://github.com/terraform-providers/terraform-provider-vault/pull/413)).
* Implements `accessor` attribute on the Okta auth backend ([#420](https://github.com/terraform-providers/terraform-provider-vault/pull/420)).
* Allows the Vault token to be read from the environment ([#434](https://github.com/terraform-providers/terraform-provider-vault/pull/434)).
* Supports `project_id` and `bound_projects` in the GCP auth backend's roles ([#411](https://github.com/terraform-providers/terraform-provider-vault/pull/411)).

BUG FIXES:

* Fixes a case on `vault_aws_auth_backend_role` where `resolve_aws_unique_ids` could not be updated from `true` to `false` without recreating the resource ([#382](https://github.com/terraform-providers/terraform-provider-vault/pull/382)).
* Removes default TTL's from the GCP secret backend resource, letting them instead be set by Vault ([#426](https://github.com/terraform-providers/terraform-provider-vault/pull/426)).

## 1.8.0 (May 07, 2019)

FEATURES:

* Adds OIDC support to the JWT auth backend ([#398](https://github.com/terraform-providers/terraform-provider-vault/pull/398)).
* **New Resource**: Adds a `vault_pki_secret_backend_config_urls` resource ([#399](https://github.com/terraform-providers/terraform-provider-vault/pull/399)).

IMPROVEMENTS:

* Adds support for automatically renewing certificates in the PKI certs backend ([#386](https://github.com/terraform-providers/terraform-provider-vault/pull/386)).
* Adds support for `uri_sans` in the PKI secret backend ([#373](https://github.com/terraform-providers/terraform-provider-vault/pull/373)).
* Allows a user to delete all policies in the AWS auth role resource ([#395](https://github.com/terraform-providers/terraform-provider-vault/pull/395)).

BUG FIXES:

* Fixes the ability to handle JWT roles that lack policies ([#389](https://github.com/terraform-providers/terraform-provider-vault/pull/389)).
* Allows `vault_ldap_auth` resources to be imported ([#387](https://github.com/terraform-providers/terraform-provider-vault/pull/387)).
* Fixes issue with trailing slashes for the Vault namespaces resource ([#391](https://github.com/terraform-providers/terraform-provider-vault/pull/391)).
* Fixes a bug with namespaces where the path was being overwritten ([#396](https://github.com/terraform-providers/terraform-provider-vault/pull/396)).

## 1.7.0 (April 03, 2019)

FEATURES:

* **New Resource**: Adds a "Flexible Generic Secret" resource so it can be used to consume Vault APIs that don't yet have a resource ([#244](https://github.com/terraform-providers/terraform-provider-vault/pull/244)).
* **New Resource**: Adds a token resource ([#337](https://github.com/terraform-providers/terraform-provider-vault/pull/337)).
* **New Resource**: Adds a GCP secret roleset resource ([#312](https://github.com/terraform-providers/terraform-provider-vault/pull/312)).
* **New Resource**: Adds a `vault_identity_group_policies` resource ([#321](https://github.com/terraform-providers/terraform-provider-vault/pull/321)).

IMPROVEMENTS:

* For the LDAP auth method, adds support for the `use_token_groups` field ([#367](https://github.com/terraform-providers/terraform-provider-vault/pull/367)).
* Adds the ability to set `max_retries` on the Vault client ([#355](https://github.com/terraform-providers/terraform-provider-vault/pull/355)).
* For the Github auth method, adds support for the `accessor` field ([#350](https://github.com/terraform-providers/terraform-provider-vault/pull/350)).
* For the generic secrets resource, adds support for a `data` field ([#330](https://github.com/terraform-providers/terraform-provider-vault/pull/330)).
* For the JWT auth backend, adds support for a `groups_claim_delimiter_pattern` on roles ([#296](https://github.com/terraform-providers/terraform-provider-vault/pull/296)).
* For the JWT auth backend, adds a `role_type` field ([#317](https://github.com/terraform-providers/terraform-provider-vault/pull/317)).
* For the JWT auth backend, adds a `jwt_supported_algs` field ([#345](https://github.com/terraform-providers/terraform-provider-vault/pull/345)).

BUG FIXES:

* Fixes TTL parsing on PKI certificate creation ([#314](https://github.com/terraform-providers/terraform-provider-vault/pull/314)).
* Fixes ability to update the `data` field on database secrets engine connections ([#340](https://github.com/terraform-providers/terraform-provider-vault/pull/340)).
* Unmarks `policy_document` and `policy_arns` from being in conflict with each other ([#344](https://github.com/terraform-providers/terraform-provider-vault/pull/344)).

## 1.6.0 (March 06, 2019)

FEATURES:

* Adds compatibility with Vault 1.0 ([#292](https://github.com/terraform-providers/terraform-provider-vault/pull/292)).
* **New Resource**: Supports the SSH secrets engine role endpoint ([#285](https://github.com/terraform-providers/terraform-provider-vault/pull/285), [#303](https://github.com/terraform-providers/terraform-provider-vault/pull/303), and [#331](https://github.com/terraform-providers/terraform-provider-vault/pull/331)).
* **New Data Source**: Adds a `vault_policy_document` data source ([#283](https://github.com/terraform-providers/terraform-provider-vault/pull/283)).
* **New Resource**: Adds a namespace resource ([#338](https://github.com/terraform-providers/terraform-provider-vault/pull/338)).

IMPROVEMENTS:

* Adds [a guide for how to contribute](https://github.com/terraform-providers/terraform-provider-vault/blob/master/.github/CONTRIBUTING.md) in the least iterations possible.
* For the TLS Certificates auth method, adds support for the following role fields: `allowed_common_names`, `allowed_dns_sans`, `allowed_email_sans`, `allowed_uri_sans`, and `allowed_organization_units` ([#282](https://github.com/terraform-providers/terraform-provider-vault/pull/282)).
* For the GCP auth method, adds support for the following role fields: `add_group_aliases`, `max_jwt_exp`, and `allow_gce_inference` ([#308](https://github.com/terraform-providers/terraform-provider-vault/pull/308) and [#318](https://github.com/terraform-providers/terraform-provider-vault/pull/318)).
* For the Kubernetes auth method, adds support for `bound_cidrs` ([#305](https://github.com/terraform-providers/terraform-provider-vault/pull/305)).
* For `vault_identity_group`, fixes issue with `policies` not being updated properly ([#301](https://github.com/terraform-providers/terraform-provider-vault/pull/301)).
* For the AWS secret engine, updates to the current role fields ([#323](https://github.com/terraform-providers/terraform-provider-vault/pull/323)).

BUG FIXES:

* Marks the `token_reviewer_jwt` sensitive ([#282](https://github.com/terraform-providers/terraform-provider-vault/pull/282)).
* Fixes an issue where boolean parameters were not set when the value was false in the AWS role resource ([#302](https://github.com/terraform-providers/terraform-provider-vault/pull/302)).
* Guards for a nil CA chain in `resource_pki_secret_backend_cert` ([#310](https://github.com/terraform-providers/terraform-provider-vault/pull/310)).

## 1.5.0 (January 30, 2019)

FEATURES:

* Adds support for namespaces ([#262](https://github.com/terraform-providers/terraform-provider-vault/pull/262/files))
* Adds support for EGP and RGP, a.k.a. Sentinel ([#264](https://github.com/terraform-providers/terraform-provider-vault/pull/264))
* **New Resource**: Supports the PKI secrets backend ([#158](https://github.com/terraform-providers/terraform-provider-vault/pull/158))
* **New Resource**: Supports identity entities and entity aliases ([#247](https://github.com/terraform-providers/terraform-provider-vault/pull/247) and [#287](https://github.com/terraform-providers/terraform-provider-vault/pull/287))
* **New Resource**: Supports Github auth backend ([#255](https://github.com/terraform-providers/terraform-provider-vault/pull/255))
* **New Resource**: Supports Azure auth backend ([#275](https://github.com/terraform-providers/terraform-provider-vault/pull/275))
* **New Resource**: Supports JWT auth backend ([#272](https://github.com/terraform-providers/terraform-provider-vault/pull/272))

BUG FIXES:

* Fixes a panic related to `max_connection_lifetime` parameters in the database secrets backends ([#250](https://github.com/terraform-providers/terraform-provider-vault/pull/250))
* Fixes issue where the `role_name` on `token_auth_backend_role` would not be updated ([#279](https://github.com/terraform-providers/terraform-provider-vault/pull/279))
* Fixes wrong response data from `gcp_auth_backend_role` ([#243](https://github.com/terraform-providers/terraform-provider-vault/pull/243))

## 1.4.1 (December 14, 2018)

BUG FIXES:

* Fixes an issue with database resources where db statements were overwritten when not provided ([#260](https://github.com/terraform-providers/terraform-provider-vault/pull/260))

## 1.4.0 (December 11, 2018)

FEATURES:

* **New Resource**: `vault_gcp_auth_backend` ([#198](https://github.com/terraform-providers/terraform-provider-vault/pull/198))
* **New Resource**: `vault_identity_group` ([#220](https://github.com/terraform-providers/terraform-provider-vault/pull/220))
* **New Resource**: `vault_identity_group_alias` ([#220](https://github.com/terraform-providers/terraform-provider-vault/pull/220))

IMPROVEMENTS:

* Makes `gcp_secret_backend` credentials optional ([#239](https://github.com/terraform-providers/terraform-provider-vault/pull/239))
* Adds more configuration parameters for `auth_backend` ([#245](https://github.com/terraform-providers/terraform-provider-vault/pull/245))

BUG FIXES:

* Fixes issue with `vault_database_secret_backend_connection` always updating the connection URL ([#217](https://github.com/terraform-providers/terraform-provider-vault/pull/217))

## 1.3.1 (November 06, 2018)

BUG FIXES:

* Solves issue where the incorrect KV store was selected for older Vault versions as described in [#229](https://github.com/terraform-providers/terraform-provider-vault/issues/229).

## 1.3.0 (November 05, 2018)

FEATURES:

* **New Resource**: Supports KV V2 ([#156](https://github.com/terraform-providers/terraform-provider-vault/pull/156))
* **New Resource**: `vault_gcp_secret_backend` ([#212](https://github.com/terraform-providers/terraform-provider-vault/pull/212))
* **New Resource**: `vault_aws_auth_backend_roletag_blacklist` ([#27](https://github.com/terraform-providers/terraform-provider-vault/pull/27))
* **New Resources**: `vault_rabbitmq_secret_backend` and `vault_rabbitmq_secret_backend_role` ([#216](https://github.com/terraform-providers/terraform-provider-vault/pull/216))

IMPROVEMENTS:

* Adds `bound_zones`, `bound_regions`, `bound_instance_groups`, and `bound_labels` for GCP auth roles via [#227](https://github.com/terraform-providers/terraform-provider-vault/pull/227)
* Exports the LDAP auth backend `accessor` via [#195](https://github.com/terraform-providers/terraform-provider-vault/pull/195)
* Allows for templated database backends via [#168](https://github.com/terraform-providers/terraform-provider-vault/pull/168)

BUG FIXES:

* [#222](https://github.com/terraform-providers/terraform-provider-vault/pull/222) ensures that booleans on AWS roles default to values matchiing Vault's defaults

## 1.2.0 (October 26, 2018)

FEATURES:

* **New Resource**: `vault_jwt_auth_backend_role` ([#188](https://github.com/terraform-providers/terraform-provider-vault/pull/188))
* **New Resources**: `vault_kubernetes_auth_backend_config` and `vault_kubernetes_auth_backend_role` ([#94](https://github.com/terraform-providers/terraform-provider-vault/pull/94))
* **New Resource**: `vault_ssh_secret_backend_ca` ([#163](https://github.com/terraform-providers/terraform-provider-vault/pull/163))
* **New Feature**: Support for the Vault token helper ([#136](https://github.com/terraform-providers/terraform-provider-vault/pull/136))

IMPROVEMENTS:

* Re-adds changes to `vault_aws_auth_backend_role` from [#53](https://github.com/terraform-providers/terraform-provider-vault/pull/153)
* Adds backwards compatibility for the above via [#189](https://github.com/terraform-providers/terraform-provider-vault/pull/189)
* Adds `bound_ec2_instance_id` to `vault_aws_auth_backend_role` ([#135](https://github.com/terraform-providers/terraform-provider-vault/pull/135))
* Adds `mysql_rds`, `mysql_aurora`, and `mysql_legacy` to the MySQL backend via [#87](https://github.com/terraform-providers/terraform-provider-vault/pull/87)
* Makes audit device path optional via [#180](https://github.com/terraform-providers/terraform-provider-vault/pull/180)
* Adds the field `accessor` to `resource_auth_backend` and `resource_mount` via [#150](https://github.com/terraform-providers/terraform-provider-vault/pull/150)
* Marks `bindpass` as sensitive in the `vault_ldap_auth_backend` ([#184](https://github.com/terraform-providers/terraform-provider-vault/pull/184))


BUG FIXES:

* Fixes inablity to destroy a secret ID after consumption ([#97](https://github.com/terraform-providers/terraform-provider-vault/issues/97)) via [#148](https://github.com/terraform-providers/terraform-provider-vault/pull/148)

## 1.1.4 (September 20, 2018)

BUG FIXES:

* Reverts breaking changes to `vault_aws_auth_backend_role` introduced by ([#53](https://github.com/terraform-providers/terraform-provider-vault/pull/153))

## 1.1.3 (September 18, 2018)

FEATURES:

* **New Resource**: `vault_consul_secret_backend` ([#59](https://github.com/terraform-providers/terraform-provider-vault/pull/59))
* **New Resource**: `vault_cert_auth_backend_role` ([#123](https://github.com/terraform-providers/terraform-provider-vault/pull/123))
* **New Resource**: `vault_gcp_auth_backend_role` ([#124](https://github.com/terraform-providers/terraform-provider-vault/pull/124))
* **New Resource**: `vault_ldap_auth_backend` ([#126](https://github.com/terraform-providers/terraform-provider-vault/pull/126))
* **New Resource**: `vault_ldap_auth_backend_user` ([#126](https://github.com/terraform-providers/terraform-provider-vault/pull/126))
* **New Resource**: `vault_ldap_auth_backend_group` ([#126](https://github.com/terraform-providers/terraform-provider-vault/pull/126))

## 1.1.2 (September 14, 2018)

FEATURES:

* **New Resource**: `vault_audit` ([#81](https://github.com/terraform-providers/terraform-provider-vault/pull/81))
* **New Resource**: `vault_token_auth_backend_role` ([#80](https://github.com/terraform-providers/terraform-provider-vault/pull/80))

UPDATES:
* Update to vendoring Vault 0.11.1. Introduces some breaking changes for some back ends so update with care.

## 1.1.1 (July 23, 2018)

BUG FIXES:
* Fix panic in `vault_approle_auth_backend_role` when used with Vault 0.10 ([#103](https://github.com/terraform-providers/terraform-provider-vault/issues/103))

## 1.1.0 (April 09, 2018)

FEATURES:

* **New Resource**: `vault_okta_auth_backend` ([#8](https://github.com/terraform-providers/terraform-provider-vault/issues/8))
* **New Resource**: `vault_okta_auth_backend_group` ([#8](https://github.com/terraform-providers/terraform-provider-vault/issues/8))
* **New Resource**: `vault_okta_auth_backend_user` ([#8](https://github.com/terraform-providers/terraform-provider-vault/issues/8))
* **New Resource**: `vault_approle_auth_backend_login` ([#34](https://github.com/terraform-providers/terraform-provider-vault/issues/34))
* **New Resource**: `vault_approle_auth_backend_role_secret_id` ([#31](https://github.com/terraform-providers/terraform-provider-vault/issues/31))
* **New Resource**: `vault_database_secret_backend_connection` ([#37](https://github.com/terraform-providers/terraform-provider-vault/issues/37))

BUG FIXES:

* Fix bug in `policy_arn` parameter of `vault_aws_secret_backend_role` ([#49](https://github.com/terraform-providers/terraform-provider-vault/issues/49))
* Fix panic in `vault_generic_secret` when reading a missing secret ([#55](https://github.com/terraform-providers/terraform-provider-vault/issues/55))
* Fix bug in `vault_aws_secret_backend_role` preventing use of nested paths ([#79](https://github.com/terraform-providers/terraform-provider-vault/issues/79))
* Fix bug in `vault_aws_auth_backend_role` that failed to update the role name when it changed ([#86](https://github.com/terraform-providers/terraform-provider-vault/issues/86))

## 1.0.0 (November 16, 2017)

BACKWARDS INCOMPATIBILITIES / NOTES:
* `vault_auth_backend`'s ID has changed from the `type` to the `path` of the auth backend.
  Interpolations referring to the `.id` of a `vault_auth_backend` should be updated to use
  its `.type` property. ([#12](https://github.com/terraform-providers/terraform-provider-vault/issues/12))
* `vault_generic_secret`'s `allow_read` field is deprecated; use `disable_read` instead.
  If `disable_read` is set to false or not set, the secret will be read.
  If `disable_read` is true and `allow_read` is false or not set, the secret will not be read.
  If `disable_read` is true and `allow_read` is true, the secret will be read. ([#17](https://github.com/terraform-providers/terraform-provider-vault/issues/17))

FEATURES:
* **New Data Source**: `aws_access_credentials` ([#20](https://github.com/terraform-providers/terraform-provider-vault/issues/20))
* **New Resource**: `aws_auth_backend_cert` ([#21](https://github.com/terraform-providers/terraform-provider-vault/issues/21))
* **New Resource**: `aws_auth_backend_client` ([#19](https://github.com/terraform-providers/terraform-provider-vault/issues/19))
* **New Resource**: `aws_auth_backend_login` ([#28](https://github.com/terraform-providers/terraform-provider-vault/issues/28))
* **New Resource**: `aws_auth_backend_role` ([#24](https://github.com/terraform-providers/terraform-provider-vault/issues/24))
* **New Resource**: `aws_auth_backend_sts_role` ([#22](https://github.com/terraform-providers/terraform-provider-vault/issues/22))

IMPROVEMENTS:
* `vault_auth_backend`s are now importable. ([#12](https://github.com/terraform-providers/terraform-provider-vault/issues/12))
* `vault_policy`s are now importable ([#15](https://github.com/terraform-providers/terraform-provider-vault/issues/15))
* `vault_mount`s are now importable ([#16](https://github.com/terraform-providers/terraform-provider-vault/issues/16))
* `vault_generic_secret`s are now importable ([#17](https://github.com/terraform-providers/terraform-provider-vault/issues/17))

BUG FIXES:

## 0.1.0 (June 21, 2017)

NOTES:<|MERGE_RESOLUTION|>--- conflicted
+++ resolved
@@ -1,15 +1,13 @@
 ## Unreleased
 
-<<<<<<< HEAD
-FEATURES:
-
-* Add resource `vault_generic_secret_item` to allow a more granular management of Vault generic secrets ([#2394](https://github.com/hashicorp/terraform-provider-vault/pull/2394))
-=======
+FEATURES:
+
+* Add resource `vault_generic_secret_item` to allow a more granular management of Vault generic secrets ([#2394](https://github.com/hashicorp/terraform-provider-vault/pull/
+
 BUGS:
 
 * Do not panic on Vault PKI roles without the cn_validations field: ([#2398](https://github.com/hashicorp/terraform-provider-vault/pull/2398))
 
->>>>>>> 6af08b85
 
 ## 4.6.0 (Jan 15, 2025)
 
