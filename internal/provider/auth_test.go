// Copyright (c) HashiCorp, Inc.
// SPDX-License-Identifier: MPL-2.0

package provider

import (
	"encoding/json"
<<<<<<< HEAD
	"io/ioutil"
	"net"
=======
	"fmt"
	"io"
>>>>>>> b874baa8
	"net/http"
	"reflect"
	"testing"

	"github.com/hashicorp/terraform-plugin-sdk/v2/helper/schema"
	"github.com/hashicorp/vault/api"

	"github.com/hashicorp/terraform-provider-vault/testutil"
)

// expectedRegisteredAuthLogin value should be modified when adding
// registering/de-registering AuthLogin resources.
const expectedRegisteredAuthLogin = 12

type authLoginTest struct {
	name               string
	authLogin          AuthLogin
	handler            *testLoginHandler
	want               *api.Secret
	expectReqCount     int
	skipCheckReqParams bool
	expectReqParams    []map[string]interface{}
	expectReqPaths     []string
	wantErr            bool
	expectErr          error
	skipFunc           func(t *testing.T)
<<<<<<< HEAD
	tls                bool
=======
	preLoginFunc       func(t *testing.T)
>>>>>>> b874baa8
}

type authLoginInitTest struct {
	name         string
	authField    string
	raw          map[string]interface{}
	wantErr      bool
	envVars      map[string]string
	expectMount  string
	expectParams map[string]interface{}
	expectErr    error
}

type testLoginHandler struct {
	requestCount  int
	paths         []string
	params        []map[string]interface{}
	excludeParams []string
	handlerFunc   func(t *testLoginHandler, w http.ResponseWriter, req *http.Request)
}

func (t *testLoginHandler) handler() http.HandlerFunc {
	return func(w http.ResponseWriter, req *http.Request) {
		t.requestCount++

		t.paths = append(t.paths, req.URL.Path)

		switch req.Method {
		case http.MethodPut, http.MethodGet:
		default:
			w.WriteHeader(http.StatusMethodNotAllowed)
			return
		}

		b, err := io.ReadAll(req.Body)
		if err != nil {
			w.WriteHeader(http.StatusInternalServerError)
			return
		}

		var params map[string]interface{}
		if len(b) > 0 {
			if err := json.Unmarshal(b, &params); err != nil {
				w.WriteHeader(http.StatusInternalServerError)
				return
			}
		}

		for _, p := range t.excludeParams {
			delete(params, p)
		}

		if len(params) > 0 {
			t.params = append(t.params, params)
		}

		t.handlerFunc(t, w, req)
	}
}

func testAuthLogin(t *testing.T, tt authLoginTest) {
	t.Helper()

	if tt.skipFunc != nil {
		tt.skipFunc(t)
	}

<<<<<<< HEAD
	var config *api.Config
	var ln net.Listener
	if tt.tls {
		config, ln = testutil.TestHTTPSServer(t, tt.handler.handler(), nil)
	} else {
		config, ln = testutil.TestHTTPServer(t, tt.handler.handler())
	}
=======
	if tt.preLoginFunc != nil {
		tt.preLoginFunc(t)
	}

	config, ln := testutil.TestHTTPServer(t, tt.handler.handler())
>>>>>>> b874baa8
	defer ln.Close()

	c, err := api.NewClient(config)
	if err != nil {
		t.Fatal(err)
	}

	got, err := tt.authLogin.Login(c)
	if (err != nil) != tt.wantErr {
		t.Errorf("Login() error = %v, wantErr %v", err, tt.wantErr)
		return
	}

	if err != nil && tt.expectErr != nil {
		if !reflect.DeepEqual(tt.expectErr, err) {
			t.Errorf("Login() expected error %#v, actual %#v", tt.expectErr, err)
		}
	}

	if tt.expectReqCount != tt.handler.requestCount {
		t.Errorf("Login() expected %d requests, actual %d", tt.expectReqCount, tt.handler.requestCount)
	}

	if !reflect.DeepEqual(tt.expectReqPaths, tt.handler.paths) {
		t.Errorf("Login() request paths do not match expected %#v, actual %#v", tt.expectReqPaths,
			tt.handler.paths)
	}

	if !tt.skipCheckReqParams && !reflect.DeepEqual(tt.expectReqParams, tt.handler.params) {
		t.Errorf("Login() request params do not match expected %#v, actual %#v", tt.expectReqParams,
			tt.handler.params)
	}

	if !reflect.DeepEqual(got, tt.want) {
		t.Errorf("Login() got = %#v, want %#v", got, tt.want)
	}
}

// TestMustAddAuthLoginSchema_registered is only meant to validate that all
// expected AuthLogin(s) are registered. The expected count of all registered
// entries should be modified when registering/de-registering AuthLogin
// resources.
func TestMustAddAuthLoginSchema_registered(t *testing.T) {
	tests := []struct {
		name string
		s    map[string]*schema.Schema
	}{
		{
			name: "checkRegistered",
			s:    make(map[string]*schema.Schema),
		},
	}
	for _, tt := range tests {
		t.Run(tt.name, func(t *testing.T) {
			MustAddAuthLoginSchema(tt.s)
			actual := len(tt.s)
			if expectedRegisteredAuthLogin != actual {
				t.Errorf("expected %d schema entries, actual %d", expectedRegisteredAuthLogin, actual)
			}
		})
	}
}

func TestGetAuthLogin_registered(t *testing.T) {
	registeredAuthLogins := globalAuthLoginRegistry.Values()
	actualRegistered := len(registeredAuthLogins)
	if expectedRegisteredAuthLogin != actualRegistered {
		t.Fatalf("expected %d registered AuthLogin, actual %d", expectedRegisteredAuthLogin, actualRegistered)
	}

	for _, entry := range registeredAuthLogins {
		entry := entry
		t.Run(t.Name()+"-"+entry.Field(), func(t *testing.T) {
			t.Parallel()
			sr := entry.LoginSchema().Elem.(*schema.Resource)

			rawData := []map[string]interface{}{
				make(map[string]interface{}),
			}
			for f, s := range sr.Schema {
				switch s.Type {
				case schema.TypeString:
					rawData[0][f] = t.Name()
				case schema.TypeMap:
					rawData[0][f] = map[string]interface{}{
						t.Name(): "baz",
					}
				case schema.TypeBool:
					continue
				default:
					t.Fatalf("unsupported schema type %s for test", s.Type)
				}
			}

			rootProvider := NewProvider(nil, nil)
			pr := &schema.Resource{
				Schema: rootProvider.Schema,
			}
			d := pr.TestResourceData()
			if err := d.Set(entry.Field(), rawData); err != nil {
				t.Error(err)
			}

			_, err := GetAuthLogin(d)
			if err != nil {
				t.Errorf("GetAuthLogin() error = %v, wantErr false", err)
			}
		})
	}
}

func assertAuthLoginEqual(t *testing.T, expected, actual AuthLogin) {
	t.Helper()
	if !reflect.DeepEqual(expected, actual) {
		t.Errorf("AuthLogin instances not equal, expected %#v, actual %#v", expected, actual)
	}
}

func assertAuthLoginInit(t *testing.T, tt authLoginInitTest, s map[string]*schema.Schema, l AuthLogin) {
	for k, v := range tt.envVars {
		t.Setenv(k, v)
	}

	d := schema.TestResourceDataRaw(t, s, tt.raw)

	actual, err := l.Init(d, tt.authField)
	if (err != nil) != tt.wantErr {
		t.Fatalf("Init() error = %v, wantErr %v", err, tt.wantErr)
	}

	if !reflect.DeepEqual(tt.expectErr, err) {
		t.Errorf("Init() expected error %#v, actual %#v", tt.expectErr, err)
	}

	if !reflect.DeepEqual(tt.expectParams, l.Params()) {
		t.Errorf("Init() expected params %#v, actual %#v", tt.expectParams, l.Params())
	}

	if err != nil {
		assertAuthLoginEqual(t, nil, actual)
	} else {
		assertAuthLoginEqual(t, l, actual)
	}
}<|MERGE_RESOLUTION|>--- conflicted
+++ resolved
@@ -5,13 +5,10 @@
 
 import (
 	"encoding/json"
-<<<<<<< HEAD
+	"fmt"
+	"io"
 	"io/ioutil"
 	"net"
-=======
-	"fmt"
-	"io"
->>>>>>> b874baa8
 	"net/http"
 	"reflect"
 	"testing"
@@ -38,11 +35,8 @@
 	wantErr            bool
 	expectErr          error
 	skipFunc           func(t *testing.T)
-<<<<<<< HEAD
 	tls                bool
-=======
 	preLoginFunc       func(t *testing.T)
->>>>>>> b874baa8
 }
 
 type authLoginInitTest struct {
@@ -110,7 +104,10 @@
 		tt.skipFunc(t)
 	}
 
-<<<<<<< HEAD
+	if tt.preLoginFunc != nil {
+		tt.preLoginFunc(t)
+	}
+
 	var config *api.Config
 	var ln net.Listener
 	if tt.tls {
@@ -118,13 +115,6 @@
 	} else {
 		config, ln = testutil.TestHTTPServer(t, tt.handler.handler())
 	}
-=======
-	if tt.preLoginFunc != nil {
-		tt.preLoginFunc(t)
-	}
-
-	config, ln := testutil.TestHTTPServer(t, tt.handler.handler())
->>>>>>> b874baa8
 	defer ln.Close()
 
 	c, err := api.NewClient(config)
@@ -249,7 +239,6 @@
 	}
 
 	d := schema.TestResourceDataRaw(t, s, tt.raw)
-
 	actual, err := l.Init(d, tt.authField)
 	if (err != nil) != tt.wantErr {
 		t.Fatalf("Init() error = %v, wantErr %v", err, tt.wantErr)
