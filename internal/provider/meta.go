// Copyright (c) HashiCorp, Inc.
// SPDX-License-Identifier: MPL-2.0

package provider

import (
	"errors"
	"fmt"
	"log"
	"net/http"
	"os"
	"strings"
	"sync"
	"time"

	"github.com/hashicorp/go-hclog"
	"github.com/hashicorp/go-version"
	"github.com/hashicorp/terraform-plugin-sdk/v2/diag"
	"github.com/hashicorp/terraform-plugin-sdk/v2/helper/logging"
	"github.com/hashicorp/terraform-plugin-sdk/v2/helper/schema"
	"github.com/hashicorp/terraform-plugin-sdk/v2/terraform"
	"github.com/hashicorp/vault/api"
	"github.com/hashicorp/vault/command/config"
	"k8s.io/utils/pointer"

	"github.com/hashicorp/terraform-provider-vault/helper"
	"github.com/hashicorp/terraform-provider-vault/internal/consts"
)

const (
	DefaultMaxHTTPRetries = 2
	enterpriseMetadata    = "ent"
)

var (
	MaxHTTPRetriesCCC int

	VaultVersion110 = version.Must(version.NewSemver(consts.VaultVersion110))
	VaultVersion111 = version.Must(version.NewSemver(consts.VaultVersion111))
	VaultVersion112 = version.Must(version.NewSemver(consts.VaultVersion112))
	VaultVersion113 = version.Must(version.NewSemver(consts.VaultVersion113))
	VaultVersion114 = version.Must(version.NewSemver(consts.VaultVersion114))
	VaultVersion115 = version.Must(version.NewSemver(consts.VaultVersion115))

	TokenTTLMinRecommended = time.Minute * 15
)

// ProviderMeta provides resources with access to the Vault client and
// other bits
type ProviderMeta struct {
	client       *api.Client
	resourceData *schema.ResourceData
	clientCache  map[string]*api.Client
	vaultVersion *version.Version
	mu           sync.RWMutex
}

// GetClient returns the providers default Vault client.
func (p *ProviderMeta) GetClient() (*api.Client, error) {
	p.mu.Lock()
	defer p.mu.Unlock()

	return p.getClient()
}

// MustGetClient returns the providers default Vault client. Panics on any error.
func (p *ProviderMeta) MustGetClient() *api.Client {
	client, err := p.GetClient()
	if err != nil {
		panic(err)
	}

	return client
}

// GetNSClient returns a namespaced Vault client.
// The provided namespace will always be set relative to the default client's
// namespace.
func (p *ProviderMeta) GetNSClient(ns string) (*api.Client, error) {
	p.mu.Lock()
	defer p.mu.Unlock()

	client, err := p.getClient()
	if err != nil {
		return nil, err
	}

	if err := p.validate(); err != nil {
		return nil, err
	}

	ns = strings.Trim(ns, "/")
	if ns == "" {
		return nil, fmt.Errorf("empty namespace not allowed")
	}

	if root, ok := p.resourceData.GetOk(consts.FieldNamespace); ok && root.(string) != "" {
		ns = fmt.Sprintf("%s/%s", root, ns)
	}

	if p.clientCache == nil {
		p.clientCache = make(map[string]*api.Client)
	}

	if v, ok := p.clientCache[ns]; ok {
		return v, nil
	}

	c, err := client.Clone()
	if err != nil {
		return nil, err
	}

	c.SetNamespace(ns)
	p.clientCache[ns] = c

	return c, nil
}

// IsAPISupported receives a minimum version
// of type *version.Version.
//
// It returns a boolean describing whether the
// ProviderMeta vaultVersion is above the
// minimum version.
func (p *ProviderMeta) IsAPISupported(minVersion *version.Version) bool {
	ver := p.GetVaultVersion()
	if ver == nil {
		return false
	}
	return ver.GreaterThanOrEqual(minVersion)
}

// IsEnterpriseSupported returns a boolean
// describing whether the ProviderMeta
// vaultVersion supports enterprise
// features.
func (p *ProviderMeta) IsEnterpriseSupported() bool {
	ver := p.GetVaultVersion()
	if ver == nil {
		return false
	}

	return strings.Contains(ver.Metadata(), enterpriseMetadata)
}

// GetVaultVersion returns the providerMeta
// vaultVersion attribute.
func (p *ProviderMeta) GetVaultVersion() *version.Version {
	p.mu.Lock()
	defer p.mu.Unlock()

	err := p.setVaultVersion()
	if err != nil {
		return nil
	}

	return p.vaultVersion
}

func (p *ProviderMeta) validate() error {
	if p.client == nil {
		return fmt.Errorf("root api.Client not set, init with NewProviderMeta()")
	}

	if p.resourceData == nil {
		return fmt.Errorf("provider ResourceData not set, init with NewProviderMeta()")
	}

	return nil
}

// setClient sets up an authenticated Vault client based on the
// ProviderMeta.resourceData configuration. It should typically only need to be
// called once per ProviderMeta instance. Must be called with a lock.
func (p *ProviderMeta) setClient() error {
	if p.client != nil {
		return nil
	}

	if p.resourceData == nil {
		return fmt.Errorf("nil ResourceData provided")
	}

	d := p.resourceData
	clientConfig := api.DefaultConfig()
	addr := d.Get(consts.FieldAddress).(string)
	if addr != "" {
		clientConfig.Address = addr
	}
	clientConfig.CloneTLSConfig = true

	tlsConfig := &api.TLSConfig{
		CACert:        d.Get(consts.FieldCACertFile).(string),
		CAPath:        d.Get(consts.FieldCACertDir).(string),
		Insecure:      d.Get(consts.FieldSkipTLSVerify).(bool),
		TLSServerName: d.Get(consts.FieldTLSServerName).(string),
	}

	if _, ok := d.GetOk(consts.FieldClientAuth); ok {
		prefix := fmt.Sprintf("%s.0.", consts.FieldClientAuth)
		if v, ok := d.GetOk(prefix + consts.FieldCertFile); ok {
			tlsConfig.ClientCert = v.(string)
		}
		if v, ok := d.GetOk(prefix + consts.FieldKeyFile); ok {
			tlsConfig.ClientKey = v.(string)
		}
	}

	err := clientConfig.ConfigureTLS(tlsConfig)
	if err != nil {
		return fmt.Errorf("failed to configure TLS for Vault API: %s", err)
	}

	clientConfig.HttpClient.Transport = helper.NewTransport(
		"Vault",
		clientConfig.HttpClient.Transport,
		helper.DefaultTransportOptions(),
	)

	// enable ReadYourWrites to support read-after-write on Vault Enterprise
	clientConfig.ReadYourWrites = true

	// set default MaxRetries
	clientConfig.MaxRetries = DefaultMaxHTTPRetries

	client, err := api.NewClient(clientConfig)
	if err != nil {
		return fmt.Errorf("failed to configure Vault API: %s", err)
	}

	// setting this is critical for proper namespace handling
	client.SetCloneHeaders(true)

	// setting this is critical for proper client cloning
	client.SetCloneToken(true)

	// Set headers if provided
	headers := d.Get("headers").([]interface{})
	parsedHeaders := client.Headers().Clone()

	if parsedHeaders == nil {
		parsedHeaders = make(http.Header)
	}

	for _, h := range headers {
		header := h.(map[string]interface{})
		if name, ok := header["name"]; ok {
			parsedHeaders.Add(name.(string), header["value"].(string))
		}
	}
	client.SetHeaders(parsedHeaders)

	client.SetMaxRetries(d.Get("max_retries").(int))

	MaxHTTPRetriesCCC = d.Get("max_retries_ccc").(int)

	// Set the namespace to the requested namespace, if provided
	namespace := d.Get(consts.FieldNamespace).(string)

	authLogin, err := GetAuthLogin(d)
	if err != nil {
		return err
	}

	var token string
	if authLogin != nil {
		// the clone is only used to auth to Vault
		clone, err := client.Clone()
		if err != nil {
			return err
		}

		if clone.Token() != "" {
			log.Printf("[WARN] A vault token was set from the runtime environment, "+
				"clearing it for auth_login method %q", authLogin.Method())
			clone.ClearToken()
		}

		if ns, ok := authLogin.Namespace(); ok {
			// the namespace configured on the auth_login takes precedence over the provider's
			// for authentication only.
			log.Printf("[DEBUG] Setting Auth Login namespace to %q, use_root_namespace=%t", ns, ns == "")
			clone.SetNamespace(ns)
		} else if namespace != "" {
			// authenticate to the engine in the provider's namespace
			log.Printf("[DEBUG] Setting Auth Login namespace to %q from provider configuration", namespace)
			clone.SetNamespace(namespace)
		}

		secret, err := authLogin.Login(clone)
		if err != nil {
			return err
		}

		token = secret.Auth.ClientToken
	} else {
		// try and get the token from the config or token helper
		token, err = GetToken(d)
		if err != nil {
			return err
		}
	}

	if token != "" {
		client.SetToken(token)
	}

	if client.Token() == "" {
		return errors.New("no vault token set on Client")
	}

	tokenInfo, err := client.Auth().Token().LookupSelf()
	if err != nil {
		return fmt.Errorf("failed to lookup token, err=%w", err)
	}
	if tokenInfo == nil {
		return fmt.Errorf("no token information returned from self lookup")
	}

	warnMinTokenTTL(tokenInfo)

	var tokenNamespace string
	if v, ok := tokenInfo.Data[consts.FieldNamespacePath]; ok {
		tokenNamespace = strings.Trim(v.(string), "/")
	}

	if !d.Get(consts.FieldSkipChildToken).(bool) {
		// a child token is always created in the namespace of the parent token.
		token, err = createChildToken(d, client, tokenNamespace)
		if err != nil {
			return err
		}

		client.SetToken(token)
	}

	if namespace == "" && tokenNamespace != "" {
		// set the provider namespace to the token's namespace
		// this is here to ensure that do not break any configurations that are relying on the
		// token's namespace being used during resource provisioning.
		// In the future we should drop support for this behaviour.
		log.Printf("[WARN] The provider namespace should be set whenever "+
			"using namespaced auth tokens. You may want to update your provider "+
			"configuration's namespace to be %q, before executing terraform. "+
			"Future releases may not support this type of configuration.", tokenNamespace)

		namespace = tokenNamespace
		// set the namespace on the provider to ensure that all child
		// namespace paths are properly honoured.
<<<<<<< HEAD
		if err := d.Set(consts.FieldNamespace, namespace); err != nil {
			return err
=======
		if v, ok := d.Get(consts.FieldSetNamespaceFromToken).(bool); ok && v {
			if err := d.Set(consts.FieldNamespace, namespace); err != nil {
				return nil, err
			}
>>>>>>> d91302fb
		}
	}

	if namespace != "" {
		// set the namespace on the parent client
		client.SetNamespace(namespace)
	}

	p.client = client
	return nil
}

func (p *ProviderMeta) setVaultVersion() error {
	if p.vaultVersion != nil {
		return nil
	}

	d := p.resourceData
	var vaultVersion *version.Version
	if v, ok := d.GetOk(consts.FieldVaultVersionOverride); ok {
		ver, err := version.NewVersion(v.(string))
		if err != nil {
			return fmt.Errorf("invalid value for %q, err=%w",
				consts.FieldVaultVersionOverride, err)
		}
		vaultVersion = ver
	} else if !d.Get(consts.FieldSkipGetVaultVersion).(bool) {
		// Set the Vault version to *ProviderMeta object
		client, err := p.getClient()
		if err != nil {
			return err
		}

		ver, err := getVaultVersion(client)
		if err != nil {
			return err
		}
		vaultVersion = ver
	}

	p.vaultVersion = vaultVersion

	return nil
}

// getClient returns the provider's default Vault client. Must be called with ProviderMeta.mu
func (p *ProviderMeta) getClient() (*api.Client, error) {
	if err := p.setClient(); err != nil {
		return nil, err
	}

	return p.client, nil
}

// NewProviderMeta sets up the Provider to service Vault requests.
// It is meant to be used as a schema.ConfigureFunc.
func NewProviderMeta(d *schema.ResourceData) (interface{}, error) {
	if d == nil {
		return nil, fmt.Errorf("nil ResourceData provided")
	}

	return &ProviderMeta{
		resourceData: d,
	}, nil
}

func warnMinTokenTTL(tokenInfo *api.Secret) {
	// tokens with "root" policies tend to have no TTL set, so there should be no
	// need to warn in this case.
	if policies, err := tokenInfo.TokenPolicies(); err == nil {
		for _, v := range policies {
			if v == "root" {
				return
			}
		}
	}

	// we can ignore the error here, any issue with the token will be handled later
	// on during resource provisioning
	if tokenTTL, err := tokenInfo.TokenTTL(); err == nil {
		if tokenTTL < TokenTTLMinRecommended {
			log.Printf("[WARN] The token TTL %s is below the minimum "+
				"recommended value of %s, this can result in unexpected Vault "+
				"provisioning failures e.g. 403 permission denied", tokenTTL, TokenTTLMinRecommended)
		}
	}
}

// GetClient is meant to be called from a schema.Resource function.
// It ensures that the returned api.Client's matches the resource's configured
// namespace. The value for the namespace is resolved from any of string,
// *schema.ResourceData, *schema.ResourceDiff, or *terraform.InstanceState.
func GetClient(i interface{}, meta interface{}) (*api.Client, error) {
	var p *ProviderMeta
	switch v := meta.(type) {
	case *ProviderMeta:
		p = v
	default:
		return nil, fmt.Errorf("meta argument must be a %T, not %T", p, meta)
	}

	var ns string
	switch v := i.(type) {
	case string:
		ns = v
	case *schema.ResourceData:
		if v, ok := v.GetOk(consts.FieldNamespace); ok {
			ns = v.(string)
		}
	case *schema.ResourceDiff:
		if v, ok := v.GetOk(consts.FieldNamespace); ok {
			ns = v.(string)
		}
	case *terraform.InstanceState:
		ns = v.Attributes[consts.FieldNamespace]
	default:
		return nil, fmt.Errorf("GetClient() called with unsupported type %T", v)
	}

	if ns == "" {
		// in order to import namespaced resources the user must provide
		// the namespace from an environment variable.
		ns = os.Getenv(consts.EnvVarVaultNamespaceImport)
		if ns != "" {
			log.Printf("[DEBUG] Value for %q set from environment", consts.FieldNamespace)
		}
	}

	if ns != "" {
		return p.GetNSClient(ns)
	}

	return p.GetClient()
}

func GetClientDiag(i interface{}, meta interface{}) (*api.Client, diag.Diagnostics) {
	c, err := GetClient(i, meta)
	if err != nil {
		return nil, diag.FromErr(err)
	}

	return c, nil
}

// IsAPISupported receives an interface
// and a minimum *version.Version.
//
// It returns a boolean after computing
// whether the API is supported by the
// providerMeta, which is obtained from
// the provided interface.
func IsAPISupported(meta interface{}, minVersion *version.Version) bool {
	var p *ProviderMeta
	switch v := meta.(type) {
	case *ProviderMeta:
		p = v
	default:
		panic(fmt.Sprintf("meta argument must be a %T, not %T", p, meta))
	}

	return p.IsAPISupported(minVersion)
}

// IsEnterpriseSupported confirms that
// the providerMeta API supports enterprise
// features.
func IsEnterpriseSupported(meta interface{}) bool {
	var p *ProviderMeta
	switch v := meta.(type) {
	case *ProviderMeta:
		p = v
	default:
		panic(fmt.Sprintf("meta argument must be a %T, not %T", p, meta))
	}

	return p.IsEnterpriseSupported()
}

func getVaultVersion(client *api.Client) (*version.Version, error) {
	clone, err := client.Clone()
	if err != nil {
		return nil, err
	}

	clone.ClearNamespace()
	resp, err := clone.Sys().SealStatus()
	if err != nil {
		return nil, fmt.Errorf("could not determine the Vault server version, err=%s", err)
	}

	if resp == nil {
		return nil, fmt.Errorf("expected response data, got nil response")
	}

	if resp.Version == "" {
		return nil, fmt.Errorf("key %q not found in response", consts.FieldVersion)
	}

	return version.Must(version.NewSemver(resp.Version)), nil
}

func createChildToken(d *schema.ResourceData, c *api.Client, namespace string) (string, error) {
	tokenName := d.Get("token_name").(string)
	if tokenName == "" {
		tokenName = "terraform"
	}

	// the clone is only used to auth to Vault
	clone, err := c.Clone()
	if err != nil {
		return "", err
	}

	if namespace != "" {
		log.Printf("[INFO] Creating child token, namespace=%q", namespace)
		clone.SetNamespace(namespace)
	}
	// In order to enforce our relatively-short lease TTL, we derive a
	// temporary child token that inherits all the policies of the
	// token we were given but expires after max_lease_ttl_seconds.
	//
	// The intent here is that Terraform will need to re-fetch any
	// secrets on each run, so we limit the exposure risk of secrets
	// that end up stored in the Terraform state, assuming that they are
	// credentials that Vault is able to revoke.
	//
	// Caution is still required with state files since not all secrets
	// can explicitly be revoked, and this limited scope won't apply to
	// any secrets that are *written* by Terraform to Vault.
	childTokenLease, err := clone.Auth().Token().Create(&api.TokenCreateRequest{
		DisplayName:    tokenName,
		TTL:            fmt.Sprintf("%ds", d.Get("max_lease_ttl_seconds").(int)),
		ExplicitMaxTTL: fmt.Sprintf("%ds", d.Get("max_lease_ttl_seconds").(int)),
		Renewable:      pointer.Bool(false),
	})
	if err != nil {
		return "", fmt.Errorf("failed to create limited child token: %s", err)
	}

	childToken := childTokenLease.Auth.ClientToken
	policies := childTokenLease.Auth.Policies

	log.Printf("[INFO] Using Vault token with the following policies: %s", strings.Join(policies, ", "))

	return childToken, nil
}

func GetToken(d *schema.ResourceData) (string, error) {
	if token := d.Get("token").(string); token != "" {
		return token, nil
	}

	if addAddr := d.Get("add_address_to_env").(string); addAddr == "true" {
		if addr := d.Get("address").(string); addr != "" {
			addrEnvVar := api.EnvVaultAddress
			if current, exists := os.LookupEnv(addrEnvVar); exists {
				defer func() {
					os.Setenv(addrEnvVar, current)
				}()
			} else {
				defer func() {
					os.Unsetenv(addrEnvVar)
				}()
			}
			if err := os.Setenv(addrEnvVar, addr); err != nil {
				return "", err
			}
		}
	}

	// Use ~/.vault-token, or the configured token helper.
	tokenHelper, err := config.DefaultTokenHelper()
	if err != nil {
		return "", fmt.Errorf("error getting token helper: %s", err)
	}
	token, err := tokenHelper.Get()
	if err != nil {
		return "", fmt.Errorf("error getting token: %s", err)
	}
	return strings.TrimSpace(token), nil
}

func getHCLogger() hclog.Logger {
	logger := hclog.Default()
	if logging.IsDebugOrHigher() {
		logger.SetLevel(hclog.Debug)
	} else {
		logger.SetLevel(hclog.Error)
	}
	return logger
}<|MERGE_RESOLUTION|>--- conflicted
+++ resolved
@@ -348,15 +348,10 @@
 		namespace = tokenNamespace
 		// set the namespace on the provider to ensure that all child
 		// namespace paths are properly honoured.
-<<<<<<< HEAD
-		if err := d.Set(consts.FieldNamespace, namespace); err != nil {
-			return err
-=======
 		if v, ok := d.Get(consts.FieldSetNamespaceFromToken).(bool); ok && v {
 			if err := d.Set(consts.FieldNamespace, namespace); err != nil {
-				return nil, err
+				return err
 			}
->>>>>>> d91302fb
 		}
 	}
 
