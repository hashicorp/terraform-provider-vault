--- conflicted
+++ resolved
@@ -178,8 +178,6 @@
 					"and the provider namespace is not configured, use the token namespace " +
 					"as the root namespace for all resources.",
 			},
-<<<<<<< HEAD
-=======
 			consts.FieldClientAuth: {
 				Type:        schema.TypeList,
 				Optional:    true,
@@ -200,7 +198,6 @@
 					},
 				},
 			},
->>>>>>> ab599e63
 		},
 		ConfigureFunc:  NewProviderMeta,
 		DataSourcesMap: dataSourcesMap,
