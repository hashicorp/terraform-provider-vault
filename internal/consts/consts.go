package consts

const (
	/*
		common field names
	*/
<<<<<<< HEAD
	FieldPath        = "path"
	FieldParameters  = "parameters"
	FieldMethod      = "method"
	FieldNamespace   = "namespace"
	FieldNamespaceID = "namespace_id"
	FieldBackend     = "backend"
	FieldPathFQ      = "path_fq"

=======
	FieldPath           = "path"
	FieldParameters     = "parameters"
	FieldMethod         = "method"
	FieldNamespace      = "namespace"
	FieldNamespaceID    = "namespace_id"
	FieldBackend        = "backend"
	FieldData           = "data"
	FieldMount          = "mount"
	FieldName           = "name"
	FieldVersion        = "version"
	FieldMetadata       = "metadata"
	FieldNames          = "names"
	FieldLeaseID        = "lease_id"
	FieldLeaseDuration  = "lease_duration"
	FieldLeaseRenewable = "lease_renewable"
	FieldDepth          = "depth"
	FieldDataJSON       = "data_json"
>>>>>>> 1593e86c
	/*
		common environment variables
	*/
	EnvVarVaultNamespaceImport = "TERRAFORM_VAULT_NAMESPACE_IMPORT"
	EnvVarSkipChildToken       = "TERRAFORM_VAULT_SKIP_CHILD_TOKEN"

	/*
		common mount types
	*/
	MountTypeDatabase = "database"
	MountTypePKI      = "pki"
	MountTypeAWS      = "aws"
	MountTypeKMIP     = "kmip"
	MountTypeRabbitMQ = "rabbitmq"
	MountTypeNomad    = "nomad"

	/*
		misc. path related constants
	*/
	PathDelim = "/"
)<|MERGE_RESOLUTION|>--- conflicted
+++ resolved
@@ -4,22 +4,13 @@
 	/*
 		common field names
 	*/
-<<<<<<< HEAD
-	FieldPath        = "path"
-	FieldParameters  = "parameters"
-	FieldMethod      = "method"
-	FieldNamespace   = "namespace"
-	FieldNamespaceID = "namespace_id"
-	FieldBackend     = "backend"
-	FieldPathFQ      = "path_fq"
-
-=======
 	FieldPath           = "path"
 	FieldParameters     = "parameters"
 	FieldMethod         = "method"
 	FieldNamespace      = "namespace"
 	FieldNamespaceID    = "namespace_id"
 	FieldBackend        = "backend"
+	FieldPathFQ         = "path_fq"
 	FieldData           = "data"
 	FieldMount          = "mount"
 	FieldName           = "name"
@@ -31,7 +22,7 @@
 	FieldLeaseRenewable = "lease_renewable"
 	FieldDepth          = "depth"
 	FieldDataJSON       = "data_json"
->>>>>>> 1593e86c
+
 	/*
 		common environment variables
 	*/
