// Copyright (c) HashiCorp, Inc.
// SPDX-License-Identifier: MPL-2.0

package consts

const (
	/*
		common field names
	*/
	// FieldBackend
	// Deprecated: Prefer FieldMount or FieldPath instead.
	FieldBackend = "backend"
	// FieldPath should be used for all new backend-mounting resources.
	FieldPath = "path"
	// FieldMount should be used for all new non-backend-mounting resources.
	// In other words, resources that depend on a backend-mounting resource should use this.
	FieldMount                         = "mount"
	FieldBindDN                        = "binddn"
	FieldBindPass                      = "bindpass"
	FieldCertificate                   = "certificate"
	FieldClientTLSCert                 = "client_tls_cert"
	FieldClientTLSKey                  = "client_tls_key"
	FieldDistinguishedNames            = "distinguished_names"
	FieldUPNDomain                     = "upndomain"
	FieldStartTLS                      = "starttls"
	FieldConnectionTimeout             = "connection_timeout"
	FieldRequestTimeout                = "request_timeout"
	FieldSchema                        = "schema"
	FieldPasswordPolicy                = "password_policy"
	FieldLength                        = "length"
	FieldInsecureTLS                   = "insecure_tls"
	FieldURL                           = "url"
	FieldUserAttr                      = "userattr"
	FieldUserDN                        = "userdn"
	FieldRotationPeriod                = "rotation_period"
	FieldPaths                         = "paths"
	FieldParameters                    = "parameters"
	FieldMethod                        = "method"
	FieldNamespace                     = "namespace"
	FieldUseRootNamespace              = "use_root_namespace"
	FieldNamespaceID                   = "namespace_id"
	FieldNamespacePath                 = "namespace_path"
	FieldPathFQ                        = "path_fq"
	FieldData                          = "data"
	FieldDisableRead                   = "disable_read"
	FieldName                          = "name"
	FieldVersion                       = "version"
	FieldMetadata                      = "metadata"
	FieldNames                         = "names"
	FieldLeaseID                       = "lease_id"
	FieldLeaseDuration                 = "lease_duration"
	FieldLeaseRenewable                = "lease_renewable"
	FieldDepth                         = "depth"
	FieldDataJSON                      = "data_json"
	FieldDN                            = "dn"
	FieldRole                          = "role"
	FieldRoles                         = "roles"
	FieldDescription                   = "description"
	FieldTTL                           = "ttl"
	FieldMaxTTL                        = "max_ttl"
	FieldDefaultLeaseTTL               = "default_lease_ttl_seconds"
	FieldDefaultTTL                    = "default_ttl"
	FieldMaxLeaseTTL                   = "max_lease_ttl_seconds"
	FieldAuditNonHMACRequestKeys       = "audit_non_hmac_request_keys"
	FieldAuditNonHMACResponseKeys      = "audit_non_hmac_response_keys"
	FieldLastPassword                  = "last_password"
	FieldLastVaultRotation             = "last_vault_rotation"
	FieldLocal                         = "local"
	FieldSealWrap                      = "seal_wrap"
	FieldExternalEntropyAccess         = "external_entropy_access"
	FieldAWS                           = "aws"
	FieldPKCS                          = "pkcs"
	FieldAzure                         = "azure"
	FieldLibrary                       = "library"
	FieldKeyLabel                      = "key_label"
	FieldKeyID                         = "key_id"
	FieldMechanism                     = "mechanism"
	FieldPin                           = "pin"
	FieldSlot                          = "slot"
	FieldTokenLabel                    = "token_label"
	FieldCurve                         = "curve"
	FieldKeyBits                       = "key_bits"
	FieldForceRWSession                = "force_rw_session"
	FieldAccessKey                     = "access_key"
	FieldSecretKey                     = "secret_key"
	FieldEndpoint                      = "endpoint"
	FieldKeyType                       = "key_type"
	FieldKMSKey                        = "kms_key"
	FieldRegion                        = "region"
	FieldTenantID                      = "tenant_id"
	FieldClientID                      = "client_id"
	FieldClientSecret                  = "client_secret"
	FieldEnvironment                   = "environment"
	FieldVaultName                     = "vault_name"
	FieldKeyName                       = "key_name"
	FieldResource                      = "resource"
	FieldAllowGenerateKey              = "allow_generate_key"
	FieldAllowReplaceKey               = "allow_replace_key"
	FieldAllowStoreKey                 = "allow_store_key"
	FieldAnyMount                      = "any_mount"
	FieldID                            = "id"
	FieldUUID                          = "uuid"
	FieldMountAccessor                 = "mount_accessor"
	FieldUsername                      = "username"
	FieldPassword                      = "password"
	FieldPasswordFile                  = "password_file"
	FieldClientAuth                    = "client_auth"
	FieldAuthLoginGeneric              = "auth_login"
	FieldAuthLoginUserpass             = "auth_login_userpass"
	FieldAuthLoginAWS                  = "auth_login_aws"
	FieldAuthLoginCert                 = "auth_login_cert"
	FieldAuthLoginGCP                  = "auth_login_gcp"
	FieldAuthLoginKerberos             = "auth_login_kerberos"
	FieldAuthLoginRadius               = "auth_login_radius"
	FieldAuthLoginOCI                  = "auth_login_oci"
	FieldAuthLoginOIDC                 = "auth_login_oidc"
	FieldAuthLoginJWT                  = "auth_login_jwt"
	FieldAuthLoginAzure                = "auth_login_azure"
	FieldAuthLoginTokenFile            = "auth_login_token_file"
	FieldIAMHttpRequestMethod          = "iam_http_request_method"
	FieldIAMRequestURL                 = "iam_request_url"
	FieldIAMRequestBody                = "iam_request_body"
	FieldIAMRequestHeaders             = "iam_request_headers"
	FieldAWSAccessKeyID                = "aws_access_key_id"
	FieldAWSSecretAccessKey            = "aws_secret_access_key"
	FieldAWSSessionToken               = "aws_session_token"
	FieldAWSRoleARN                    = "aws_role_arn"
	FieldAWSRoleSessionName            = "aws_role_session_name"
	FieldAWSWebIdentityTokenFile       = "aws_web_identity_token_file"
	FieldAWSSTSEndpoint                = "aws_sts_endpoint"
	FieldAWSIAMEndpoint                = "aws_iam_endpoint"
	FieldAWSProfile                    = "aws_profile"
	FieldAWSRegion                     = "aws_region"
	FieldAWSSharedCredentialsFile      = "aws_shared_credentials_file"
	FieldHeaderValue                   = "header_value"
	FieldDisableRemount                = "disable_remount"
	FieldCACertFile                    = "ca_cert_file"
	FieldCACertDir                     = "ca_cert_dir"
	FieldCertFile                      = "cert_file"
	FieldKeyFile                       = "key_file"
	FieldSkipTLSVerify                 = "skip_tls_verify"
	FieldTLSServerName                 = "tls_server_name"
	FieldAddress                       = "address"
	FieldJWT                           = "jwt"
	FieldCredentials                   = "credentials"
	FieldClientEmail                   = "client_email"
	FieldServiceAccount                = "service_account"
	FieldAuthorization                 = "authorization"
	FieldToken                         = "token"
	FieldService                       = "service"
	FieldRealm                         = "realm"
	FieldKeytabPath                    = "keytab_path"
	FieldKRB5ConfPath                  = "krb5conf_path"
	FieldDisableFastNegotiation        = "disable_fast_negotiation"
	FieldRemoveInstanceName            = "remove_instance_name"
	FieldAuthType                      = "auth_type"
	FieldRequestHeaders                = "request_headers"
	FieldCallbackAddress               = "callback_address"
	FieldCallbackListenerAddress       = "callback_listener_address"
	FieldScope                         = "scope"
	FieldSubscriptionID                = "subscription_id"
	FieldResourceGroupName             = "resource_group_name"
	FieldVMName                        = "vm_name"
	FieldVMSSName                      = "vmss_name"
	FieldUsernameFormat                = "username_format"
	FieldIntegrationKey                = "integration_key"
	FieldAPIHostname                   = "api_hostname"
	FieldPushInfo                      = "push_info"
	FieldUsePasscode                   = "use_passcode"
	FieldIssuer                        = "issuer"
	FieldPeriod                        = "period"
	FieldKeySize                       = "key_size"
	FieldQRSize                        = "qr_size"
	FieldAlgorithm                     = "algorithm"
	FieldDigits                        = "digits"
	FieldSkew                          = "skew"
	FieldMaxValidationAttempts         = "max_validation_attempts"
	FieldOrgName                       = "org_name"
	FieldAPIToken                      = "api_token"
	FieldBaseURL                       = "base_url"
	FieldPrimaryEmail                  = "primary_email"
	FieldSettingsFileBase64            = "settings_file_base64"
	FieldUseSignature                  = "use_signature"
	FieldIdpURL                        = "idp_url"
	FieldAdminURL                      = "admin_url"
	FieldAuthenticatorURL              = "authenticator_url"
	FieldOrgAlias                      = "org_alias"
	FieldType                          = "type"
	FieldMethodID                      = "method_id"
	FieldMFAMethodIDs                  = "mfa_method_ids"
	FieldAccessors                     = "accessors"
	FieldAuthMethodAccessors           = "auth_method_accessors"
	FieldAuthMethodTypes               = "auth_method_types"
	FieldIdentityGroupIDs              = "identity_group_ids"
	FieldIdentityEntityIDs             = "identity_entity_ids"
	FieldWrappingAccessor              = "wrapping_accessor"
	FieldRoleName                      = "role_name"
	FieldPolicies                      = "policies"
	FieldNoParent                      = "no_parent"
	FieldNoDefaultPolicy               = "no_default_policy"
	FieldRenewable                     = "renewable"
	FieldExplicitMaxTTL                = "explicit_max_ttl"
	FieldWrappingTTL                   = "wrapping_ttl"
	FieldDisplayName                   = "display_name"
	FieldNumUses                       = "num_uses"
	FieldRenewMinLease                 = "renew_min_lease"
	FieldRenewIncrement                = "renew_increment"
	FieldLeaseStarted                  = "lease_started"
	FieldClientToken                   = "client_token"
	FieldWrappedToken                  = "wrapped_token"
	FieldOrphan                        = "orphan"
	FieldVaultVersionOverride          = "vault_version_override"
	FieldSkipGetVaultVersion           = "skip_get_vault_version"
	FieldMemberEntityIDs               = "member_entity_ids"
	FieldMemberGroupIDs                = "member_group_ids"
	FieldExclusive                     = "exclusive"
	FieldGroupID                       = "group_id"
	FieldGroupName                     = "group_name"
	FieldExternal                      = "external"
	FieldInternal                      = "internal"
	FieldFailureTolerance              = "failure_tolerance"
	FieldHealthy                       = "healthy"
	FieldLeader                        = "leader"
	FieldOptimisticFailureTolerance    = "optimistic_failure_tolerance"
	FieldVoters                        = "voters"
	FieldRedundancyZones               = "redundancy_zones"
	FieldRedundancyZonesJSON           = "redundancy_zones_json"
	FieldServers                       = "servers"
	FieldServersJSON                   = "servers_json"
	FieldUpgradeInfo                   = "upgrade_info"
	FieldUpgradeInfoJSON               = "upgrade_info_json"
	FieldMaxVersions                   = "max_versions"
	FieldCASRequired                   = "cas_required"
	FieldDeleteVersionAfter            = "delete_version_after"
	FieldCustomMetadata                = "custom_metadata"
	FieldCustomMetadataJSON            = "custom_metadata_json"
	FieldIAMAlias                      = "iam_alias"
	FieldIAMMetadata                   = "iam_metadata"
	FieldEC2Alias                      = "ec2_alias"
	FieldEC2Metadata                   = "ec2_metadata"
	FieldPublicKey                     = "public_key"
	FieldPrivateKey                    = "private_key"
	FieldImpersonatedAccount           = "impersonated_account"
	FieldServiceAccountEmail           = "service_account_email"
	FieldTokenScopes                   = "token_scopes"
	FieldServiceAccountProject         = "service_account_project"
	FieldOrganizationID                = "organization_id"
	FieldProjectID                     = "project_id"
	FieldIPAddresses                   = "ip_addresses"
	FieldCIDRBlocks                    = "cidr_blocks"
	FieldProjectRoles                  = "project_roles"
	FieldCreationLDIF                  = "creation_ldif"
	FieldDeletionLDIF                  = "deletion_ldif"
	FieldRollbackLDIF                  = "rollback_ldif"
	FieldUsernameTemplate              = "username_template"
	FieldServiceAccountNames           = "service_account_names"
	FieldDisableCheckInEnforcement     = "disable_check_in_enforcement"
	FieldSkipChildToken                = "skip_child_token"
	FieldTokenPolicies                 = "token_policies"
	FieldManagedKeyName                = "managed_key_name"
	FieldManagedKeyID                  = "managed_key_id"
	FieldIssuerRef                     = "issuer_ref"
	FieldAllowLocalhost                = "allow_localhost"
	FieldAllowedDomains                = "allowed_domains"
	FieldAllowedDomainsTemplate        = "allowed_domains_template"
	FieldAllowBareDomains              = "allow_bare_domains"
	FieldAllowSubdomains               = "allow_subdomains"
	FieldAllowGlobDomains              = "allow_glob_domains"
	FieldAllowAnyName                  = "allow_any_name"
	FieldEnforceHostnames              = "enforce_hostnames"
	FieldAllowIPSans                   = "allow_ip_sans"
	FieldAllowedURISans                = "allowed_uri_sans"
	FieldAllowedURISansTemplate        = "allowed_uri_sans_template"
	FieldAllowedUserIds                = "allowed_user_ids"
	FieldAllowWildcardCertificates     = "allow_wildcard_certificates"
	FieldAllowedOtherSans              = "allowed_other_sans"
	FieldServerFlag                    = "server_flag"
	FieldClientFlag                    = "client_flag"
	FieldCodeSigningFlag               = "code_signing_flag"
	FieldEmailProtectionFlag           = "email_protection_flag"
	FieldKeyUsage                      = "key_usage"
	FieldExtKeyUsage                   = "ext_key_usage"
	FieldExtKeyUsageOIDs               = "ext_key_usage_oids"
	FieldUseCSRCommonName              = "use_csr_common_name"
	FieldUseCSRSans                    = "use_csr_sans"
	FieldOU                            = "ou"
	FieldOrganization                  = "organization"
	FieldCountry                       = "country"
	FieldLocality                      = "locality"
	FieldProvince                      = "province"
	FieldStreetAddress                 = "street_address"
	FieldPostalCode                    = "postal_code"
	FieldGenerateLease                 = "generate_lease"
	FieldNoStore                       = "no_store"
	FieldRequireCN                     = "require_cn"
	FieldPolicyIdentifiers             = "policy_identifiers"
	FieldPolicyIdentifier              = "policy_identifier"
	FieldBasicConstraintsValidForNonCA = "basic_constraints_valid_for_non_ca"
	FieldNotBeforeDuration             = "not_before_duration"
	FieldAllowedSerialNumbers          = "allowed_serial_numbers"
	FieldOID                           = "oid"
	FieldCPS                           = "cps"
	FieldNotice                        = "notice"
	FieldCommonName                    = "common_name"
	FieldAltNames                      = "alt_names"
	FieldFormat                        = "format"
	FieldPrivateKeyFormat              = "private_key_format"
	FieldOu                            = "ou"
	FieldIssuingCA                     = "issuing_ca"
	FieldSerial                        = "serial"
	FieldSerialNumber                  = "serial_number"
	FieldIPSans                        = "ip_sans"
	FieldURISans                       = "uri_sans"
	FieldOtherSans                     = "other_sans"
	FieldMaxPathLength                 = "max_path_length"
	FieldExcludeCNFromSans             = "exclude_cn_from_sans"
	FieldPermittedDNSDomains           = "permitted_dns_domains"
	FieldIssuerName                    = "issuer_name"
	FieldUserIds                       = "user_ids"
	FieldIssuerID                      = "issuer_id"
	FieldKeyRef                        = "key_ref"
	FieldPemBundle                     = "pem_bundle"
	FieldCAChain                       = "ca_chain"
	FieldCSR                           = "csr"
	FieldUseCSRValues                  = "use_csr_values"
	FieldCertificateBundle             = "certificate_bundle"
	FieldRevoke                        = "revoke"
	FieldPrivateKeyType                = "private_key_type"
	FieldAddBasicConstraints           = "add_basic_constraints"
	FieldExported                      = "exported"
	FieldExpiration                    = "expiration"
	FieldAutoRenew                     = "auto_renew"
	FieldMinSecondsRemaining           = "min_seconds_remaining"
	FieldRenewPending                  = "renew_pending"
	FieldImportedIssuers               = "imported_issuers"
	FieldImportedKeys                  = "imported_keys"
	FieldExisting                      = "existing"
	FieldLeafNotAfterBehavior          = "leaf_not_after_behavior"
	FieldManualChain                   = "manual_chain"
	FieldUsage                         = "usage"
	FieldKeys                          = "keys"
	FieldKeyInfo                       = "key_info"
	FieldKeyInfoJSON                   = "key_info_json"
	FieldRevocationSignatureAlgorithm  = "revocation_signature_algorithm"
	FieldIssuingCertificates           = "issuing_certificates"
	FieldCRLDistributionPoints         = "crl_distribution_points"
	FieldOCSPServers                   = "ocsp_servers"
	FieldEnableAIAURLTemplating        = "enable_aia_url_templating"
	FieldCredentialConfig              = "credential_config"
	FieldDBName                        = "db_name"
	FieldCreationStatements            = "creation_statements"
	FieldRevocationStatements          = "revocation_statements"
	FieldRollbackStatements            = "rollback_statements"
	FieldRenewStatements               = "renew_statements"
	FieldCredentialType                = "credential_type"
	FieldFilename                      = "filename"
	FieldDefault                       = "default"
	FieldRotationStatements            = "rotation_statements"
	FieldRotationSchedule              = "rotation_schedule"
	FieldRotationWindow                = "rotation_window"
	FieldKubernetesCACert              = "kubernetes_ca_cert"
	FieldDisableLocalCAJWT             = "disable_local_ca_jwt"
	FieldKubernetesHost                = "kubernetes_host"
	FieldServiceAccountJWT             = "service_account_jwt"
	FieldDisableISSValidation          = "disable_iss_validation"
	FieldPEMKeys                       = "pem_keys"
	FieldSetNamespaceFromToken         = "set_namespace_from_token"
<<<<<<< HEAD
	FieldCustomTags                    = "custom_tags"
	FieldSecretNameTemplate            = "secret_name_template"
=======
	FieldAzureRoles                    = "azure_roles"
	FieldRoleID                        = "role_id"
	FieldAzureGroups                   = "azure_groups"
	FieldObjectID                      = "object_id"
	FieldApplicationObjectID           = "application_object_id"
	FieldPermanentlyDelete             = "permanently_delete"
	FieldSignInAudience                = "sign_in_audience"
	FieldTags                          = "tags"
>>>>>>> e014981a
	/*
		common environment variables
	*/
	EnvVarVaultNamespaceImport = "TERRAFORM_VAULT_NAMESPACE_IMPORT"
	EnvVarSkipChildToken       = "TERRAFORM_VAULT_SKIP_CHILD_TOKEN"
	// EnvVarUsername to get the username for the userpass auth method
	EnvVarUsername = "TERRAFORM_VAULT_USERNAME"
	// EnvVarPassword to get the password for the userpass auth method
	EnvVarPassword = "TERRAFORM_VAULT_PASSWORD"
	// EnvVarPasswordFile to get the password for the userpass auth method
	EnvVarPasswordFile = "TERRAFORM_VAULT_PASSWORD_FILE"
	// EnvVarGCPAuthJWT to get the signed JWT for the gcp auth method
	EnvVarGCPAuthJWT = "TERRAFORM_VAULT_GCP_AUTH_JWT"
	// EnvVarVaultAuthJWT to login via the Vault jwt engine.
	EnvVarVaultAuthJWT = "TERRAFORM_VAULT_AUTH_JWT"
	// EnvVarAzureAuthJWT to login into Vault's azure auth engine.
	EnvVarAzureAuthJWT = "TERRAFORM_VAULT_AZURE_AUTH_JWT"

	EnvVarGoogleApplicationCreds = "GOOGLE_APPLICATION_CREDENTIALS"

	// EnvVarKrbSPNEGOToken to get the signed JWT for the gcp auth method
	EnvVarKrbSPNEGOToken = "KRB_SPNEGO_TOKEN"
	// EnvVarKRB5Conf path to the krb5.conf file.
	EnvVarKRB5Conf = "KRB5_CONFIG"
	// EnvVarKRBKeytab path the keytab file.
	EnvVarKRBKeytab = "KRB_KEYTAB"

	// EnvVarRadiusUsername for the Radius auth login
	EnvVarRadiusUsername = "RADIUS_USERNAME"
	// EnvVarRadiusPassword for the Radius auth login
	EnvVarRadiusPassword = "RADIUS_PASSWORD"
	// EnvVarTokenFilename for the TokenFile auth login.
	EnvVarTokenFilename = "TERRAFORM_VAULT_TOKEN_FILENAME"
	/*
		common mount types
	*/
	MountTypeDatabase     = "database"
	MountTypePKI          = "pki"
	MountTypeAWS          = "aws"
	MountTypeKMIP         = "kmip"
	MountTypeRabbitMQ     = "rabbitmq"
	MountTypeMongoDBAtlas = "mongodbatlas"
	MountTypeNomad        = "nomad"
	MountTypeKubernetes   = "kubernetes"
	MountTypeUserpass     = "userpass"
	MountTypeCert         = "cert"
	MountTypeGCP          = "gcp"
	MountTypeKerberos     = "kerberos"
	MountTypeRadius       = "radius"
	MountTypeOCI          = "oci"
	MountTypeOIDC         = "oidc"
	MountTypeJWT          = "jwt"
	MountTypeAzure        = "azure"
	MountTypeGitHub       = "github"
	MountTypeAD           = "ad"
	MountTypeLDAP         = "ldap"
	MountTypeConsul       = "consul"
	MountTypeTerraform    = "terraform"
	MountTypeNone         = "none"
	MountTypeSAML         = "saml"

	/*
		Vault version constants
	*/
	VaultVersion190 = "1.9.0"
	VaultVersion110 = "1.10.0"
	VaultVersion111 = "1.11.0"
	VaultVersion112 = "1.12.0"
	VaultVersion113 = "1.13.0"
	VaultVersion114 = "1.14.0"
	VaultVersion115 = "1.15.0"
	VaultVersion116 = "1.16.0"
<<<<<<< HEAD

=======
>>>>>>> e014981a
	/*
		Vault auth methods
	*/
	AuthMethodAWS      = "aws"
	AuthMethodUserpass = "userpass"
	AuthMethodCert     = "cert"
	AuthMethodGCP      = "gcp"
	AuthMethodKerberos = "kerberos"
	AuthMethodRadius   = "radius"
	AuthMethodOCI      = "oci"
	AuthMethodOIDC     = "oidc"
	AuthMethodJWT      = "jwt"
	AuthMethodAzure    = "azure"

	/*
		misc. path related constants
	*/
	PathDelim        = "/"
	VaultAPIV1Root   = "/v1"
	SysNamespaceRoot = "sys/namespaces/"
)<|MERGE_RESOLUTION|>--- conflicted
+++ resolved
@@ -365,10 +365,6 @@
 	FieldDisableISSValidation          = "disable_iss_validation"
 	FieldPEMKeys                       = "pem_keys"
 	FieldSetNamespaceFromToken         = "set_namespace_from_token"
-<<<<<<< HEAD
-	FieldCustomTags                    = "custom_tags"
-	FieldSecretNameTemplate            = "secret_name_template"
-=======
 	FieldAzureRoles                    = "azure_roles"
 	FieldRoleID                        = "role_id"
 	FieldAzureGroups                   = "azure_groups"
@@ -377,7 +373,6 @@
 	FieldPermanentlyDelete             = "permanently_delete"
 	FieldSignInAudience                = "sign_in_audience"
 	FieldTags                          = "tags"
->>>>>>> e014981a
 	/*
 		common environment variables
 	*/
@@ -450,10 +445,6 @@
 	VaultVersion114 = "1.14.0"
 	VaultVersion115 = "1.15.0"
 	VaultVersion116 = "1.16.0"
-<<<<<<< HEAD
-
-=======
->>>>>>> e014981a
 	/*
 		Vault auth methods
 	*/
