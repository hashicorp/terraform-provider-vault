// Copyright (c) HashiCorp, Inc.
// SPDX-License-Identifier: MPL-2.0

package consts

const (
	/*
		common field names
	*/
	// FieldBackend
	// Deprecated: Prefer FieldMount or FieldPath instead.
	FieldBackend = "backend"
	// FieldPath should be used for all new backend-mounting resources.
	FieldPath = "path"
	// FieldMount should be used for all new non-backend-mounting resources.
	// In other words, resources that depend on a backend-mounting resource should use this.
	FieldMount                         = "mount"
	FieldBindDN                        = "binddn"
	FieldBindPass                      = "bindpass"
	FieldCertificate                   = "certificate"
	FieldClientTLSCert                 = "client_tls_cert"
	FieldClientTLSKey                  = "client_tls_key"
	FieldDistinguishedNames            = "distinguished_names"
	FieldUPNDomain                     = "upndomain"
	FieldStartTLS                      = "starttls"
	FieldConnectionTimeout             = "connection_timeout"
	FieldRequestTimeout                = "request_timeout"
	FieldSchema                        = "schema"
	FieldPasswordPolicy                = "password_policy"
	FieldLength                        = "length"
	FieldInsecureTLS                   = "insecure_tls"
	FieldURL                           = "url"
	FieldUserAttr                      = "userattr"
	FieldUserDN                        = "userdn"
	FieldRotationPeriod                = "rotation_period"
	FieldPaths                         = "paths"
	FieldParameters                    = "parameters"
	FieldMethod                        = "method"
	FieldNamespace                     = "namespace"
	FieldUseRootNamespace              = "use_root_namespace"
	FieldNamespaceID                   = "namespace_id"
	FieldNamespacePath                 = "namespace_path"
	FieldPathFQ                        = "path_fq"
	FieldData                          = "data"
	FieldDisableRead                   = "disable_read"
	FieldName                          = "name"
	FieldVersion                       = "version"
	FieldMetadata                      = "metadata"
	FieldNames                         = "names"
	FieldLeaseID                       = "lease_id"
	FieldLeaseDuration                 = "lease_duration"
	FieldLeaseRenewable                = "lease_renewable"
	FieldDepth                         = "depth"
	FieldDataJSON                      = "data_json"
	FieldDN                            = "dn"
	FieldRole                          = "role"
	FieldRoles                         = "roles"
	FieldDescription                   = "description"
	FieldTTL                           = "ttl"
	FieldMaxTTL                        = "max_ttl"
	FieldDefaultLeaseTTL               = "default_lease_ttl_seconds"
	FieldDefaultTTL                    = "default_ttl"
	FieldMaxLeaseTTL                   = "max_lease_ttl_seconds"
	FieldAuditNonHMACRequestKeys       = "audit_non_hmac_request_keys"
	FieldAuditNonHMACResponseKeys      = "audit_non_hmac_response_keys"
	FieldLastPassword                  = "last_password"
	FieldLastVaultRotation             = "last_vault_rotation"
	FieldLocal                         = "local"
	FieldSealWrap                      = "seal_wrap"
	FieldExternalEntropyAccess         = "external_entropy_access"
	FieldAWS                           = "aws"
	FieldPKCS                          = "pkcs"
	FieldAzure                         = "azure"
	FieldLibrary                       = "library"
	FieldKeyLabel                      = "key_label"
	FieldKeyID                         = "key_id"
	FieldMechanism                     = "mechanism"
	FieldPin                           = "pin"
	FieldSlot                          = "slot"
	FieldTokenLabel                    = "token_label"
	FieldCurve                         = "curve"
	FieldKeyBits                       = "key_bits"
	FieldForceRWSession                = "force_rw_session"
	FieldAccessKey                     = "access_key"
	FieldSecretKey                     = "secret_key"
	FieldEndpoint                      = "endpoint"
	FieldKeyType                       = "key_type"
	FieldKMSKey                        = "kms_key"
	FieldRegion                        = "region"
	FieldTenantID                      = "tenant_id"
	FieldClientID                      = "client_id"
	FieldClientSecret                  = "client_secret"
	FieldEnvironment                   = "environment"
	FieldVaultName                     = "vault_name"
	FieldKeyName                       = "key_name"
	FieldResource                      = "resource"
	FieldAllowGenerateKey              = "allow_generate_key"
	FieldAllowReplaceKey               = "allow_replace_key"
	FieldAllowStoreKey                 = "allow_store_key"
	FieldAnyMount                      = "any_mount"
	FieldID                            = "id"
	FieldUUID                          = "uuid"
	FieldMountAccessor                 = "mount_accessor"
	FieldUsername                      = "username"
	FieldPassword                      = "password"
	FieldPasswordFile                  = "password_file"
	FieldClientAuth                    = "client_auth"
	FieldAuthLoginGeneric              = "auth_login"
	FieldAuthLoginUserpass             = "auth_login_userpass"
	FieldAuthLoginAWS                  = "auth_login_aws"
	FieldAuthLoginCert                 = "auth_login_cert"
	FieldAuthLoginGCP                  = "auth_login_gcp"
	FieldAuthLoginKerberos             = "auth_login_kerberos"
	FieldAuthLoginRadius               = "auth_login_radius"
	FieldAuthLoginOCI                  = "auth_login_oci"
	FieldAuthLoginOIDC                 = "auth_login_oidc"
	FieldAuthLoginJWT                  = "auth_login_jwt"
	FieldAuthLoginAzure                = "auth_login_azure"
	FieldAuthLoginTokenFile            = "auth_login_token_file"
	FieldIAMHttpRequestMethod          = "iam_http_request_method"
	FieldIAMRequestURL                 = "iam_request_url"
	FieldIAMRequestBody                = "iam_request_body"
	FieldIAMRequestHeaders             = "iam_request_headers"
	FieldAWSAccessKeyID                = "aws_access_key_id"
	FieldAWSSecretAccessKey            = "aws_secret_access_key"
	FieldAWSSessionToken               = "aws_session_token"
	FieldAWSRoleARN                    = "aws_role_arn"
	FieldAWSRoleSessionName            = "aws_role_session_name"
	FieldAWSWebIdentityTokenFile       = "aws_web_identity_token_file"
	FieldAWSSTSEndpoint                = "aws_sts_endpoint"
	FieldAWSIAMEndpoint                = "aws_iam_endpoint"
	FieldAWSProfile                    = "aws_profile"
	FieldAWSRegion                     = "aws_region"
	FieldAWSSharedCredentialsFile      = "aws_shared_credentials_file"
	FieldHeaderValue                   = "header_value"
	FieldDisableRemount                = "disable_remount"
	FieldCACertFile                    = "ca_cert_file"
	FieldCACertDir                     = "ca_cert_dir"
	FieldCertFile                      = "cert_file"
	FieldKeyFile                       = "key_file"
	FieldSkipTLSVerify                 = "skip_tls_verify"
	FieldTLSServerName                 = "tls_server_name"
	FieldAddress                       = "address"
	FieldJWT                           = "jwt"
	FieldCredentials                   = "credentials"
	FieldClientEmail                   = "client_email"
	FieldServiceAccount                = "service_account"
	FieldAuthorization                 = "authorization"
	FieldToken                         = "token"
	FieldService                       = "service"
	FieldRealm                         = "realm"
	FieldKeytabPath                    = "keytab_path"
	FieldKRB5ConfPath                  = "krb5conf_path"
	FieldDisableFastNegotiation        = "disable_fast_negotiation"
	FieldRemoveInstanceName            = "remove_instance_name"
	FieldAuthType                      = "auth_type"
	FieldRequestHeaders                = "request_headers"
	FieldCallbackAddress               = "callback_address"
	FieldCallbackListenerAddress       = "callback_listener_address"
	FieldScope                         = "scope"
	FieldSubscriptionID                = "subscription_id"
	FieldResourceGroupName             = "resource_group_name"
	FieldVMName                        = "vm_name"
	FieldVMSSName                      = "vmss_name"
	FieldUsernameFormat                = "username_format"
	FieldIntegrationKey                = "integration_key"
	FieldAPIHostname                   = "api_hostname"
	FieldPushInfo                      = "push_info"
	FieldUsePasscode                   = "use_passcode"
	FieldIssuer                        = "issuer"
	FieldPeriod                        = "period"
	FieldKeySize                       = "key_size"
	FieldQRSize                        = "qr_size"
	FieldAlgorithm                     = "algorithm"
	FieldDigits                        = "digits"
	FieldSkew                          = "skew"
	FieldMaxValidationAttempts         = "max_validation_attempts"
	FieldOrgName                       = "org_name"
	FieldAPIToken                      = "api_token"
	FieldBaseURL                       = "base_url"
	FieldPrimaryEmail                  = "primary_email"
	FieldSettingsFileBase64            = "settings_file_base64"
	FieldUseSignature                  = "use_signature"
	FieldIdpURL                        = "idp_url"
	FieldAdminURL                      = "admin_url"
	FieldAuthenticatorURL              = "authenticator_url"
	FieldOrgAlias                      = "org_alias"
	FieldType                          = "type"
	FieldMethodID                      = "method_id"
	FieldMFAMethodIDs                  = "mfa_method_ids"
	FieldAccessors                     = "accessors"
	FieldAuthMethodAccessors           = "auth_method_accessors"
	FieldAuthMethodTypes               = "auth_method_types"
	FieldIdentityGroupIDs              = "identity_group_ids"
	FieldIdentityEntityIDs             = "identity_entity_ids"
	FieldWrappingAccessor              = "wrapping_accessor"
	FieldRoleName                      = "role_name"
	FieldPolicies                      = "policies"
	FieldNoParent                      = "no_parent"
	FieldNoDefaultPolicy               = "no_default_policy"
	FieldRenewable                     = "renewable"
	FieldExplicitMaxTTL                = "explicit_max_ttl"
	FieldWrappingTTL                   = "wrapping_ttl"
	FieldDisplayName                   = "display_name"
	FieldNumUses                       = "num_uses"
	FieldRenewMinLease                 = "renew_min_lease"
	FieldRenewIncrement                = "renew_increment"
	FieldLeaseStarted                  = "lease_started"
	FieldClientToken                   = "client_token"
	FieldWrappedToken                  = "wrapped_token"
	FieldOrphan                        = "orphan"
	FieldVaultVersionOverride          = "vault_version_override"
	FieldSkipGetVaultVersion           = "skip_get_vault_version"
	FieldMemberEntityIDs               = "member_entity_ids"
	FieldMemberGroupIDs                = "member_group_ids"
	FieldExclusive                     = "exclusive"
	FieldGroupID                       = "group_id"
	FieldGroupName                     = "group_name"
	FieldExternal                      = "external"
	FieldInternal                      = "internal"
	FieldFailureTolerance              = "failure_tolerance"
	FieldHealthy                       = "healthy"
	FieldLeader                        = "leader"
	FieldOptimisticFailureTolerance    = "optimistic_failure_tolerance"
	FieldVoters                        = "voters"
	FieldRedundancyZones               = "redundancy_zones"
	FieldRedundancyZonesJSON           = "redundancy_zones_json"
	FieldServers                       = "servers"
	FieldServersJSON                   = "servers_json"
	FieldUpgradeInfo                   = "upgrade_info"
	FieldUpgradeInfoJSON               = "upgrade_info_json"
	FieldMaxVersions                   = "max_versions"
	FieldCASRequired                   = "cas_required"
	FieldDeleteVersionAfter            = "delete_version_after"
	FieldCustomMetadata                = "custom_metadata"
	FieldCustomMetadataJSON            = "custom_metadata_json"
	FieldIAMAlias                      = "iam_alias"
	FieldIAMMetadata                   = "iam_metadata"
	FieldEC2Alias                      = "ec2_alias"
	FieldEC2Metadata                   = "ec2_metadata"
	FieldPublicKey                     = "public_key"
	FieldPrivateKey                    = "private_key"
	FieldImpersonatedAccount           = "impersonated_account"
	FieldServiceAccountEmail           = "service_account_email"
	FieldTokenScopes                   = "token_scopes"
	FieldServiceAccountProject         = "service_account_project"
	FieldOrganizationID                = "organization_id"
	FieldProjectID                     = "project_id"
	FieldIPAddresses                   = "ip_addresses"
	FieldCIDRBlocks                    = "cidr_blocks"
	FieldProjectRoles                  = "project_roles"
	FieldCreationLDIF                  = "creation_ldif"
	FieldDeletionLDIF                  = "deletion_ldif"
	FieldRollbackLDIF                  = "rollback_ldif"
	FieldUsernameTemplate              = "username_template"
	FieldServiceAccountNames           = "service_account_names"
	FieldDisableCheckInEnforcement     = "disable_check_in_enforcement"
	FieldSkipChildToken                = "skip_child_token"
	FieldTokenPolicies                 = "token_policies"
	FieldManagedKeyName                = "managed_key_name"
	FieldManagedKeyID                  = "managed_key_id"
	FieldIssuerRef                     = "issuer_ref"
	FieldAllowLocalhost                = "allow_localhost"
	FieldAllowedDomains                = "allowed_domains"
	FieldAllowedDomainsTemplate        = "allowed_domains_template"
	FieldAllowBareDomains              = "allow_bare_domains"
	FieldAllowSubdomains               = "allow_subdomains"
	FieldAllowGlobDomains              = "allow_glob_domains"
	FieldAllowAnyName                  = "allow_any_name"
	FieldEnforceHostnames              = "enforce_hostnames"
	FieldAllowIPSans                   = "allow_ip_sans"
	FieldAllowedURISans                = "allowed_uri_sans"
	FieldAllowedURISansTemplate        = "allowed_uri_sans_template"
	FieldAllowedUserIds                = "allowed_user_ids"
	FieldAllowWildcardCertificates     = "allow_wildcard_certificates"
	FieldAllowedOtherSans              = "allowed_other_sans"
	FieldServerFlag                    = "server_flag"
	FieldClientFlag                    = "client_flag"
	FieldCodeSigningFlag               = "code_signing_flag"
	FieldEmailProtectionFlag           = "email_protection_flag"
	FieldKeyUsage                      = "key_usage"
	FieldExtKeyUsage                   = "ext_key_usage"
	FieldExtKeyUsageOIDs               = "ext_key_usage_oids"
	FieldUseCSRCommonName              = "use_csr_common_name"
	FieldUseCSRSans                    = "use_csr_sans"
	FieldOU                            = "ou"
	FieldOrganization                  = "organization"
	FieldCountry                       = "country"
	FieldLocality                      = "locality"
	FieldProvince                      = "province"
	FieldStreetAddress                 = "street_address"
	FieldPostalCode                    = "postal_code"
	FieldGenerateLease                 = "generate_lease"
	FieldNoStore                       = "no_store"
	FieldRequireCN                     = "require_cn"
	FieldPolicyIdentifiers             = "policy_identifiers"
	FieldPolicyIdentifier              = "policy_identifier"
	FieldBasicConstraintsValidForNonCA = "basic_constraints_valid_for_non_ca"
	FieldNotBeforeDuration             = "not_before_duration"
	FieldAllowedSerialNumbers          = "allowed_serial_numbers"
	FieldOID                           = "oid"
	FieldCPS                           = "cps"
	FieldNotice                        = "notice"
	FieldCommonName                    = "common_name"
	FieldAltNames                      = "alt_names"
	FieldFormat                        = "format"
	FieldPrivateKeyFormat              = "private_key_format"
	FieldOu                            = "ou"
	FieldIssuingCA                     = "issuing_ca"
	FieldSerial                        = "serial"
	FieldSerialNumber                  = "serial_number"
	FieldIPSans                        = "ip_sans"
	FieldURISans                       = "uri_sans"
	FieldOtherSans                     = "other_sans"
	FieldMaxPathLength                 = "max_path_length"
	FieldExcludeCNFromSans             = "exclude_cn_from_sans"
	FieldPermittedDNSDomains           = "permitted_dns_domains"
	FieldIssuerName                    = "issuer_name"
	FieldUserIds                       = "user_ids"
	FieldIssuerID                      = "issuer_id"
	FieldKeyRef                        = "key_ref"
	FieldPemBundle                     = "pem_bundle"
	FieldCAChain                       = "ca_chain"
	FieldCSR                           = "csr"
	FieldUseCSRValues                  = "use_csr_values"
	FieldCertificateBundle             = "certificate_bundle"
	FieldRevoke                        = "revoke"
	FieldPrivateKeyType                = "private_key_type"
	FieldAddBasicConstraints           = "add_basic_constraints"
	FieldExported                      = "exported"
	FieldExpiration                    = "expiration"
	FieldAutoRenew                     = "auto_renew"
	FieldMinSecondsRemaining           = "min_seconds_remaining"
	FieldRenewPending                  = "renew_pending"
	FieldImportedIssuers               = "imported_issuers"
	FieldImportedKeys                  = "imported_keys"
	FieldExisting                      = "existing"
	FieldLeafNotAfterBehavior          = "leaf_not_after_behavior"
	FieldManualChain                   = "manual_chain"
	FieldUsage                         = "usage"
	FieldKeys                          = "keys"
	FieldKeyInfo                       = "key_info"
	FieldKeyInfoJSON                   = "key_info_json"
	FieldRevocationSignatureAlgorithm  = "revocation_signature_algorithm"
	FieldIssuingCertificates           = "issuing_certificates"
	FieldCRLDistributionPoints         = "crl_distribution_points"
	FieldOCSPServers                   = "ocsp_servers"
	FieldEnableAIAURLTemplating        = "enable_aia_url_templating"
	FieldCredentialConfig              = "credential_config"
	FieldDBName                        = "db_name"
	FieldCreationStatements            = "creation_statements"
	FieldRevocationStatements          = "revocation_statements"
	FieldRollbackStatements            = "rollback_statements"
	FieldRenewStatements               = "renew_statements"
	FieldCredentialType                = "credential_type"
	FieldFilename                      = "filename"
	FieldDefault                       = "default"
	FieldRotationStatements            = "rotation_statements"
	FieldRotationSchedule              = "rotation_schedule"
	FieldRotationWindow                = "rotation_window"
	FieldKubernetesCACert              = "kubernetes_ca_cert"
	FieldDisableLocalCAJWT             = "disable_local_ca_jwt"
	FieldKubernetesHost                = "kubernetes_host"
	FieldServiceAccountJWT             = "service_account_jwt"
	FieldDisableISSValidation          = "disable_iss_validation"
	FieldPEMKeys                       = "pem_keys"
	FieldSetNamespaceFromToken         = "set_namespace_from_token"
	FieldAzureRoles                    = "azure_roles"
	FieldRoleID                        = "role_id"
	FieldAzureGroups                   = "azure_groups"
	FieldObjectID                      = "object_id"
	FieldApplicationObjectID           = "application_object_id"
	FieldPermanentlyDelete             = "permanently_delete"
	FieldSignInAudience                = "sign_in_audience"
	FieldTags                          = "tags"
<<<<<<< HEAD
	FieldSkipStaticRoleImportRotation  = "skip_static_role_import_rotation"
	FieldSkipImportRotation            = "skip_import_rotation"
=======
	FieldCustomTags                    = "custom_tags"
	FieldSecretNameTemplate            = "secret_name_template"

>>>>>>> 76a13db5
	/*
		common environment variables
	*/
	EnvVarVaultNamespaceImport = "TERRAFORM_VAULT_NAMESPACE_IMPORT"
	EnvVarSkipChildToken       = "TERRAFORM_VAULT_SKIP_CHILD_TOKEN"
	// EnvVarUsername to get the username for the userpass auth method
	EnvVarUsername = "TERRAFORM_VAULT_USERNAME"
	// EnvVarPassword to get the password for the userpass auth method
	EnvVarPassword = "TERRAFORM_VAULT_PASSWORD"
	// EnvVarPasswordFile to get the password for the userpass auth method
	EnvVarPasswordFile = "TERRAFORM_VAULT_PASSWORD_FILE"
	// EnvVarGCPAuthJWT to get the signed JWT for the gcp auth method
	EnvVarGCPAuthJWT = "TERRAFORM_VAULT_GCP_AUTH_JWT"
	// EnvVarVaultAuthJWT to login via the Vault jwt engine.
	EnvVarVaultAuthJWT = "TERRAFORM_VAULT_AUTH_JWT"
	// EnvVarAzureAuthJWT to login into Vault's azure auth engine.
	EnvVarAzureAuthJWT = "TERRAFORM_VAULT_AZURE_AUTH_JWT"

	EnvVarGoogleApplicationCreds = "GOOGLE_APPLICATION_CREDENTIALS"

	// EnvVarKrbSPNEGOToken to get the signed JWT for the gcp auth method
	EnvVarKrbSPNEGOToken = "KRB_SPNEGO_TOKEN"
	// EnvVarKRB5Conf path to the krb5.conf file.
	EnvVarKRB5Conf = "KRB5_CONFIG"
	// EnvVarKRBKeytab path the keytab file.
	EnvVarKRBKeytab = "KRB_KEYTAB"

	// EnvVarRadiusUsername for the Radius auth login
	EnvVarRadiusUsername = "RADIUS_USERNAME"
	// EnvVarRadiusPassword for the Radius auth login
	EnvVarRadiusPassword = "RADIUS_PASSWORD"
	// EnvVarTokenFilename for the TokenFile auth login.
	EnvVarTokenFilename = "TERRAFORM_VAULT_TOKEN_FILENAME"
	/*
		common mount types
	*/
	MountTypeDatabase     = "database"
	MountTypePKI          = "pki"
	MountTypeAWS          = "aws"
	MountTypeKMIP         = "kmip"
	MountTypeRabbitMQ     = "rabbitmq"
	MountTypeMongoDBAtlas = "mongodbatlas"
	MountTypeNomad        = "nomad"
	MountTypeKubernetes   = "kubernetes"
	MountTypeUserpass     = "userpass"
	MountTypeCert         = "cert"
	MountTypeGCP          = "gcp"
	MountTypeKerberos     = "kerberos"
	MountTypeRadius       = "radius"
	MountTypeOCI          = "oci"
	MountTypeOIDC         = "oidc"
	MountTypeJWT          = "jwt"
	MountTypeAzure        = "azure"
	MountTypeGitHub       = "github"
	MountTypeAD           = "ad"
	MountTypeLDAP         = "ldap"
	MountTypeConsul       = "consul"
	MountTypeTerraform    = "terraform"
	MountTypeNone         = "none"
	MountTypeSAML         = "saml"

	/*
		Vault version constants
	*/
	VaultVersion190 = "1.9.0"
	VaultVersion110 = "1.10.0"
	VaultVersion111 = "1.11.0"
	VaultVersion112 = "1.12.0"
	VaultVersion113 = "1.13.0"
	VaultVersion114 = "1.14.0"
	VaultVersion115 = "1.15.0"
	VaultVersion116 = "1.16.0"

	/*
		Vault auth methods
	*/
	AuthMethodAWS      = "aws"
	AuthMethodUserpass = "userpass"
	AuthMethodCert     = "cert"
	AuthMethodGCP      = "gcp"
	AuthMethodKerberos = "kerberos"
	AuthMethodRadius   = "radius"
	AuthMethodOCI      = "oci"
	AuthMethodOIDC     = "oidc"
	AuthMethodJWT      = "jwt"
	AuthMethodAzure    = "azure"

	/*
		misc. path related constants
	*/
	PathDelim        = "/"
	VaultAPIV1Root   = "/v1"
	SysNamespaceRoot = "sys/namespaces/"
)<|MERGE_RESOLUTION|>--- conflicted
+++ resolved
@@ -373,14 +373,11 @@
 	FieldPermanentlyDelete             = "permanently_delete"
 	FieldSignInAudience                = "sign_in_audience"
 	FieldTags                          = "tags"
-<<<<<<< HEAD
 	FieldSkipStaticRoleImportRotation  = "skip_static_role_import_rotation"
 	FieldSkipImportRotation            = "skip_import_rotation"
-=======
 	FieldCustomTags                    = "custom_tags"
 	FieldSecretNameTemplate            = "secret_name_template"
-
->>>>>>> 76a13db5
+  
 	/*
 		common environment variables
 	*/
