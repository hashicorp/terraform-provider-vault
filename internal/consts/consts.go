package consts

const (
	/*
		common field names
	*/
	FieldPath                     = "path"
	FieldParameters               = "parameters"
	FieldMethod                   = "method"
	FieldNamespace                = "namespace"
	FieldNamespaceID              = "namespace_id"
	FieldBackend                  = "backend"
	FieldPathFQ                   = "path_fq"
	FieldData                     = "data"
	FieldMount                    = "mount"
	FieldName                     = "name"
	FieldVersion                  = "version"
	FieldMetadata                 = "metadata"
	FieldNames                    = "names"
	FieldLeaseID                  = "lease_id"
	FieldLeaseDuration            = "lease_duration"
	FieldLeaseRenewable           = "lease_renewable"
	FieldDepth                    = "depth"
	FieldDataJSON                 = "data_json"
	FieldRole                     = "role"
	FieldDescription              = "description"
	FieldTTL                      = "ttl"
	FieldDefaultLeaseTTL          = "default_lease_ttl_seconds"
	FieldMaxLeaseTTL              = "max_lease_ttl_seconds"
	FieldAuditNonHMACRequestKeys  = "audit_non_hmac_request_keys"
	FieldAuditNonHMACResponseKeys = "audit_non_hmac_response_keys"
	FieldLocal                    = "local"
	FieldSealWrap                 = "seal_wrap"
	FieldExternalEntropyAccess    = "external_entropy_access"
	FieldAWS                      = "aws"
	FieldPKCS                     = "pkcs"
	FieldAzure                    = "azure"
	FieldLibrary                  = "library"
	FieldKeyLabel                 = "key_label"
	FieldKeyID                    = "key_id"
	FieldMechanism                = "mechanism"
	FieldPin                      = "pin"
	FieldSlot                     = "slot"
	FieldTokenLabel               = "token_label"
	FieldCurve                    = "curve"
	FieldKeyBits                  = "key_bits"
	FieldForceRWSession           = "force_rw_session"
	FieldAWSAccessKey             = "access_key"
	FieldAWSSecretKey             = "secret_key"
	FieldEndpoint                 = "endpoint"
	FieldKeyType                  = "key_type"
	FieldKMSKey                   = "kms_key"
	FieldRegion                   = "region"
	FieldTenantID                 = "tenant_id"
	FieldClientID                 = "client_id"
	FieldClientSecret             = "client_secret"
	FieldEnvironment              = "environment"
	FieldVaultName                = "vault_name"
	FieldKeyName                  = "key_name"
	FieldResource                 = "resource"
	FieldAllowGenerateKey         = "allow_generate_key"
	FieldAllowReplaceKey          = "allow_replace_key"
	FieldAllowStoreKey            = "allow_store_key"
	FieldAnyMount                 = "any_mount"
	FieldUUID                     = "uuid"
	FieldMountAccessor            = "mount_accessor"
<<<<<<< HEAD
	FieldDisableRemount           = "disable_remount"
=======
	FieldUsername                 = "username"
	FieldPassword                 = "password"
	FieldPasswordFile             = "password_file"
	FieldAuthLoginDefault         = "auth_login"
	FieldAuthLoginUserpass        = "auth_login_userpass"
	FieldAuthLoginAWS             = "auth_login_aws"
	FieldIdentity                 = "identity"
	FieldSignature                = "signature"
	FieldPKCS7                    = "pkcs7"
	FieldNonce                    = "nonce"
	FieldIAMHttpRequestMethod     = "iam_http_request_method"
	FieldIAMHttpRequestURL        = "iam_http_request_url"
	FieldIAMHttpRequestBody       = "iam_http_request_body"
	FieldIAMHttpRequestHeaders    = "iam_http_request_headers"
>>>>>>> 3debecf9

	/*
		common environment variables
	*/
	EnvVarVaultNamespaceImport = "TERRAFORM_VAULT_NAMESPACE_IMPORT"
	EnvVarSkipChildToken       = "TERRAFORM_VAULT_SKIP_CHILD_TOKEN"
	// EnvVarUsername to get the username for the userpass auth method
	EnvVarUsername = "TERRAFORM_VAULT_USERNAME"
	// EnvVarPassword to get the password for the userpass auth method
	EnvVarPassword = "TERRAFORM_VAULT_PASSWORD"
	// EnvVarPasswordFile to get the password for the userpass auth method
	EnvVarPasswordFile = "TERRAFORM_VAULT_PASSWORD_FILE"

	/*
		common mount types
	*/
	MountTypeDatabase   = "database"
	MountTypePKI        = "pki"
	MountTypeAWS        = "aws"
	MountTypeKMIP       = "kmip"
	MountTypeRabbitMQ   = "rabbitmq"
	MountTypeNomad      = "nomad"
	MountTypeKubernetes = "kubernetes"
	MountTypeUserpass   = "userpass"

	/*
		Vault version constants
	*/
	VaultVersion111 = "1.11.0"
	VaultVersion110 = "1.10.0"
	VaultVersion190 = "1.9.0"

	/*
		Vault auth methods
	*/
	AuthMethodAWS      = "aws"
	AuthMethodUserpass = "userpass"

	/*
		misc. path related constants
	*/
	PathDelim = "/"
)<|MERGE_RESOLUTION|>--- conflicted
+++ resolved
@@ -64,9 +64,6 @@
 	FieldAnyMount                 = "any_mount"
 	FieldUUID                     = "uuid"
 	FieldMountAccessor            = "mount_accessor"
-<<<<<<< HEAD
-	FieldDisableRemount           = "disable_remount"
-=======
 	FieldUsername                 = "username"
 	FieldPassword                 = "password"
 	FieldPasswordFile             = "password_file"
@@ -81,8 +78,7 @@
 	FieldIAMHttpRequestURL        = "iam_http_request_url"
 	FieldIAMHttpRequestBody       = "iam_http_request_body"
 	FieldIAMHttpRequestHeaders    = "iam_http_request_headers"
->>>>>>> 3debecf9
-
+	FieldDisableRemount           = "disable_remount"
 	/*
 		common environment variables
 	*/
