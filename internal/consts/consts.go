package consts

const (
	/*
		common field names
	*/
	FieldPath                     = "path"
	FieldParameters               = "parameters"
	FieldMethod                   = "method"
	FieldNamespace                = "namespace"
	FieldNamespaceID              = "namespace_id"
	FieldBackend                  = "backend"
	FieldPathFQ                   = "path_fq"
	FieldData                     = "data"
	FieldMount                    = "mount"
	FieldName                     = "name"
	FieldVersion                  = "version"
	FieldMetadata                 = "metadata"
	FieldNames                    = "names"
	FieldLeaseID                  = "lease_id"
	FieldLeaseDuration            = "lease_duration"
	FieldLeaseRenewable           = "lease_renewable"
	FieldDepth                    = "depth"
	FieldDataJSON                 = "data_json"
	FieldRole                     = "role"
	FieldDescription              = "description"
	FieldTTL                      = "ttl"
	FieldDefaultLeaseTTL          = "default_lease_ttl_seconds"
	FieldMaxLeaseTTL              = "max_lease_ttl_seconds"
	FieldAuditNonHMACRequestKeys  = "audit_non_hmac_request_keys"
	FieldAuditNonHMACResponseKeys = "audit_non_hmac_response_keys"
	FieldLocal                    = "local"
	FieldSealWrap                 = "seal_wrap"
	FieldExternalEntropyAccess    = "external_entropy_access"
<<<<<<< HEAD
	FieldAWS                      = "aws"
	FieldPKCS                     = "pkcs"
	FieldAzure                    = "azure"
	FieldLibrary                  = "library"
	FieldKeyLabel                 = "key_label"
	FieldKeyID                    = "key_id"
	FieldMechanism                = "mechanism"
	FieldPin                      = "pin"
	FieldSlot                     = "slot"
	FieldTokenLabel               = "token_label"
	FieldCurve                    = "curve"
	FieldKeyBits                  = "key_bits"
	FieldForceRWSession           = "force_rw_session"
	FieldAWSAccessKey             = "access_key"
	FieldAWSSecretKey             = "secret_key"
	FieldEndpoint                 = "endpoint"
	FieldKeyType                  = "key_type"
	FieldKMSKey                   = "kms_key"
	FieldRegion                   = "region"
	FieldTenantID                 = "tenant_id"
	FieldClientID                 = "client_id"
	FieldClientSecret             = "client_secret"
	FieldEnvironment              = "environment"
	FieldVaultName                = "vault_name"
	FieldKeyName                  = "key_name"
	FieldResource                 = "resource"
	FieldAllowGenerateKey         = "allow_generate_key"
	FieldAllowReplaceKey          = "allow_replace_key"
	FieldAllowStoreKey            = "allow_store_key"
	FieldAnyMount                 = "any_mount"
	FieldUUID                     = "uuid"
=======
	FieldMountAccessor            = "mount_accessor"
>>>>>>> 1793ebb2

	/*
		common environment variables
	*/
	EnvVarVaultNamespaceImport = "TERRAFORM_VAULT_NAMESPACE_IMPORT"
	EnvVarSkipChildToken       = "TERRAFORM_VAULT_SKIP_CHILD_TOKEN"

	/*
		common mount types
	*/
	MountTypeDatabase   = "database"
	MountTypePKI        = "pki"
	MountTypeAWS        = "aws"
	MountTypeKMIP       = "kmip"
	MountTypeRabbitMQ   = "rabbitmq"
	MountTypeNomad      = "nomad"
	MountTypeKubernetes = "kubernetes"

	/*
		misc. path related constants
	*/
	PathDelim = "/"
)<|MERGE_RESOLUTION|>--- conflicted
+++ resolved
@@ -32,7 +32,6 @@
 	FieldLocal                    = "local"
 	FieldSealWrap                 = "seal_wrap"
 	FieldExternalEntropyAccess    = "external_entropy_access"
-<<<<<<< HEAD
 	FieldAWS                      = "aws"
 	FieldPKCS                     = "pkcs"
 	FieldAzure                    = "azure"
@@ -64,9 +63,7 @@
 	FieldAllowStoreKey            = "allow_store_key"
 	FieldAnyMount                 = "any_mount"
 	FieldUUID                     = "uuid"
-=======
 	FieldMountAccessor            = "mount_accessor"
->>>>>>> 1793ebb2
 
 	/*
 		common environment variables
