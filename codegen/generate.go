--- conflicted
+++ resolved
@@ -10,7 +10,6 @@
 
 	"github.com/hashicorp/go-hclog"
 	"github.com/hashicorp/vault/sdk/framework"
-<<<<<<< HEAD
 )
 
 // generatedDirPerms uses 0775 because it is the same as for
@@ -19,30 +18,8 @@
 
 var (
 	errUnsupported = errors.New("code and doc generation for this item is unsupported")
-
-	// pathToHomeDir yields the path to the terraform-vault-provider
-	// home directory on the machine on which it's running.
-	// ex. /home/your-name/go/src/github.com/terraform-providers/terraform-provider-vault
-	pathToHomeDir = func() string {
-		repoName := "terraform-provider-vault"
-		wd, _ := os.Getwd()
-		pathParts := strings.Split(wd, repoName)
-		return pathParts[0] + repoName
-	}()
 )
 
-=======
-)
-
-// generatedDirPerms uses 0775 because it is the same as for
-// the "vault" directory, which is at "drwxrwxr-x".
-const generatedDirPerms os.FileMode = 0775
-
-var (
-	errUnsupported = errors.New("code and doc generation for this item is unsupported")
-)
-
->>>>>>> cb604230
 func Run(logger hclog.Logger, paths map[string]*framework.OASPathItem) error {
 	// Read in the templates we'll be using.
 	h, err := newTemplateHandler(logger)
@@ -56,15 +33,9 @@
 		templateHandler: h,
 	}
 	createdCount := 0
-<<<<<<< HEAD
 	for endpoint, addedInfo := range endpointRegistry {
 		logger.Info(fmt.Sprintf("generating %s for %s\n", addedInfo.TemplateType.String(), endpoint))
 		if err := fCreator.GenerateCode(endpoint, paths[endpoint], addedInfo); err != nil {
-=======
-	for endpoint, templateType := range endpointRegistry {
-		logger.Info(fmt.Sprintf("generating %s for %s\n", templateType.String(), endpoint))
-		if err := fCreator.GenerateCode(endpoint, paths[endpoint], templateType); err != nil {
->>>>>>> cb604230
 			if err == errUnsupported {
 				logger.Warn(fmt.Sprintf("couldn't generate %s, continuing", endpoint))
 				continue
@@ -72,17 +43,12 @@
 			logger.Error(err.Error())
 			os.Exit(1)
 		}
-<<<<<<< HEAD
 		logger.Info(fmt.Sprintf("generating %s for %s\n", templateTypeDoc.String(), endpoint))
 		if err := fCreator.GenerateDoc(endpoint, paths[endpoint], addedInfo); err != nil {
 			logger.Error(err.Error())
 			os.Exit(1)
 		}
 		createdCount += 2
-=======
-		// TODO in separate PR - add fCreator.GenerateDoc() method
-		createdCount++
->>>>>>> cb604230
 	}
 	logger.Info(fmt.Sprintf("generated %d files\n", createdCount))
 	return nil
@@ -93,16 +59,23 @@
 	templateHandler *templateHandler
 }
 
-<<<<<<< HEAD
-// GenerateCode is exported to indicate it's intended to be directly used.
+// GenerateCode is exported because it's the only method intended to be used by
+// other objects. Unexported methods may be available to other code in this package,
+// but they're not intended to be used by anything but the fileCreator.
 func (c *fileCreator) GenerateCode(endpoint string, endpointInfo *framework.OASPathItem, addedInfo *additionalInfo) error {
-	pathToFile := codeFilePath(addedInfo.TemplateType, endpoint)
+	pathToFile, err := codeFilePath(addedInfo.TemplateType, endpoint)
+	if err != nil {
+		return err
+	}
 	return c.writeFile(pathToFile, endpoint, endpointInfo, addedInfo)
 }
 
 // GenerateDoc is exported to indicate it's intended to be directly used.
 func (c *fileCreator) GenerateDoc(endpoint string, endpointInfo *framework.OASPathItem, addedInfo *additionalInfo) error {
-	pathToFile := docFilePath(addedInfo.TemplateType, endpoint)
+	pathToFile, err := docFilePath(addedInfo.TemplateType, endpoint)
+	if err != nil {
+		return err
+	}
 	// If the doc already exists, no need to generate a new one, especially
 	// since these get hand-edited after being first created.
 	if _, err := os.Stat(pathToFile); err == nil {
@@ -116,43 +89,17 @@
 }
 
 func (c *fileCreator) writeFile(pathToFile string, endpoint string, endpointInfo *framework.OASPathItem, addedInfo *additionalInfo) error {
-	parentDir := parentDir(pathToFile)
-	wr, closer, err := c.createFileWriter(pathToFile, parentDir)
-=======
-// GenerateCode is exported because it's the only method intended to be used by
-// other objects. Unexported methods may be available to other code in this package,
-// but they're not intended to be used by anything but the fileCreator.
-func (c *fileCreator) GenerateCode(endpoint string, endpointInfo *framework.OASPathItem, tmplType templateType) error {
-	pathToFile, err := codeFilePath(tmplType, endpoint)
-	if err != nil {
-		return err
-	}
-	return c.writeFile(pathToFile, tmplType, endpoint, endpointInfo)
-}
-
-// TODO in a separate PR - add a GenerateDoc method.
-
-func (c *fileCreator) writeFile(pathToFile string, tmplType templateType, endpoint string, endpointInfo *framework.OASPathItem) error {
 	wr, closer, err := c.createFileWriter(pathToFile)
->>>>>>> cb604230
 	if err != nil {
 		return err
 	}
 	defer closer()
-<<<<<<< HEAD
-	return c.templateHandler.Write(wr, parentDir, endpoint, endpointInfo, addedInfo)
-=======
-	return c.templateHandler.Write(wr, tmplType, endpoint, endpointInfo)
->>>>>>> cb604230
+	return c.templateHandler.Write(wr, endpoint, endpointInfo, addedInfo)
 }
 
 // createFileWriter creates a file and returns its writer for the caller to use in templating.
 // The closer will only be populated if the err is nil.
-<<<<<<< HEAD
-func (c *fileCreator) createFileWriter(pathToFile, parentDir string) (wr *bufio.Writer, closer func(), err error) {
-=======
 func (c *fileCreator) createFileWriter(pathToFile string) (wr *bufio.Writer, closer func(), err error) {
->>>>>>> cb604230
 	var cleanups []func() error
 	closer = func() {
 		for _, cleanup := range cleanups {
@@ -163,11 +110,7 @@
 	}
 
 	// Make the directory and file.
-<<<<<<< HEAD
-	if err := os.MkdirAll(parentDir, generatedDirPerms); err != nil {
-=======
 	if err := os.MkdirAll(filepath.Dir(pathToFile), generatedDirPerms); err != nil {
->>>>>>> cb604230
 		return nil, nil, err
 	}
 	f, err := os.Create(pathToFile)
@@ -272,14 +215,6 @@
 	return path
 }
 
-<<<<<<< HEAD
-// parentDir returns the directory containing the given file.
-// ex. generated/resources/transform-transformation-name.go
-// returns generated/resources/
-func parentDir(pathToFile string) string {
-	lastSlash := strings.LastIndex(pathToFile, "/")
-	return pathToFile[:lastSlash]
-=======
 // pathToHomeDir yields the path to the terraform-vault-provider
 // home directory on the machine on which it's running.
 // ex. /home/your-name/go/src/github.com/terraform-providers/terraform-provider-vault
@@ -291,5 +226,4 @@
 	}
 	pathParts := strings.Split(wd, repoName)
 	return pathParts[0] + repoName, nil
->>>>>>> cb604230
 }