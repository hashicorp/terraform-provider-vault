package codegen

import (
	"fmt"
	"io"
	"io/ioutil"
<<<<<<< HEAD
=======
	"path"
	"path/filepath"
>>>>>>> cb604230
	"sort"
	"strings"
	"text/template"

<<<<<<< HEAD
	"github.com/hashicorp/go-hclog"
	"github.com/hashicorp/vault/sdk/framework"
	"github.com/terraform-providers/terraform-provider-vault/util"
=======
	"github.com/hashicorp/errwrap"
	"github.com/hashicorp/go-hclog"
	"github.com/hashicorp/go-multierror"
	"github.com/hashicorp/vault/sdk/framework"
>>>>>>> cb604230
)

var (
	// templateRegistry holds templates for each type of file.
	templateRegistry = map[templateType]string{
<<<<<<< HEAD
		templateTypeDataSource: "/codegen/templates/datasource.go.tpl",
		templateTypeDoc:        "/codegen/templates/doc.go.tpl",
		templateTypeResource:   "/codegen/templates/resource.go.tpl",
	}

	// These are the types of fields that OpenAPI has that we support
=======
		// TODO in separate PR - add templateTypeDataSource
		// TODO in separate PR - add templateTypeDoc
		templateTypeResource: "/codegen/templates/resource.go.tpl",
	}

	// These are the types of fields that OpenAPI 3 has that we support
>>>>>>> cb604230
	// converting into Terraform fields.
	supportedParamTypes = []string{
		"array",
		"boolean",
		"integer",
		"string",
	}
)

func newTemplateHandler(logger hclog.Logger) (*templateHandler, error) {
<<<<<<< HEAD
=======
	homeDirPath, err := pathToHomeDir()
	if err != nil {
		return nil, err
	}

>>>>>>> cb604230
	// Read in the template for each template type in the registry and
	// cache them to be used repeatedly.
	templates := make(map[templateType]*template.Template, len(templateRegistry))
	for tmplType, pathFromHomeDir := range templateRegistry {
<<<<<<< HEAD
		pathToFile := pathToHomeDir + pathFromHomeDir
		templateBytes, err := ioutil.ReadFile(pathToFile)
		if err != nil {
			return nil, err
		}
		t, err := template.New(tmplType.String()).Parse(string(templateBytes))
		if err != nil {
			return nil, err
=======
		pathToFile := filepath.Join(homeDirPath, pathFromHomeDir)
		templateBytes, err := ioutil.ReadFile(pathToFile)
		if err != nil {
			return nil, errwrap.Wrapf("error reading "+pathToFile+": {{err}}", err)
		}
		t, err := template.New(tmplType.String()).Parse(string(templateBytes))
		if err != nil {
			return nil, errwrap.Wrapf("error parsing "+tmplType.String()+": {{err}}", err)
>>>>>>> cb604230
		}
		templates[tmplType] = t
	}
	return &templateHandler{
		logger:               logger,
		templates:            templates,
		templatableEndpoints: make(map[string]*templatableEndpoint),
	}, nil
}

type templateHandler struct {
	logger               hclog.Logger
	templates            map[templateType]*template.Template
	templatableEndpoints map[string]*templatableEndpoint
}

// Write takes one endpoint and uses a template to generate text
<<<<<<< HEAD
// for it. This template is written to the given writer. It's exported
// because it's the only method intended to be called by external callers.
func (h *templateHandler) Write(wr io.Writer, parentDir string, endpoint string, endpointInfo *framework.OASPathItem, addedInfo *additionalInfo) error {
=======
// for it. This template is written to the given writer.
func (h *templateHandler) Write(wr io.Writer, tmplType templateType, endpoint string, endpointInfo *framework.OASPathItem) error {
>>>>>>> cb604230
	templatable, ok := h.templatableEndpoints[endpoint]
	if !ok {
		// Since each endpoint will have a code file and a doc file, let's cache
		// the template-friendly version of the endpoint so it doesn't have to be
		// converted into that format twice.
<<<<<<< HEAD
		t, err := h.toTemplatable(parentDir, endpoint, endpointInfo, addedInfo)
		if err != nil {
			return err
		}
		templatable = t
		h.templatableEndpoints[endpoint] = t
	}
	return h.templates[addedInfo.TemplateType].Execute(wr, templatable)
}

// toTemplatable does a bunch of work to format the given data into a
// struct that has fields that will be idiomatic to use with Go's templating
// language.
func (h *templateHandler) toTemplatable(parentDir, endpoint string, endpointInfo *framework.OASPathItem, addedInfo *additionalInfo) (*templatableEndpoint, error) {
	parameters := collectParameters(endpointInfo, addedInfo)
=======
		var err error
		templatable, err = h.toTemplatable(endpoint, endpointInfo)
		if err != nil {
			return err
		}
		h.templatableEndpoints[endpoint] = templatable
	}
	return h.templates[tmplType].Execute(wr, templatable)
}

// toTemplatable converts the provided data into a struct that the template
// can easily interpret.
func (h *templateHandler) toTemplatable(endpoint string, endpointInfo *framework.OASPathItem) (*templatableEndpoint, error) {
	parameters := collectParameters(endpointInfo)
>>>>>>> cb604230

	// Sort the parameters by name so they won't shift every time
	// new files are generated due to having originated in maps.
	sort.Slice(parameters, func(i, j int) bool {
		return parameters[i].Name < parameters[j].Name
	})

<<<<<<< HEAD
	if len(parameters) > 2 {
		// De-duplicate the parameters in place, because often parameters
		// are at both the top-level and in the post body. This in-place
		// approach is directly recommended here:
		// https://github.com/golang/go/wiki/SliceTricks#in-place-deduplicate-comparable
		j := 0
		for i := 1; i < len(parameters); i++ {
			if parameters[j] == parameters[i] {
				continue
			}
			j++
			// preserve the original data
			// in[i], in[j] = in[j], in[i]
			// only set what is required
			parameters[j] = parameters[i]
		}
		parameters = parameters[:j+1]
	}
=======
	// De-duplicate the parameters in place, because often parameters
	// are at both the top-level and in the post body. This in-place
	// approach is directly recommended here:
	// https://github.com/golang/go/wiki/SliceTricks#in-place-deduplicate-comparable
	j := 0
	for i := 1; i < len(parameters); i++ {
		if parameters[j] == parameters[i] {
			continue
		}
		j++
		// preserve the original data
		// in[i], in[j] = in[j], in[i]
		// only set what is required
		parameters[j] = parameters[i]
	}
	parameters = parameters[:j+1]
>>>>>>> cb604230

	// The last field in the endpoint will be something like "name"
	// or "roles" or whatever is at the end of an endpoint's path.
	// This is used to differentiate generated variable or function names
	// so they don't collide with the other ones in the same package.
<<<<<<< HEAD
	lastEndpointField := format(util.LastField(endpoint))
	t := &templatableEndpoint{
		Endpoint:                endpoint,
		DirName:                 format(util.LastField(parentDir)),
		UpperCaseDifferentiator: strings.Title(lastEndpointField),
		LowerCaseDifferentiator: lastEndpointField,
=======
	tmplName := clean(path.Base(endpoint))
	t := &templatableEndpoint{
		Endpoint:                endpoint,
		DirName:                 clean(path.Base(filepath.Dir(endpoint))),
		UpperCaseDifferentiator: strings.Title(strings.ToLower(tmplName)),
		LowerCaseDifferentiator: strings.ToLower(tmplName),
>>>>>>> cb604230
		Parameters:              parameters,
		SupportsRead:            endpointInfo.Get != nil,
		SupportsWrite:           endpointInfo.Post != nil,
		SupportsDelete:          endpointInfo.Delete != nil,
	}
	if err := t.Validate(); err != nil {
<<<<<<< HEAD
		return nil, err
=======
		return nil, errwrap.Wrapf("failed to validate templatable data for "+endpoint+": {{err}}", err)
>>>>>>> cb604230
	}
	return t, nil
}

// collectParameters walks a PathItem and looks for all the parameters
// described. Some are at the top level of the path, indicating they are
// path parameters. Others are only in the post body.
<<<<<<< HEAD
func collectParameters(endpointInfo *framework.OASPathItem, addedInfo *additionalInfo) []*templatableParam {
	var result []*templatableParam
	for _, param := range addedInfo.AdditionalParameters {
		result = append(result, param)
	}
	for _, param := range endpointInfo.Parameters {
		result = append(result, toTemplatableParam(param, true))
	}
	if endpointInfo.Post == nil {
		return result
	}
	if endpointInfo.Post.RequestBody == nil {
		return result
	}
	if endpointInfo.Post.RequestBody.Content == nil {
		return result
	}
	for _, mediaTypeObject := range endpointInfo.Post.RequestBody.Content {
		if mediaTypeObject.Schema == nil {
			continue
		}
		if mediaTypeObject.Schema.Properties == nil {
=======
func collectParameters(endpointInfo *framework.OASPathItem) []*templatableParam {
	var result []*templatableParam
	for _, param := range endpointInfo.Parameters {
		result = append(result, toTemplatableParam(param, true))
	}
	if endpointInfo.Post == nil || endpointInfo.Post.RequestBody == nil || endpointInfo.Post.RequestBody.Content == nil {
		return result
	}
	for _, mediaTypeObject := range endpointInfo.Post.RequestBody.Content {
		if mediaTypeObject.Schema == nil || mediaTypeObject.Schema.Properties == nil {
>>>>>>> cb604230
			continue
		}
		for paramName, schema := range mediaTypeObject.Schema.Properties {
			param := framework.OASParameter{
				Name:        paramName,
				Description: schema.Description,
				In:          "post",
				Schema:      schema,
			}
			result = append(result, toTemplatableParam(param, false))
		}
	}
	return result
}

// templatableParam mainly just reuses the OASParameter,
// but adds on a IsPathParam bool.
type templatableParam struct {
	*framework.OASParameter
	IsPathParam bool
<<<<<<< HEAD
	Computed    bool
=======
>>>>>>> cb604230
}

func toTemplatableParam(param framework.OASParameter, isPathParameter bool) *templatableParam {
	ptrToParam := &param
	if ptrToParam.Schema == nil {
		// Always populate schema and display attributes so later it'll be easier
		// to check if they're sensitive by iterating over them.
		ptrToParam.Schema = &framework.OASSchema{}
	}
	if ptrToParam.Schema.DisplayAttrs == nil {
		ptrToParam.Schema.DisplayAttrs = &framework.DisplayAttributes{}
	}
	return &templatableParam{
		OASParameter: ptrToParam,
		IsPathParam:  isPathParameter,
	}
}

// templatableEndpoint is a convenience struct that plays nicely with Go's
// template package. It is used to keep as much logic as possible in Go
// rather than in Go's templating language, because most folks are more
// familiar with Go.
type templatableEndpoint struct {
	Endpoint                string
	DirName                 string
	UpperCaseDifferentiator string
	LowerCaseDifferentiator string
	Parameters              []*templatableParam
	SupportsRead            bool
	SupportsWrite           bool
	SupportsDelete          bool
}

func (e *templatableEndpoint) Validate() error {
	if e == nil {
		return fmt.Errorf("endpoint is nil")
	}
<<<<<<< HEAD
	if e.Endpoint == "" {
		return fmt.Errorf("endpoint cannot be blank for %+v", e)
	}
	if e.DirName == "" {
		return fmt.Errorf("dirname cannot be blank for %+v", e)
	}
	if e.UpperCaseDifferentiator == "" {
		return fmt.Errorf("exported function prefix cannot be blank for %+v", e)
	}
	if e.LowerCaseDifferentiator == "" {
		return fmt.Errorf("private function prefix cannot be blank for %+v", e)
	}
	for _, parameter := range e.Parameters {
		isSupported := false
		for _, supportedType := range supportedParamTypes {
			if parameter.Schema.Type == supportedType {
				if parameter.Schema.Type != "array" {
					isSupported = true
					break
				}
				// Right now, our templates have switch statements for what to write
				// parameters as if they're arrays of strings or objects.
				// If we allow other types of arrays, we will need to also go into
				// each template and add additional logic supporting the new array
				// type.
				if parameter.Schema.Items.Type != "string" && parameter.Schema.Items.Type != "object" {
					return fmt.Errorf("unsupported array type of %s for %s", parameter.Schema.Items.Type, parameter.Name)
				}
				isSupported = true
				break
			}
		}
		if !isSupported {
			return fmt.Errorf("unsupported type of %s for %s", parameter.Schema.Type, parameter.Name)
		}
	}
	return nil
}

// format takes a field like "{role_name}" and returns
// "roleName" for use in generated Go code.
func format(field string) string {
	field = stripCurlyBraces(field)
	subFields := strings.Split(field, "_")
	result := ""
	for i, subField := range subFields {
		if i == 0 {
			result += subField
			continue
		}
		result += strings.Title(subField)
	}
	return result
=======
	var errs error
	if e.Endpoint == "" {
		errs = multierror.Append(errs, fmt.Errorf("endpoint cannot be blank for %#v", e))
	}
	if e.DirName == "" {
		errs = multierror.Append(errs, fmt.Errorf("dirname cannot be blank for %#v", e))
	}
	if e.UpperCaseDifferentiator == "" {
		errs = multierror.Append(errs, fmt.Errorf("exported function prefix cannot be blank for %#v", e))
	}
	if e.LowerCaseDifferentiator == "" {
		errs = multierror.Append(errs, fmt.Errorf("private function prefix cannot be blank for %#v", e))
	}
	for _, parameter := range e.Parameters {
		if err := validateParameter(parameter); err != nil {
			errs = multierror.Append(errs, fmt.Errorf("error validating "+parameter.Name+": {{err}}", err))
		}
	}
	return errs
}

func validateParameter(parameter *templatableParam) error {
	for _, supportedType := range supportedParamTypes {
		if parameter.Schema.Type == supportedType {
			if parameter.Schema.Type != "array" {
				// We have a match, and if the type isn't an array, we don't
				// need to look into its element types to see if they're
				// supported.
				return nil
			}
			if parameter.Schema.Items.Type == "string" {
				// Right now, our templates assume that all array types are strings.
				// If we allow other types of arrays, we will need to also go into
				// each template and add additional logic supporting the new array
				// type.
				return nil
			}
			return fmt.Errorf("unsupported array type of %s for %s", parameter.Schema.Items.Type, parameter.Name)
		}
	}
	return fmt.Errorf("unsupported parameter type of %s for %s", parameter.Schema.Type, parameter.Name)
}

// clean takes a field like "{role_name}" and returns
// "rolename" for use in generated Go code.
func clean(field string) string {
	field = stripCurlyBraces(field)
	return strings.Replace(field, "_", "", -1)
>>>>>>> cb604230
}

type templateType int

const (
	templateTypeUnset templateType = iota
	templateTypeDataSource
	templateTypeResource
	templateTypeDoc
)

func (t templateType) String() string {
	switch t {
	case templateTypeDataSource:
		return "datasources"
	case templateTypeResource:
		return "resources"
	case templateTypeDoc:
		return "docs"
	}
	return "unset"
}<|MERGE_RESOLUTION|>--- conflicted
+++ resolved
@@ -4,45 +4,27 @@
 	"fmt"
 	"io"
 	"io/ioutil"
-<<<<<<< HEAD
-=======
 	"path"
 	"path/filepath"
->>>>>>> cb604230
 	"sort"
 	"strings"
 	"text/template"
 
-<<<<<<< HEAD
-	"github.com/hashicorp/go-hclog"
-	"github.com/hashicorp/vault/sdk/framework"
-	"github.com/terraform-providers/terraform-provider-vault/util"
-=======
 	"github.com/hashicorp/errwrap"
 	"github.com/hashicorp/go-hclog"
 	"github.com/hashicorp/go-multierror"
 	"github.com/hashicorp/vault/sdk/framework"
->>>>>>> cb604230
 )
 
 var (
 	// templateRegistry holds templates for each type of file.
 	templateRegistry = map[templateType]string{
-<<<<<<< HEAD
 		templateTypeDataSource: "/codegen/templates/datasource.go.tpl",
 		templateTypeDoc:        "/codegen/templates/doc.go.tpl",
 		templateTypeResource:   "/codegen/templates/resource.go.tpl",
 	}
 
-	// These are the types of fields that OpenAPI has that we support
-=======
-		// TODO in separate PR - add templateTypeDataSource
-		// TODO in separate PR - add templateTypeDoc
-		templateTypeResource: "/codegen/templates/resource.go.tpl",
-	}
-
 	// These are the types of fields that OpenAPI 3 has that we support
->>>>>>> cb604230
 	// converting into Terraform fields.
 	supportedParamTypes = []string{
 		"array",
@@ -53,28 +35,15 @@
 )
 
 func newTemplateHandler(logger hclog.Logger) (*templateHandler, error) {
-<<<<<<< HEAD
-=======
 	homeDirPath, err := pathToHomeDir()
 	if err != nil {
 		return nil, err
 	}
 
->>>>>>> cb604230
 	// Read in the template for each template type in the registry and
 	// cache them to be used repeatedly.
 	templates := make(map[templateType]*template.Template, len(templateRegistry))
 	for tmplType, pathFromHomeDir := range templateRegistry {
-<<<<<<< HEAD
-		pathToFile := pathToHomeDir + pathFromHomeDir
-		templateBytes, err := ioutil.ReadFile(pathToFile)
-		if err != nil {
-			return nil, err
-		}
-		t, err := template.New(tmplType.String()).Parse(string(templateBytes))
-		if err != nil {
-			return nil, err
-=======
 		pathToFile := filepath.Join(homeDirPath, pathFromHomeDir)
 		templateBytes, err := ioutil.ReadFile(pathToFile)
 		if err != nil {
@@ -83,7 +52,6 @@
 		t, err := template.New(tmplType.String()).Parse(string(templateBytes))
 		if err != nil {
 			return nil, errwrap.Wrapf("error parsing "+tmplType.String()+": {{err}}", err)
->>>>>>> cb604230
 		}
 		templates[tmplType] = t
 	}
@@ -101,26 +69,20 @@
 }
 
 // Write takes one endpoint and uses a template to generate text
-<<<<<<< HEAD
 // for it. This template is written to the given writer. It's exported
 // because it's the only method intended to be called by external callers.
-func (h *templateHandler) Write(wr io.Writer, parentDir string, endpoint string, endpointInfo *framework.OASPathItem, addedInfo *additionalInfo) error {
-=======
-// for it. This template is written to the given writer.
-func (h *templateHandler) Write(wr io.Writer, tmplType templateType, endpoint string, endpointInfo *framework.OASPathItem) error {
->>>>>>> cb604230
+func (h *templateHandler) Write(wr io.Writer, endpoint string, endpointInfo *framework.OASPathItem, addedInfo *additionalInfo) error {
 	templatable, ok := h.templatableEndpoints[endpoint]
 	if !ok {
 		// Since each endpoint will have a code file and a doc file, let's cache
 		// the template-friendly version of the endpoint so it doesn't have to be
 		// converted into that format twice.
-<<<<<<< HEAD
-		t, err := h.toTemplatable(parentDir, endpoint, endpointInfo, addedInfo)
+		var err error
+		templatable, err = h.toTemplatable(endpoint, endpointInfo, addedInfo)
 		if err != nil {
 			return err
 		}
-		templatable = t
-		h.templatableEndpoints[endpoint] = t
+		h.templatableEndpoints[endpoint] = templatable
 	}
 	return h.templates[addedInfo.TemplateType].Execute(wr, templatable)
 }
@@ -128,24 +90,8 @@
 // toTemplatable does a bunch of work to format the given data into a
 // struct that has fields that will be idiomatic to use with Go's templating
 // language.
-func (h *templateHandler) toTemplatable(parentDir, endpoint string, endpointInfo *framework.OASPathItem, addedInfo *additionalInfo) (*templatableEndpoint, error) {
+func (h *templateHandler) toTemplatable(endpoint string, endpointInfo *framework.OASPathItem, addedInfo *additionalInfo) (*templatableEndpoint, error) {
 	parameters := collectParameters(endpointInfo, addedInfo)
-=======
-		var err error
-		templatable, err = h.toTemplatable(endpoint, endpointInfo)
-		if err != nil {
-			return err
-		}
-		h.templatableEndpoints[endpoint] = templatable
-	}
-	return h.templates[tmplType].Execute(wr, templatable)
-}
-
-// toTemplatable converts the provided data into a struct that the template
-// can easily interpret.
-func (h *templateHandler) toTemplatable(endpoint string, endpointInfo *framework.OASPathItem) (*templatableEndpoint, error) {
-	parameters := collectParameters(endpointInfo)
->>>>>>> cb604230
 
 	// Sort the parameters by name so they won't shift every time
 	// new files are generated due to having originated in maps.
@@ -153,7 +99,6 @@
 		return parameters[i].Name < parameters[j].Name
 	})
 
-<<<<<<< HEAD
 	if len(parameters) > 2 {
 		// De-duplicate the parameters in place, because often parameters
 		// are at both the top-level and in the post body. This in-place
@@ -172,55 +117,24 @@
 		}
 		parameters = parameters[:j+1]
 	}
-=======
-	// De-duplicate the parameters in place, because often parameters
-	// are at both the top-level and in the post body. This in-place
-	// approach is directly recommended here:
-	// https://github.com/golang/go/wiki/SliceTricks#in-place-deduplicate-comparable
-	j := 0
-	for i := 1; i < len(parameters); i++ {
-		if parameters[j] == parameters[i] {
-			continue
-		}
-		j++
-		// preserve the original data
-		// in[i], in[j] = in[j], in[i]
-		// only set what is required
-		parameters[j] = parameters[i]
-	}
-	parameters = parameters[:j+1]
->>>>>>> cb604230
 
 	// The last field in the endpoint will be something like "name"
 	// or "roles" or whatever is at the end of an endpoint's path.
 	// This is used to differentiate generated variable or function names
 	// so they don't collide with the other ones in the same package.
-<<<<<<< HEAD
-	lastEndpointField := format(util.LastField(endpoint))
+	tmplName := format(path.Base(endpoint))
 	t := &templatableEndpoint{
 		Endpoint:                endpoint,
-		DirName:                 format(util.LastField(parentDir)),
-		UpperCaseDifferentiator: strings.Title(lastEndpointField),
-		LowerCaseDifferentiator: lastEndpointField,
-=======
-	tmplName := clean(path.Base(endpoint))
-	t := &templatableEndpoint{
-		Endpoint:                endpoint,
-		DirName:                 clean(path.Base(filepath.Dir(endpoint))),
-		UpperCaseDifferentiator: strings.Title(strings.ToLower(tmplName)),
-		LowerCaseDifferentiator: strings.ToLower(tmplName),
->>>>>>> cb604230
+		DirName:                 format(path.Base(filepath.Dir(endpoint))),
+		UpperCaseDifferentiator: strings.Title(tmplName),
+		LowerCaseDifferentiator: tmplName,
 		Parameters:              parameters,
 		SupportsRead:            endpointInfo.Get != nil,
 		SupportsWrite:           endpointInfo.Post != nil,
 		SupportsDelete:          endpointInfo.Delete != nil,
 	}
 	if err := t.Validate(); err != nil {
-<<<<<<< HEAD
-		return nil, err
-=======
 		return nil, errwrap.Wrapf("failed to validate templatable data for "+endpoint+": {{err}}", err)
->>>>>>> cb604230
 	}
 	return t, nil
 }
@@ -228,7 +142,6 @@
 // collectParameters walks a PathItem and looks for all the parameters
 // described. Some are at the top level of the path, indicating they are
 // path parameters. Others are only in the post body.
-<<<<<<< HEAD
 func collectParameters(endpointInfo *framework.OASPathItem, addedInfo *additionalInfo) []*templatableParam {
 	var result []*templatableParam
 	for _, param := range addedInfo.AdditionalParameters {
@@ -237,32 +150,11 @@
 	for _, param := range endpointInfo.Parameters {
 		result = append(result, toTemplatableParam(param, true))
 	}
-	if endpointInfo.Post == nil {
-		return result
-	}
-	if endpointInfo.Post.RequestBody == nil {
-		return result
-	}
-	if endpointInfo.Post.RequestBody.Content == nil {
-		return result
-	}
-	for _, mediaTypeObject := range endpointInfo.Post.RequestBody.Content {
-		if mediaTypeObject.Schema == nil {
-			continue
-		}
-		if mediaTypeObject.Schema.Properties == nil {
-=======
-func collectParameters(endpointInfo *framework.OASPathItem) []*templatableParam {
-	var result []*templatableParam
-	for _, param := range endpointInfo.Parameters {
-		result = append(result, toTemplatableParam(param, true))
-	}
 	if endpointInfo.Post == nil || endpointInfo.Post.RequestBody == nil || endpointInfo.Post.RequestBody.Content == nil {
 		return result
 	}
 	for _, mediaTypeObject := range endpointInfo.Post.RequestBody.Content {
 		if mediaTypeObject.Schema == nil || mediaTypeObject.Schema.Properties == nil {
->>>>>>> cb604230
 			continue
 		}
 		for paramName, schema := range mediaTypeObject.Schema.Properties {
@@ -283,10 +175,7 @@
 type templatableParam struct {
 	*framework.OASParameter
 	IsPathParam bool
-<<<<<<< HEAD
 	Computed    bool
-=======
->>>>>>> cb604230
 }
 
 func toTemplatableParam(param framework.OASParameter, isPathParameter bool) *templatableParam {
@@ -324,44 +213,47 @@
 	if e == nil {
 		return fmt.Errorf("endpoint is nil")
 	}
-<<<<<<< HEAD
+	var errs error
 	if e.Endpoint == "" {
-		return fmt.Errorf("endpoint cannot be blank for %+v", e)
+		errs = multierror.Append(errs, fmt.Errorf("endpoint cannot be blank for %#v", e))
 	}
 	if e.DirName == "" {
-		return fmt.Errorf("dirname cannot be blank for %+v", e)
+		errs = multierror.Append(errs, fmt.Errorf("dirname cannot be blank for %#v", e))
 	}
 	if e.UpperCaseDifferentiator == "" {
-		return fmt.Errorf("exported function prefix cannot be blank for %+v", e)
+		errs = multierror.Append(errs, fmt.Errorf("exported function prefix cannot be blank for %#v", e))
 	}
 	if e.LowerCaseDifferentiator == "" {
-		return fmt.Errorf("private function prefix cannot be blank for %+v", e)
+		errs = multierror.Append(errs, fmt.Errorf("private function prefix cannot be blank for %#v", e))
 	}
 	for _, parameter := range e.Parameters {
-		isSupported := false
-		for _, supportedType := range supportedParamTypes {
-			if parameter.Schema.Type == supportedType {
-				if parameter.Schema.Type != "array" {
-					isSupported = true
-					break
-				}
-				// Right now, our templates have switch statements for what to write
-				// parameters as if they're arrays of strings or objects.
+		if err := validateParameter(parameter); err != nil {
+			errs = multierror.Append(errs, fmt.Errorf("error validating "+parameter.Name+": {{err}}", err))
+		}
+	}
+	return errs
+}
+
+func validateParameter(parameter *templatableParam) error {
+	for _, supportedType := range supportedParamTypes {
+		if parameter.Schema.Type == supportedType {
+			if parameter.Schema.Type != "array" {
+				// We have a match, and if the type isn't an array, we don't
+				// need to look into its element types to see if they're
+				// supported.
+				return nil
+			}
+			if parameter.Schema.Items.Type == "string" || parameter.Schema.Items.Type == "object" {
+				// Right now, our templates assume that all array types are strings.
 				// If we allow other types of arrays, we will need to also go into
 				// each template and add additional logic supporting the new array
 				// type.
-				if parameter.Schema.Items.Type != "string" && parameter.Schema.Items.Type != "object" {
-					return fmt.Errorf("unsupported array type of %s for %s", parameter.Schema.Items.Type, parameter.Name)
-				}
-				isSupported = true
-				break
-			}
-		}
-		if !isSupported {
-			return fmt.Errorf("unsupported type of %s for %s", parameter.Schema.Type, parameter.Name)
-		}
-	}
-	return nil
+				return nil
+			}
+			return fmt.Errorf("unsupported array type of %s for %s", parameter.Schema.Items.Type, parameter.Name)
+		}
+	}
+	return fmt.Errorf("unsupported parameter type of %s for %s", parameter.Schema.Type, parameter.Name)
 }
 
 // format takes a field like "{role_name}" and returns
@@ -378,56 +270,6 @@
 		result += strings.Title(subField)
 	}
 	return result
-=======
-	var errs error
-	if e.Endpoint == "" {
-		errs = multierror.Append(errs, fmt.Errorf("endpoint cannot be blank for %#v", e))
-	}
-	if e.DirName == "" {
-		errs = multierror.Append(errs, fmt.Errorf("dirname cannot be blank for %#v", e))
-	}
-	if e.UpperCaseDifferentiator == "" {
-		errs = multierror.Append(errs, fmt.Errorf("exported function prefix cannot be blank for %#v", e))
-	}
-	if e.LowerCaseDifferentiator == "" {
-		errs = multierror.Append(errs, fmt.Errorf("private function prefix cannot be blank for %#v", e))
-	}
-	for _, parameter := range e.Parameters {
-		if err := validateParameter(parameter); err != nil {
-			errs = multierror.Append(errs, fmt.Errorf("error validating "+parameter.Name+": {{err}}", err))
-		}
-	}
-	return errs
-}
-
-func validateParameter(parameter *templatableParam) error {
-	for _, supportedType := range supportedParamTypes {
-		if parameter.Schema.Type == supportedType {
-			if parameter.Schema.Type != "array" {
-				// We have a match, and if the type isn't an array, we don't
-				// need to look into its element types to see if they're
-				// supported.
-				return nil
-			}
-			if parameter.Schema.Items.Type == "string" {
-				// Right now, our templates assume that all array types are strings.
-				// If we allow other types of arrays, we will need to also go into
-				// each template and add additional logic supporting the new array
-				// type.
-				return nil
-			}
-			return fmt.Errorf("unsupported array type of %s for %s", parameter.Schema.Items.Type, parameter.Name)
-		}
-	}
-	return fmt.Errorf("unsupported parameter type of %s for %s", parameter.Schema.Type, parameter.Name)
-}
-
-// clean takes a field like "{role_name}" and returns
-// "rolename" for use in generated Go code.
-func clean(field string) string {
-	field = stripCurlyBraces(field)
-	return strings.Replace(field, "_", "", -1)
->>>>>>> cb604230
 }
 
 type templateType int
