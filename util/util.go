--- conflicted
+++ resolved
@@ -216,28 +216,11 @@
 	return recomprised
 }
 
-<<<<<<< HEAD
-// For an endpoint like "/transform/role/{name}", returns
-// "{name}".
-func LastField(endpoint string) string {
-	endpointFields := strings.Split(endpoint, "/")
-	lastFieldPosition := len(endpointFields) - 1
-	if lastFieldPosition < 0 {
-		lastFieldPosition = 0
-	}
-	return endpointFields[lastFieldPosition]
-}
-
-=======
->>>>>>> cb604230
 // PathParameters is just like regexp FindStringSubmatch,
 // but it validates that the match is different from the string passed
 // in, and that there's only one result.
 func PathParameters(endpoint, vaultPath string) (map[string]string, error) {
 	fields := strings.Split(endpoint, "/")
-<<<<<<< HEAD
-	fields[1] = "{path}"
-=======
 
 	// The first field is always "", let's strip it.
 	if fields[0] != "" {
@@ -257,7 +240,6 @@
 		isAuthEndpoint = true
 	}
 	fields[0] = "{path}"
->>>>>>> cb604230
 
 	for i, field := range fields {
 		if strings.HasPrefix(field, "{") {
@@ -265,13 +247,6 @@
 			fields[i] = strings.ReplaceAll(fields[i], "}", ">.+)")
 		}
 	}
-<<<<<<< HEAD
-	pattern := strings.Join(fields, "/")
-
-	endpointReg, err := regexp.Compile(pattern)
-	if err != nil {
-		return nil, err
-=======
 	pattern := "/"
 	if isAuthEndpoint {
 		pattern += "auth/"
@@ -281,7 +256,6 @@
 	endpointReg, err := regexp.Compile(pattern)
 	if err != nil {
 		return nil, fmt.Errorf("unable to compile regex: %q: %w\n", pattern, err)
->>>>>>> cb604230
 	}
 
 	match := endpointReg.FindStringSubmatch(vaultPath)
@@ -295,14 +269,5 @@
 		}
 		result[fieldName] = match[i]
 	}
-<<<<<<< HEAD
-	/*
-		Returns a map like {
-			"path": "transform-56614161/foo7306072804",
-			"name": "test-role-54539268/foo87766695434",
-		}
-	*/
-=======
->>>>>>> cb604230
 	return result, nil
 }